/***********************************************************************
 Multiscale/Multiphysics Interfaces for Large-scale Optimization (MILO)
 
 Copyright 2018 National Technology & Engineering Solutions of Sandia,
 LLC (NTESS). Under the terms of Contract DE-NA0003525 with NTESS, the
 U.S. Government retains certain rights in this software.”
 
 Questions? Contact Tim Wildey (tmwilde@sandia.gov) and/or
 Bart van Bloemen Waanders (bartv@sandia.gov)
 ************************************************************************/

#include "solverInterface.hpp"

// ========================================================================================
/* Constructor to set up the problem */
// ========================================================================================

solver::solver(const Teuchos::RCP<MpiComm> & Comm_, Teuchos::RCP<Teuchos::ParameterList> & settings,
               Teuchos::RCP<meshInterface> & mesh_,
               Teuchos::RCP<discretization> & disc_,
               Teuchos::RCP<physics> & phys_, Teuchos::RCP<panzer::DOFManager> & DOF_,
               Teuchos::RCP<AssemblyManager> & assembler_,
               Teuchos::RCP<ParameterManager> & params_) :
Comm(Comm_), mesh(mesh_), disc(disc_), phys(phys_), DOF(DOF_), assembler(assembler_), params(params_) { 
  
  milo_debug_level = settings->get<int>("debug level",0);
  
  if (milo_debug_level > 0) {
    if (Comm->getRank() == 0) {
      cout << "**** Starting solver constructor ..." << endl;
    }
  }
  
  soln = Teuchos::rcp(new SolutionStorage<LA_MultiVector>(settings));
  adj_soln = Teuchos::rcp(new SolutionStorage<LA_MultiVector>(settings));
  
  // Get the required information from the settings
  spaceDim = settings->sublist("Mesh").get<int>("dim",2);
  isInitial = false;
  initial_time = settings->sublist("Solver").get<ScalarT>("initial time",0.0);
  current_time = initial_time;
  final_time = settings->sublist("Solver").get<ScalarT>("final time",1.0);
  if (settings->sublist("Solver").isParameter("delta t")) {
    deltat = settings->sublist("Solver").get<ScalarT>("delta t");
    numsteps = std::ceil((final_time - initial_time)/deltat);
  }
  else {
    numsteps = settings->sublist("Solver").get<int>("numSteps",1);
    deltat = (final_time - initial_time)/numsteps;
  }
  verbosity = settings->get<int>("verbosity",0);
  usestrongDBCs = settings->sublist("Solver").get<bool>("use strong DBCs",true);
  use_meas_as_dbcs = settings->sublist("Mesh").get<bool>("Use Measurements as DBCs", false);
  solver_type = settings->sublist("Solver").get<string>("solver","none"); // or "transient"
  allow_remesh = settings->sublist("Solver").get<bool>("Remesh",false);
  time_order = settings->sublist("Solver").get<int>("time order",1);
  NLtol = settings->sublist("Solver").get<ScalarT>("NLtol",1.0E-6);
  MaxNLiter = settings->sublist("Solver").get<int>("MaxNLiter",10);
  NLsolver = settings->sublist("Solver").get<string>("Nonlinear Solver","Newton");
  TDsolver = settings->sublist("Solver").get<string>("Transient Solver","implicit");
  line_search = false;//settings->sublist("Solver").get<bool>("Use Line Search","false");
  store_adjPrev = false;
  isTransient = false;
  if (solver_type == "transient") {
    isTransient = true;
  }
  if (!isTransient) {
    deltat = 1.0;
  }
  timeImplicit = true;
  if (TDsolver != "implicit") {
    timeImplicit = false;
    this->setButcherTableau();
  }
  
  /*
  solvetimes.push_back(current_time);
  
  if (isTransient) {
    ScalarT deltat = final_time / numsteps;
    ScalarT ctime = current_time; // local current time
    for (int timeiter = 0; timeiter < numsteps; timeiter++) {
      ctime += deltat;
      solvetimes.push_back(ctime);
    }
  }
  */
  
  response_type = settings->sublist("Postprocess").get("response type", "pointwise"); // or "global"
  compute_objective = settings->sublist("Postprocess").get("compute objective",false);
  compute_sensitivity = settings->sublist("Postprocess").get("compute sensitivities",false);
  compute_aux_sensitivity = settings->sublist("Solver").get("compute aux sensitivities",false);
  compute_flux = settings->sublist("Solver").get("compute flux",false);
  
  initial_type = settings->sublist("Solver").get<string>("Initial type","L2-projection");
  multigrid_type = settings->sublist("Solver").get<string>("Multigrid type","sa");
  smoother_type = settings->sublist("Solver").get<string>("Smoother type","CHEBYSHEV"); // or RELAXATION
  useLinearSolver = settings->sublist("Solver").get<bool>("use linear solver",true);
  lintol = settings->sublist("Solver").get<ScalarT>("lintol",1.0E-7);
  liniter = settings->sublist("Solver").get<int>("liniter",100);
  kspace = settings->sublist("Solver").get<int>("krylov vectors",100);
  useDomDecomp = settings->sublist("Solver").get<bool>("use dom decomp",false);
  useDirect = settings->sublist("Solver").get<bool>("use direct solver",false);
  usePrec = settings->sublist("Solver").get<bool>("use preconditioner",true);
  dropTol = settings->sublist("Solver").get<ScalarT>("ILU drop tol",0.0); //defaults to AztecOO default
  fillParam = settings->sublist("Solver").get<ScalarT>("ILU fill param",3.0); //defaults to AztecOO default
  
  have_symbolic_factor = false;
  
  // needed information from the mesh
  mesh->mesh->getElementBlockNames(blocknames);
  
  // needed information from the physics interface
  numVars = phys->numVars; //
  vector<vector<string> > phys_varlist = phys->varlist;
  //offsets = phys->offsets;
  
  // Set up the time integrator
  string timeinttype = settings->sublist("Solver").get<string>("Time integrator","RK");
  string timeintmethod = settings->sublist("Solver").get<string>("Time method","Implicit");
  int timeintorder = settings->sublist("Solver").get<int>("Time order",1);
  bool timeintstagger = settings->sublist("Solver").get<bool>("Stagger solutions",true);

  //if (timeinttype == "RK") {
  //  timeInt = Teuchos::rcp(new RungeKutta(timeintmethod,timeintorder,timeintstagger));
  //}
  
  // needed information from the DOF manager
  DOF->getOwnedIndices(LA_owned);
  numUnknowns = (LO)LA_owned.size();
  DOF->getOwnedAndGhostedIndices(LA_ownedAndShared);
  numUnknownsOS = (LO)LA_ownedAndShared.size();
  GO localNumUnknowns = numUnknowns;
  
  DOF->getOwnedIndices(owned);
  DOF->getOwnedAndGhostedIndices(ownedAndShared);
  
  //int nstages = 1;//timeInt->num_stages;
  //bool sol_staggered = true;//timeInt->sol_staggered;
  /*
  LA_owned = vector(numUnknowns);
  LA_ownedAndShared = vector(numUnknownsOS);
  for (size_t i=0; i<numUnknowns; i++) {
    LA_owned[i] = owned[i];
  }
  for (size_t i=0; i<numUnknownsOS; i++) {
    LA_ownedAndShared[i] = ownedAndShared[i];
  }
   */
  //for (size_t i=0; i<numUnknowns; i++) {
    //for (int s=0; s<nstages; s++) {
    //  LA_owned[i*(nstages)+s] = owned[i]*nstages+s;
    //}
  //}
  //for (size_t i=0; i<numUnknownsOS; i++) {
  //  for (int s=0; s<nstages; s++) {
  //    LA_ownedAndShared[i*(nstages)+s] = ownedAndShared[i]*nstages+s;
  //  }
  //}
  
  globalNumUnknowns = 0;
  Teuchos::reduceAll<LO,GO>(*Comm,Teuchos::REDUCE_SUM,1,&localNumUnknowns,&globalNumUnknowns);
  //Comm->SumAll(&localNumUnknowns, &globalNumUnknowns, 1);
  
  if (milo_debug_level > 1) {
    if (Comm->getRank() == 0) {
      cout << "Number of global unknowns: " << globalNumUnknowns << endl;
    }
  }
  // needed information from the disc interface
  vector<vector<int> > cards = disc->cards;
  
  for (size_t b=0; b<blocknames.size(); b++) {
    
    vector<int> curruseBasis(numVars[b]);
    vector<int> currnumBasis(numVars[b]);
    vector<string> currvarlist(numVars[b]);
    
    int currmaxBasis = 0;
    for (int j=0; j<numVars[b]; j++) {
      string var = phys_varlist[b][j];
      int vnum = DOF->getFieldNum(var);
      int vub = phys->getUniqueIndex(b,var);
      currvarlist[j] = var;
      curruseBasis[j] = vub;
      currnumBasis[j] = cards[b][vub];
      //currvarlist[vnum] = var;
      //curruseBasis[vnum] = vub;
      //currnumBasis[vnum] = cards[b][vub];
      currmaxBasis = std::max(currmaxBasis,cards[b][vub]);
    }
    
    phys->setVars(b,currvarlist);
    
    varlist.push_back(currvarlist);
    useBasis.push_back(curruseBasis);
    numBasis.push_back(currnumBasis);
    maxBasis.push_back(currmaxBasis);
    
  }
  
  /////////////////////////////////////////////////////////////////////////////
  // Tpetra maps
  /////////////////////////////////////////////////////////////////////////////
  
  maxEntries = 256;
  
  if (spaceDim == 1) {
    maxEntries = 2*maxDerivs;
  }
  else if (spaceDim == 2) {
    maxEntries = 4*maxDerivs;
  }
  else if (spaceDim == 3) {
    maxEntries = 8*maxDerivs;
  }
  
  this->setupLinearAlgebra();
  
  /////////////////////////////////////////////////////////////////////////////
  // Worksets
  /////////////////////////////////////////////////////////////////////////////
  
  assembler->createWorkset();
  this->finalizeWorkset();
  phys->setWorkset(assembler->wkset);
  params->wkset = assembler->wkset;
  
  if (settings->sublist("Mesh").get<bool>("Have Element Data", false) ||
      settings->sublist("Mesh").get<bool>("Have Nodal Data", false)) {
    mesh->readMeshData(LA_overlapped_map, assembler->cells);
  }
  
  /////////////////////////////////////////////////////////////////////////////
  
  if (milo_debug_level > 0) {
    if (Comm->getRank() == 0) {
      cout << "**** Finished solver constructor" << endl;
    }
  }
  
}

/////////////////////////////////////////////////////////////////////////////
// Worksets
/////////////////////////////////////////////////////////////////////////////

void solver::finalizeWorkset() {
  
  if (milo_debug_level > 0) {
    if (Comm->getRank() == 0) {
      cout << "**** Starting solver::finalizeWorkset ..." << endl;
    }
  }
  
  int nstages = 1; // TMW: should we distinguish between steps and stages?
  
  if (isTransient) { // Hard-coded for BWE for now
    Kokkos::View<ScalarT*,AssemblyDevice> sol_wts("weights to compute u",2);
    auto host_wts = Kokkos::create_mirror_view(sol_wts);
    host_wts(0) = 1.0;
    host_wts(1) = 0.0;
    Kokkos::deep_copy(sol_wts,host_wts);
    
    Kokkos::View<ScalarT*,AssemblyDevice> soldot_wts("weights to compute u_dot",2);
    auto hostdot_wts = Kokkos::create_mirror_view(soldot_wts);
    hostdot_wts(0) = 1.0/deltat;
    hostdot_wts(1) = -1.0/deltat;
    Kokkos::deep_copy(soldot_wts,hostdot_wts);
    
    for (size_t b=0; b<assembler->cells.size(); b++) {
      assembler->wkset[b]->sol_wts = sol_wts;
      assembler->wkset[b]->soldot_wts = soldot_wts;
    }
  }
  else { // for steady state solves, u_dot = 0.0*u
    Kokkos::View<ScalarT*,AssemblyDevice> sol_wts("weights to compute u",1);
<<<<<<< HEAD
    Kokkos::View<ScalarT*,HostDevice>::HostMirror host_wts = Kokkos::create_mirror_view(sol_wts);
    host_wts(0) = 1.0;
=======
    auto host_wts = Kokkos::create_mirror_view(sol_wts);
    host_wts(0) = 0.0;
>>>>>>> 137d2ed6
    Kokkos::deep_copy(sol_wts,host_wts);
    
    Kokkos::View<ScalarT*,AssemblyDevice> soldot_wts("weights to compute u_dot",1);
    auto hostdot_wts = Kokkos::create_mirror_view(soldot_wts);
    hostdot_wts(0) = 0.0;
    Kokkos::deep_copy(soldot_wts,hostdot_wts);
    for (size_t b=0; b<assembler->cells.size(); b++) {
      assembler->wkset[b]->sol_wts = sol_wts;
      assembler->wkset[b]->soldot_wts = soldot_wts;
    }
  }
  
  for (size_t b=0; b<assembler->cells.size(); b++) {
    
    vector<vector<int> > voffsets = phys->offsets[b];
    size_t maxoff = 0;
    for (size_t i=0; i<voffsets.size(); i++) {
      if (voffsets[i].size() > maxoff) {
        maxoff = voffsets[i].size();
      }
    }
    // GH: this will not work if AssemblyMem is Cuda
    Kokkos::View<int**,AssemblyDevice> offsets_view("offsets on assembly device",voffsets.size(),maxoff);
    for (size_t i=0; i<voffsets.size(); i++) {
      for (size_t j=0; j<voffsets[i].size(); j++) {
        offsets_view(i,j) = voffsets[i][j];
      }
    }
    assembler->wkset[b]->offsets = offsets_view;//phys->voffsets[b];
    
    size_t maxpoff = 0;
    for (size_t i=0; i<params->paramoffsets.size(); i++) {
      if (params->paramoffsets[i].size() > maxpoff) {
        maxpoff = params->paramoffsets[i].size();
      }
      //maxpoff = max(maxpoff,paramoffsets[i].size());
    }
    // GH: this will not work if AssemblyMem is Cuda
    Kokkos::View<int**,AssemblyDevice> poffsets_view("param offsets on assembly device",params->paramoffsets.size(),maxpoff);
    for (size_t i=0; i<params->paramoffsets.size(); i++) {
      for (size_t j=0; j<params->paramoffsets[i].size(); j++) {
        poffsets_view(i,j) = params->paramoffsets[i][j];
      }
    }
    
    assembler->wkset[b]->usebasis = useBasis[b];
    assembler->wkset[b]->paramusebasis = params->discretized_param_usebasis;
    assembler->wkset[b]->paramoffsets = poffsets_view;//paramoffsets;
    assembler->wkset[b]->varlist = varlist[b];
    int numDOF = assembler->cells[b][0]->GIDs.extent(1);
    for (size_t e=0; e<assembler->cells[b].size(); e++) {
      assembler->cells[b][e]->wkset = assembler->wkset[b];
      assembler->cells[b][e]->setUseBasis(useBasis[b],nstages);
      assembler->cells[b][e]->setUpAdjointPrev(numDOF);
      assembler->cells[b][e]->setUpSubGradient(params->num_active_params);
    }
    
    assembler->wkset[b]->params = params->paramvals_AD;
    assembler->wkset[b]->params_AD = params->paramvals_KVAD;
    assembler->wkset[b]->paramnames = params->paramnames;
    //assembler->wkset[b]->setupParamBasis(discretized_param_basis);
    
    if (assembler->boundaryCells.size() > b) { // avoid seg faults
      for (size_t e=0; e<assembler->boundaryCells[b].size(); e++) {
        if (assembler->boundaryCells[b][e]->numElem > 0) {
          assembler->boundaryCells[b][e]->wkset = assembler->wkset[b];
          assembler->boundaryCells[b][e]->setUseBasis(useBasis[b],nstages);
          
          assembler->boundaryCells[b][e]->wksetBID = assembler->wkset[b]->addSide(assembler->boundaryCells[b][e]->nodes,
                                                                                  assembler->boundaryCells[b][e]->sidenum,
                                                                                  assembler->boundaryCells[b][e]->localSideID,
                                                                                  assembler->boundaryCells[b][e]->orientation);
        }
      }
    }
  }
  
  if (milo_debug_level > 0) {
    if (Comm->getRank() == 0) {
      cout << "**** Finished solver::finalizeWorkset" << endl;
    }
  }
  
}

// ========================================================================================
// Set up the Tpetra objects (maps, importers, exporters and graphs)
// These do need to be recomputed whenever the mesh changes */
// ========================================================================================

void solver::setupLinearAlgebra() {
  
  if (milo_debug_level > 0) {
    if (Comm->getRank() == 0) {
      cout << "**** Starting solver::setupLinearAlgebra..." << endl;
    }
  }
  
  const Tpetra::global_size_t INVALID = Teuchos::OrdinalTraits<Tpetra::global_size_t>::invalid ();
  
  LA_owned_map = Teuchos::rcp(new LA_Map(globalNumUnknowns, LA_owned, 0, Comm));
  LA_overlapped_map = Teuchos::rcp(new LA_Map(globalNumUnknowns, LA_ownedAndShared, 0, Comm));
  //LA_owned_graph = createCrsGraph(LA_owned_map, maxEntries);//Teuchos::rcp(new LA_CrsGraph(Copy, *LA_owned_map, 0));
  LA_overlapped_graph = Teuchos::rcp( new LA_CrsGraph(LA_overlapped_map,maxEntries));
  
  exporter = Teuchos::rcp(new LA_Export(LA_overlapped_map, LA_owned_map));
  importer = Teuchos::rcp(new LA_Import(LA_owned_map, LA_overlapped_map));
  
  
  Kokkos::View<GO**,HostDevice> gids;
  
  for (size_t b=0; b<assembler->cells.size(); b++) {
    vector<vector<int> > curroffsets = phys->offsets[b];
    Kokkos::View<LO*,UnifiedDevice> numDOF_KV("number of DOF per variable",numVars[b]);
    for (int k=0; k<numVars[b]; k++) {
      numDOF_KV(k) = numBasis[b][k];
    }
    
    for(size_t e=0; e<assembler->cells[b].size(); e++) {
      assembler->cells[b][0]->cellData->numDOF = numDOF_KV;
      gids = assembler->cells[b][e]->GIDs;
      
      int numElem = assembler->cells[b][e]->numElem;
      if (timeImplicit) {
        // this should fail on the first iteration through if maxDerivs is not large enough
        TEUCHOS_TEST_FOR_EXCEPTION(gids.extent(1) > maxDerivs,std::runtime_error,"Error: maxDerivs is not large enough to support the number of degrees of freedom per element times the number of time stages.");
      }
      //vector<vector<vector<int> > > cellindices;
      Kokkos::View<LO***,AssemblyDevice> cellindices("Local DOF indices", numElem, numVars[b], maxBasis[b]);
      for (int p=0; p<numElem; p++) {
        for (int n=0; n<numVars[b]; n++) {
          for( int i=0; i<numBasis[b][n]; i++ ) {
            GO cgid = gids(p,curroffsets[n][i]);
            cellindices(p,n,i) = LA_overlapped_map->getLocalElement(cgid);
          }
        }
        Teuchos::Array<GO> ind2(gids.extent(1));
        for (size_t i=0; i<gids.extent(1); i++) {
          ind2[i] = gids(p,i);
        }
        for (size_t i=0; i<gids.extent(1); i++) {
          GO ind1 = gids(p,i);
          LA_overlapped_graph->insertGlobalIndices(ind1,ind2);
        }
      }
      assembler->cells[b][e]->setIndex(cellindices);
    }
    
    if (assembler->boundaryCells.size() > b) {
      // boundary cells share meta-data, so no need to reset numDOF
      for(size_t e=0; e<assembler->boundaryCells[b].size(); e++) {
        gids = assembler->boundaryCells[b][e]->GIDs;
        
        int numElem = assembler->boundaryCells[b][e]->numElem;
        Kokkos::View<LO***,AssemblyDevice> cellindices("Local DOF indices", numElem, numVars[b], maxBasis[b]);
        for (int p=0; p<numElem; p++) {
          for (int n=0; n<numVars[b]; n++) {
            for( int i=0; i<numBasis[b][n]; i++ ) {
              GO cgid = gids(p,curroffsets[n][i]);
              cellindices(p,n,i) = LA_overlapped_map->getLocalElement(cgid);
            }
          }
          Teuchos::Array<GO> ind2(gids.extent(1));
          for (size_t i=0; i<gids.extent(1); i++) {
            ind2[i] = gids(p,i);
          }
          for (size_t i=0; i<gids.extent(1); i++) {
            GO ind1 = gids(p,i);
            LA_overlapped_graph->insertGlobalIndices(ind1,ind2);
          }
        }
        assembler->boundaryCells[b][e]->setIndex(cellindices);
      }
    }
  }
  
  LA_overlapped_graph->fillComplete();
  
  if (milo_debug_level > 0) {
    if (Comm->getRank() == 0) {
      cout << "**** Finished solver::setupLinearAlgebra" << endl;
    }
  }
  
}

// ========================================================================================
/* given the parameters, solve the forward  problem */
// ========================================================================================

void solver::forwardModel(DFAD & obj) {
  
  current_time = initial_time;
  
  if (milo_debug_level > 0) {
    if (Comm->getRank() == 0) {
      cout << "**** Starting solver::forwardModel ..." << endl;
    }
  }
  
  useadjoint = false;
  params->sacadoizeParams(false);
  
  vector_RCP u = this->setInitial();
  
  if (solver_type == "transient") {
    soln->store(u, current_time, 0); // copies the data
  }
  
  vector_RCP zero_soln = Teuchos::rcp(new LA_MultiVector(LA_overlapped_map,1)); // empty solution
  if (solver_type == "steady-state") {
    
    this->nonlinearSolver(u, zero_soln);
    if (compute_objective) {
      obj = this->computeObjective(u, 0.0, 0);
    }
    soln->store(u, current_time, 0);
    /*
    int numAuxDOF = 4;
    vector_RCP d_u = Teuchos::rcp(new LA_MultiVector(LA_overlapped_map,numAuxDOF)); // empty solution
    if () {
      this->computeAuxSensitivity();
    }
    if () {
      this->computeFlux(u,d_u,true);
    }
    */
  }
  else if (solver_type == "transient") {
    vector<ScalarT> gradient; // not really used here
    this->transientSolver(u, obj, gradient, initial_time, final_time);
  }
  else {
    // print out an error message
  }
  
  if (milo_debug_level > 0) {
    if (Comm->getRank() == 0) {
      cout << "**** Finished solver::forwardModel" << endl;
    }
  }
}

// ========================================================================================
/* given the parameters, solve the fractional forward  problem */
// ========================================================================================

void solver::forwardModel_fr(DFAD & obj, ScalarT yt, ScalarT st) {
  
  current_time = initial_time;
  
  useadjoint = false;
  assembler->wkset[0]->y = yt;
  assembler->wkset[0]->s = st;
  params->sacadoizeParams(false);
  
  // Set the initial condition
  //isInitial = true;
  
  vector_RCP u = this->setInitial(); // TMW: this will be deprecated soon
  if (solver_type == "transient") {
    soln->store(u, current_time, 0);
  }
  vector_RCP I_soln = Teuchos::rcp(new LA_MultiVector(LA_overlapped_map,1)); // empty solution
  //int numsols = 1;
  //if (solver_type == "transient") {
  //  numsols = numsteps+1;
  //}
  
  //vector_RCP F_soln = Teuchos::rcp(new LA_MultiVector(LA_overlapped_map,numsols)); // empty solution
  //vector_RCP F_soln = Teuchos::rcp(new LA_MultiVector(LA_overlapped_map,1)); // empty solution
  vector_RCP zero_soln = Teuchos::rcp(new LA_MultiVector(LA_overlapped_map,1)); // empty solution
  
  if (solver_type == "steady-state") {
    this->nonlinearSolver(u, zero_soln);
    soln->store(u, current_time, 0);
    if (compute_objective) {
      obj = this->computeObjective(u, 0.0, 0);
    }
    
  }
  else if (solver_type == "transient") {
    vector<ScalarT> gradient; // not really used here
    this->transientSolver(u, obj, gradient, initial_time, final_time);
  }
  else {
    // print out an error message
  }
}

// ========================================================================================
// ========================================================================================

void solver::adjointModel(vector<ScalarT> & gradient) {
  
  if (milo_debug_level > 0) {
    if (Comm->getRank() == 0) {
      cout << "**** Starting solver::adjointModel ..." << endl;
    }
  }
  
  useadjoint = true;
  
  params->sacadoizeParams(false);
  
  vector_RCP phi = setInitial();
  
  vector_RCP zero_soln = Teuchos::rcp(new LA_MultiVector(LA_overlapped_map,1)); // empty solution
  
  if (solver_type == "steady-state") {
    vector_RCP u;
    bool fnd = soln->extract(u, current_time);
    this->nonlinearSolver(u, phi);
    
    this->computeSensitivities(u, phi, gradient);
    
  }
  else if (solver_type == "transient") {
    DFAD obj = 0.0;
    this->transientSolver(phi, obj, gradient, initial_time, final_time);
  }
  else {
    // print out an error message
  }
  
  useadjoint = false;
  
  if (milo_debug_level > 0) {
    if (Comm->getRank() == 0) {
      cout << "**** Finished solver::adjointModel" << endl;
    }
  }
  
}


// ========================================================================================
/* solve the problem */
// ========================================================================================

void solver::transientSolver(vector_RCP & initial, DFAD & obj, vector<ScalarT> & gradient,
                             ScalarT & start_time, ScalarT & end_time) {
  
  if (milo_debug_level > 1) {
    if (Comm->getRank() == 0) {
      cout << "******** Starting solver::transientSolver ..." << endl;
      cout << "******** Start time = " << start_time << endl;
      cout << "******** End time = " << end_time << endl;
      cout << "******** Time step size = " << deltat << endl;
    }
  }
  
  //ScalarT deltat = 0.0;
  ScalarT alpha = 0.0;
  ScalarT beta = 1.0;
  //deltat = final_time / numsteps;
  if (time_order == 1){
    alpha = 1./deltat;
  }
  else if (time_order == 2) {
    alpha = 3.0/2.0/deltat;
  }
  else {
    alpha = 0.0; // would be better to print out an error message
  }
  
  // Set up a global mass matrix (possibly mass-lumped)
  
  vector_RCP rhs = Teuchos::rcp(new LA_MultiVector(LA_overlapped_map,1)); // reset residual
  matrix_RCP mass = Teuchos::rcp(new Tpetra::CrsMatrix<ScalarT,LO,GO,HostNode>(LA_owned_map, maxEntries));
  vector_RCP res_over = Teuchos::rcp(new LA_MultiVector(LA_overlapped_map,1));
  matrix_RCP mass_over = Teuchos::rcp(new Tpetra::CrsMatrix<ScalarT,LO,GO,HostNode>(LA_overlapped_graph));
  
  
  if (!timeImplicit) {
    assembler->setInitial(rhs, mass_over, false, false);
    assembler->pointConstraints(mass_over, rhs, current_time, true, false);
    //KokkosTools::print(mass_over);
    mass->setAllToScalar(0.0);
    mass->doExport(*mass_over, *exporter, Tpetra::ADD);
    mass->fillComplete();
    vector_RCP temp_rhs = Teuchos::rcp(new LA_MultiVector(LA_owned_map,1)); // reset residual
    vector_RCP temp_sol = Teuchos::rcp(new LA_MultiVector(LA_owned_map,1)); // reset residual
    
    this->setupMassSolver(mass, temp_rhs, temp_sol);
  }
  
  current_time = start_time;
  if (!useadjoint) { // forward solve - adaptive time stepping
    is_final_time = false;
    vector_RCP u = initial;
    vector_RCP zero_vec = Teuchos::rcp(new LA_MultiVector(LA_overlapped_map,1));
    zero_vec->putScalar(0.0);
    if (usestrongDBCs) {
      this->setDirichlet(u);
    }
    
    assembler->performGather(0,u,0,0);
    
    obj = 0.0;
    int numCuts = 0;
    int maxCuts = 5; // TMW: make this a user-defined input
    double timetol = end_time*1.0e-6; // just need to get close enough to final time
    while (current_time < (end_time-timetol) && numCuts<=maxCuts) {
      
      assembler->resetPrevSoln();
      
      ////////////////////////////////////////////////////////////////////////
      // Allow the cells to change subgrid model
      ////////////////////////////////////////////////////////////////////////
      {
        Teuchos::TimeMonitor localtimer(*msprojtimer);
        ScalarT my_cost = multiscale_manager->update();
        ScalarT gmin = 0.0;
        Teuchos::reduceAll(*Comm,Teuchos::REDUCE_MIN,1,&my_cost,&gmin);
        ScalarT gmax = 0.0;
        Teuchos::reduceAll(*Comm,Teuchos::REDUCE_MAX,1,&my_cost,&gmin);
        if (Comm->getRank() == 0 && verbosity>0) {
          cout << "***** Load Balancing Factor " << gmax/gmin <<  endl;
        }
      }
      
      if(Comm->getRank() == 0 && verbosity > 0) {
        cout << endl << endl << "*******************************************************" << endl;
        cout << endl << "**** Beginning Time Step " << endl;
        cout << "**** Current time is " << current_time << endl << endl;
        cout << "*******************************************************" << endl << endl << endl;
      }
      
      int status= 1;
      if (timeImplicit) {
        current_time += deltat;
        status = this->nonlinearSolver(u, zero_vec);
      }
      else {
        status = this->explicitRKTimeSolver(u, zero_vec, mass);
      }
      
      if (status == 0) { // NL solver converged
        
        // TMW: currently allowing storage of all solutions
        // Need to implement some form of checkpointing
        soln->store(u, current_time, 0);
        
        if (allow_remesh) {
          mesh->remesh(u, assembler->cells);
        }
        
        if (compute_objective) { // fill in the objective function
          DFAD cobj = this->computeObjective(u, current_time, soln->times[0].size()-1);
          obj += cobj;
        }
        if (compute_aux_sensitivity) {
          
        }
        if (compute_flux) {
          
        }
      }
      else { // something went wrong, cut time step and try again
        //soln->store(u, current_time, 0);
        
        current_time -= deltat;
        deltat *= 0.5;
        current_time += deltat;
        numCuts += 1;
        
        bool fnd = soln->extract(u, current_time);
        if(Comm->getRank() == 0 && verbosity > 0) {
          cout << endl << endl << "*******************************************************" << endl;
          cout << endl << "**** Cutting Time Step " << endl;
          cout << "**** Current time is " << current_time << endl << endl;
          cout << "*******************************************************" << endl << endl << endl;
        }
        
      }
    }
  }
  else { // adjoint solve - fixed time stepping based on forward solve
    current_time = final_time;
    is_final_time = true;
    
    vector_RCP u = Teuchos::rcp(new LA_MultiVector(LA_overlapped_map,1));
    vector_RCP u_prev = Teuchos::rcp(new LA_MultiVector(LA_overlapped_map,1));
    vector_RCP phi = initial;
    
    size_t numsteps = soln->times[0].size()-1;
    
    //bool fndu = soln->extract(u, numsteps);
    //assembler->performGather(0,u,0,0);
    
    for (size_t timeiter = 0; timeiter<numsteps; timeiter++) {
      size_t cindex = numsteps-timeiter;
      current_time = soln->times[0][cindex];
      
      if(Comm->getRank() == 0 && verbosity > 0) {
        cout << endl << endl << "*******************************************************" << endl;
        cout << endl << "**** Beginning Adjoint Time Step " << timeiter << endl;
        cout << "**** Current time is " << current_time << endl << endl;
        cout << "*******************************************************" << endl << endl << endl;
      }
      
      // TMW: this is specific to implicit Euler
      // Needs to be generalized
      // Also, need to implement checkpoint/recovery
      bool fndu = soln->extract(u, cindex);
      bool fndup = soln->extract(u_prev, cindex-1);
      for (size_t b=0; b<assembler->blocknames.size(); b++) {
        assembler->performGather(b,u_prev,0,0);
        assembler->resetPrevSoln();
      }
      
      int status = this->nonlinearSolver(u, phi);
      
      // Storing the adjoint solution should be made optional
      // We are computing the sensitivities as we go, so storage isn't always necessary
      adj_soln->store(phi,current_time,0);
      
      this->computeSensitivities(u,phi,gradient);
      
      is_final_time = false;
      
    }
  }
  
  if (milo_debug_level > 1) {
    if (Comm->getRank() == 0) {
      cout << "******** Finished solver::transientSolver" << endl;
    }
  }
  
}

// ========================================================================================
// ========================================================================================


int solver::nonlinearSolver(vector_RCP & u, vector_RCP & phi) {
  
  if (milo_debug_level > 1) {
    if (Comm->getRank() == 0) {
      cout << "******** Starting solver::nonlinearSolver ..." << endl;
    }
  }
  
  int status = 0;
  int NLiter = 0;
  Teuchos::Array<typename Teuchos::ScalarTraits<ScalarT>::magnitudeType> NLerr_first(1);
  Teuchos::Array<typename Teuchos::ScalarTraits<ScalarT>::magnitudeType> NLerr_scaled(1);
  Teuchos::Array<typename Teuchos::ScalarTraits<ScalarT>::magnitudeType> NLerr(1);
  NLerr_first[0] = 10*NLtol;
  NLerr_scaled[0] = NLerr_first[0];
  NLerr[0] = NLerr_first[0];
  
  if (usestrongDBCs) {
    this->setDirichlet(u);
  }
  
  //this->setConstantPin(u); //pinning attempt
  int maxiter = MaxNLiter;
  if (useadjoint) {
    maxiter = 2;
  }
  
  while( NLerr_scaled[0]>NLtol && NLiter<maxiter ) { // while not converged
    
    multiscale_manager->reset();
    
    gNLiter = NLiter;
    
    vector_RCP res = Teuchos::rcp(new LA_MultiVector(LA_owned_map,1));
    matrix_RCP J = Teuchos::rcp(new Tpetra::CrsMatrix<ScalarT,LO,GO,HostNode>(LA_owned_map, maxEntries));
    vector_RCP res_over = Teuchos::rcp(new LA_MultiVector(LA_overlapped_map,1));
    matrix_RCP J_over = Teuchos::rcp(new Tpetra::CrsMatrix<ScalarT,LO,GO,HostNode>(LA_overlapped_graph));
    vector_RCP du_over = Teuchos::rcp(new LA_MultiVector(LA_overlapped_map,1));
    vector_RCP du = Teuchos::rcp(new LA_MultiVector(LA_owned_map,1));
    
    // *********************** COMPUTE THE JACOBIAN AND THE RESIDUAL **************************
    
    bool build_jacobian = true;
    
    res_over->putScalar(0.0);
    J_over->setAllToScalar(0.0);
    if ( useadjoint && (NLiter == 1))
      store_adjPrev = true;
    else
      store_adjPrev = false;
    
    assembler->assembleJacRes(u, phi, build_jacobian, false, false,
                              res_over, J_over, isTransient, current_time, useadjoint, store_adjPrev,
                              params->num_active_params, params->Psol[0], is_final_time, deltat);
    
    J_over->fillComplete();
    
    //J->setAllToScalar(0.0);
    J->doExport(*J_over, *exporter, Tpetra::ADD);
    J->fillComplete();
    
    res->putScalar(0.0);
    res->doExport(*res_over, *exporter, Tpetra::ADD);
    
    if (milo_debug_level>2) {
      KokkosTools::print(J);
      KokkosTools::print(res);
    }
    // *********************** CHECK THE NORM OF THE RESIDUAL **************************
    if (NLiter == 0) {
      res->normInf(NLerr_first);
      if (NLerr_first[0] > 1.0e-14)
        NLerr_scaled[0] = 1.0;
      else
        NLerr_scaled[0] = 0.0;
    }
    else {
      res->normInf(NLerr);
      NLerr_scaled[0] = NLerr[0]/NLerr_first[0];
    }
    
    if(Comm->getRank() == 0 && verbosity > 1) {
      cout << endl << "*********************************************************" << endl;
      cout << "***** Iteration: " << NLiter << endl;
      cout << "***** Norm of nonlinear residual: " << NLerr[0] << endl;
      cout << "***** Scaled Norm of nonlinear residual: " << NLerr_scaled[0] << endl;
      cout << "*********************************************************" << endl;
    }
    
    // *********************** SOLVE THE LINEAR SYSTEM **************************
    
    if (NLerr_scaled[0] > NLtol && useLinearSolver) {
      
      this->linearSolver(J, res, du);
      
      du_over->doImport(*du, *importer, Tpetra::ADD);
      
      if (useadjoint) {
        phi->update(1.0, *du_over, 1.0);
      }
      else {
        u->update(1.0, *du_over, 1.0);
      }
    }
    NLiter++; // increment number of iterations
  } // while loop
  if (milo_debug_level>2) {
    KokkosTools::print(u);
  }
  
  if(Comm->getRank() == 0) {
    if (!useadjoint) {
      if( (NLiter>MaxNLiter || NLerr_scaled[0]>NLtol) && verbosity > 1) {
        status = 1;
        cout << endl << endl << "********************" << endl;
        cout << endl << "SOLVER FAILED TO CONVERGE CONVERGED in " << NLiter
        << " iterations with residual norm " << NLerr[0] << endl;
        cout << "********************" << endl;
      }
    }
  }
  if (milo_debug_level > 1) {
    if (Comm->getRank() == 0) {
      cout << "******** Finished solver::nonlinearSolver" << endl;
    }
  }
  return status;
}

// ========================================================================================
// ========================================================================================

void solver::setButcherTableau() {
  if (time_order == 1) { // FWD Euler
    butcher_A = Kokkos::View<ScalarT**,HostDevice>("butcher_A",1,1);
    butcher_b = Kokkos::View<ScalarT*,HostDevice>("butcher_b",1);
    butcher_b(0) = 1.0;
    butcher_c = Kokkos::View<ScalarT*,HostDevice>("butcher_c",1);
  }
  else if (time_order == 4) { // Classical RK4
    butcher_A = Kokkos::View<ScalarT**,HostDevice>("butcher_A",4,4);
    butcher_A(1,0) = 0.5;
    butcher_A(2,1) = 0.5;
    butcher_A(3,2) = 1.0;
    butcher_b = Kokkos::View<ScalarT*,HostDevice>("butcher_b",4);
    butcher_b(0) = 1.0/6.0;
    butcher_b(1) = 1.0/3.0;
    butcher_b(2) = 1.0/3.0;
    butcher_b(3) = 1.0/6.0;
    butcher_c = Kokkos::View<ScalarT*,HostDevice>("butcher_c",4);
    butcher_c(1) = 1.0/2.0;
    butcher_c(2) = 1.0/2.0;
    butcher_c(3) = 1.0;
  }
  // GH: commenting this out for now; it can't tell DRV from DRVint and has an overload problem
  /*
  if (milo_debug_level > 1) {
    if (Comm->getRank() == 0) {
      cout << "******** Butcher tableau: " << endl;
      KokkosTools::print(butcher_A, "solver::setButcherTableau() - Butcher-A");
      KokkosTools::print(butcher_b, "solver::setButcherTableau() - Butcher-b");
      KokkosTools::print(butcher_c, "solver::setButcherTableau() - Butcher-c");
    }
  }*/
}

// ========================================================================================
// ========================================================================================

int solver::explicitRKTimeSolver(vector_RCP & u, vector_RCP & phi, matrix_RCP & mass) {
  
  if (milo_debug_level > 1) {
    if (Comm->getRank() == 0) {
      cout << "******** Starting solver::explicitRKTimeSolver ..." << endl;
      cout << "******** Current time = " << current_time << endl;
    }
  }
  
  int status = 0;
  
  size_t numStages = butcher_A.extent(0);
  std::vector<vector_RCP> stages;
  std::vector<vector_RCP> stageres;
  ScalarT alpha = 1.0, beta = 0.0;
  
  ScalarT prevtime = current_time;
  for (size_t s=0; s<numStages; s++) {
    
    if (milo_debug_level > 1) {
      if (Comm->getRank() == 0) {
        cout << "******** Starting stage: " << s << endl;
      }
    }
    
    // set the current time
    ScalarT stage_time = prevtime + deltat*butcher_c(s);
    current_time = stage_time;
    // set the stage solution
    vector_RCP u_s = Teuchos::rcp(new LA_MultiVector(LA_overlapped_map,1));
    u_s->update(1.0, *u, 0.0);
    if (s>0) {
      for (size_t t=0; t<s-1; t++) {
        double scale = deltat*butcher_A(s,t);
        u_s->update(scale, *(stages[t]), 1.0);
      }
    }
    if (usestrongDBCs) {
      this->setDirichlet(u_s);
    }
    stages.push_back(u_s);
    
    vector_RCP res = Teuchos::rcp(new LA_MultiVector(LA_owned_map,1));
    vector_RCP mwres = Teuchos::rcp(new LA_MultiVector(LA_owned_map,1));
    vector_RCP res_over = Teuchos::rcp(new LA_MultiVector(LA_overlapped_map,1));
    vector_RCP mwres_over = Teuchos::rcp(new LA_MultiVector(LA_overlapped_map,1));
    matrix_RCP J_over = Teuchos::rcp(new Tpetra::CrsMatrix<ScalarT,LO,GO,HostNode>(LA_overlapped_graph));
    
    // *********************** COMPUTE THE RESIDUAL **************************
    
    bool build_jacobian = false;
    
    res_over->putScalar(0.0);
    J_over->setAllToScalar(0.0);
    bool store_adjPrev = false;
    
    assembler->assembleJacRes(u_s, phi, build_jacobian, false, false,
                              res_over, J_over, isTransient, stage_time, useadjoint, store_adjPrev,
                              params->num_active_params, params->Psol[0], is_final_time, deltat);
    
    // Add mass matrix inversion here
    res->putScalar(0.0);
    res->doExport(*res_over, *exporter, Tpetra::ADD);
    massProblem->setLHS(mwres);
    massProblem->setRHS(res);
    massProblem->setProblem();
    
    massSolver->solve();
    //this->linearSolver(mass, res, mwres);
    
    mwres_over->doImport(*mwres, *importer, Tpetra::ADD);
    
    
    stageres.push_back(mwres_over);
    
    if (milo_debug_level > 1) {
      if (Comm->getRank() == 0) {
        KokkosTools::print(mwres_over);
        cout << "******** Finished stage: " << s << endl;
      }
    }
    
  }
  for (size_t s=0; s<numStages; s++) {
    double scale = 1.0*deltat*butcher_b(s);
    u->update(scale, *(stageres[s]), 1.0);
  }
  current_time = prevtime + deltat;
  if (milo_debug_level > 1) {
    if (Comm->getRank() == 0) {
      cout << "******** Finished solver::explicitRKTimeSolver" << endl;
    }
  }
  
  return status;
}


// ========================================================================================
// ========================================================================================

DFAD solver::computeObjective(const vector_RCP & F_soln, const ScalarT & time, const size_t & tindex) {
  
  DFAD totaldiff = 0.0;
  AD regDomain = 0.0;
  AD regBoundary = 0.0;
  int numDomainParams = params->domainRegIndices.size();
  int numBoundaryParams = params->boundaryRegIndices.size();
  
  params->sacadoizeParams(true);
  
  int numParams = params->num_active_params + params->globalParamUnknowns;
  vector<ScalarT> regGradient(numParams);
  vector<ScalarT> dmGradient(numParams);
  
  for (size_t b=0; b<assembler->cells.size(); b++) {
    
    assembler->performGather(b, F_soln, 0, 0);
    assembler->performGather(b, params->Psol[0], 4, 0);
    
    assembler->performBoundaryGather(b, F_soln, 0, 0);
    assembler->performBoundaryGather(b, params->Psol[0], 4, 0);
    
    for (size_t e=0; e<assembler->cells[b].size(); e++) {
      
      Kokkos::View<AD**,AssemblyDevice> obj = assembler->cells[b][e]->computeObjective(time, tindex, 0);
      Kokkos::View<GO**,HostDevice> paramGIDs = assembler->cells[b][e]->paramGIDs;
      int numElem = assembler->cells[b][e]->numElem;
      
      if (obj.extent(1) > 0) {
        for (int c=0; c<numElem; c++) {
          for (size_t i=0; i<obj.extent(1); i++) {
            totaldiff += obj(c,i);
            if (params->num_active_params > 0) {
              if (obj(c,i).size() > 0) {
                ScalarT val;
                val = obj(c,i).fastAccessDx(0);
                dmGradient[0] += val;
              }
            }
            
            if (params->globalParamUnknowns > 0) {
              for (int row=0; row<params->paramoffsets[0].size(); row++) {
                GO rowIndex = paramGIDs(c,params->paramoffsets[0][row]);
                int poffset = params->paramoffsets[0][row];
                ScalarT val;
                if (obj(c,i).size() > params->num_active_params) {
                  val = obj(c,i).fastAccessDx(poffset+params->num_active_params);
                  dmGradient[rowIndex+params->num_active_params] += val;
                }
              }
            }
          }
        }
      }
      
      if ((numDomainParams > 0)){// || (numBoundaryParams > 0)) {
        
        Kokkos::View<GO**,HostDevice> paramGIDs = assembler->cells[b][e]->paramGIDs;
        
        if (numDomainParams > 0) {
          int paramIndex, rowIndex, poffset;
          ScalarT val;
          regDomain = assembler->cells[b][e]->computeDomainRegularization(params->domainRegConstants,
                                                                          params->domainRegTypes,
                                                                          params->domainRegIndices);
          
          for (int c=0; c<numElem; c++) {
            for (size_t p = 0; p < numDomainParams; p++) {
              paramIndex = params->domainRegIndices[p];
              for( size_t row=0; row<params->paramoffsets[paramIndex].size(); row++ ) {
                if (regDomain.size() > 0) {
                  rowIndex = paramGIDs(c,params->paramoffsets[paramIndex][row]);
                  poffset = params->paramoffsets[paramIndex][row];
                  val = regDomain.fastAccessDx(poffset);
                  regGradient[rowIndex+params->num_active_params] += val;
                }
              }
            }
          }
        }
      }
    }
    bool usenewbcs = true;
    if (usenewbcs) {
      for (size_t e=0; e<assembler->boundaryCells[b].size(); e++) {
        if (numBoundaryParams > 0) {
          
          
          Kokkos::View<GO**,HostDevice> paramGIDs = assembler->boundaryCells[b][e]->paramGIDs;
          
          int paramIndex, rowIndex, poffset;
          ScalarT val;
          
          regBoundary = assembler->boundaryCells[b][e]->computeBoundaryRegularization(params->boundaryRegConstants,
                                                                                      params->boundaryRegTypes,
                                                                                      params->boundaryRegIndices,
                                                                                      params->boundaryRegSides);
          
          for (int c=0; c<assembler->boundaryCells[b][e]->numElem; c++) {
            for (size_t p = 0; p < numBoundaryParams; p++) {
              paramIndex = params->boundaryRegIndices[p];
              for( size_t row=0; row<params->paramoffsets[paramIndex].size(); row++ ) {
                if (regBoundary.size() > 0) {
                  rowIndex = paramGIDs(c,params->paramoffsets[paramIndex][row]);
                  poffset = params->paramoffsets[paramIndex][row];
                  val = regBoundary.fastAccessDx(poffset);
                  regGradient[rowIndex+params->num_active_params] += val;
                }
              }
            }
          }
        }
      }
    }
    else {
      /*
      for (size_t e=0; e<assembler->cells[b].size(); e++) {
        if (numBoundaryParams > 0) {
          
          Kokkos::View<GO**,HostDevice> paramGIDs = assembler->cells[b][e]->paramGIDs;
          
          int paramIndex, rowIndex, poffset;
          ScalarT val;
          
          regBoundary = assembler->cells[b][e]->computeBoundaryRegularization(params->boundaryRegConstants,
                                                                                      params->boundaryRegTypes,
                                                                                      params->boundaryRegIndices,
                                                                                      params->boundaryRegSides);
          
          for (int c=0; c<assembler->cells[b][e]->numElem; c++) {
            for (size_t p = 0; p < numBoundaryParams; p++) {
              paramIndex = params->boundaryRegIndices[p];
              for( size_t row=0; row<params->paramoffsets[paramIndex].size(); row++ ) {
                if (regBoundary.size() > 0) {
                  rowIndex = paramGIDs(c,params->paramoffsets[paramIndex][row]);
                  poffset = params->paramoffsets[paramIndex][row];
                  val = regBoundary.fastAccessDx(poffset);
                  regGradient[rowIndex+params->num_active_params] += val;
                }
              }
            }
          }
        }
      }*/
    }
    
    totaldiff += (regDomain + regBoundary);
    //totaldiff += phys->computeTopoResp(b);
  }
  
  //to gather contributions across processors
  ScalarT meep = 0.0;
  Teuchos::reduceAll(*Comm,Teuchos::REDUCE_SUM,1,&totaldiff.val(),&meep);
  //Comm->SumAll(&totaldiff.val(), &meep, 1);
  totaldiff.val() = meep;
  
  DFAD fullobj(numParams,meep);
  
  for (size_t j=0; j< numParams; j++) {
    ScalarT dval;
    ScalarT ldval = dmGradient[j] + regGradient[j];
    Teuchos::reduceAll(*Comm,Teuchos::REDUCE_SUM,1,&ldval,&dval);
    //Comm->SumAll(&ldval,&dval,1);
    fullobj.fastAccessDx(j) = dval;
  }
  
  params->sacadoizeParams(false);
  
  return fullobj;
  
}

// ========================================================================================
// ========================================================================================

void solver::computeSensitivities(vector_RCP & u,
                          vector_RCP & a2, vector<ScalarT> & gradient) {
  
  DFAD obj_sens = this->computeObjective(u, current_time, 0);
  
  auto u_kv = u->getLocalView<HostDevice>();
  auto a2_kv = a2->getLocalView<HostDevice>();
  
  if (params->num_active_params > 0) {
  
    params->sacadoizeParams(true);
    
    vector<ScalarT> localsens(params->num_active_params);
    
    vector_RCP res = Teuchos::rcp(new LA_MultiVector(LA_owned_map,params->num_active_params)); // reset residual
    matrix_RCP J = Teuchos::rcp(new Tpetra::CrsMatrix<ScalarT,LO,GO,HostNode>(LA_owned_map, maxEntries));//Tpetra::createCrsMatrix<ScalarT>(LA_owned_map); // reset Jacobian
    vector_RCP res_over = Teuchos::rcp(new LA_MultiVector(LA_overlapped_map,params->num_active_params)); // reset residual
    matrix_RCP J_over = Teuchos::rcp(new Tpetra::CrsMatrix<ScalarT,LO,GO,HostNode>(LA_overlapped_graph));;//Tpetra::createCrsMatrix<ScalarT>(LA_overlapped_map); // reset Jacobian
    
    auto res_kv = res->getLocalView<HostDevice>();
    
    res_over->putScalar(0.0);
    
    bool curradjstatus = useadjoint;
    useadjoint = false;
    
    assembler->assembleJacRes(u, u, false, true, false,
                              res_over, J_over, isTransient, current_time, useadjoint, store_adjPrev,
                              params->num_active_params, params->Psol[0], is_final_time, deltat);
    useadjoint = curradjstatus;
    
    res->putScalar(0.0);
    res->doExport(*res_over, *exporter, Tpetra::ADD);
    
    for (size_t paramiter=0; paramiter < params->num_active_params; paramiter++) {
      // fine-scale
      if (assembler->cells[0][0]->cellData->multiscale) {
        ScalarT subsens = 0.0;
        for (size_t b=0; b<assembler->cells.size(); b++) {
          for (size_t e=0; e<assembler->cells[b].size(); e++) {
            subsens = -assembler->cells[b][e]->subgradient(0,paramiter);
            localsens[paramiter] += subsens;
          }
        }
      }
      else { // coarse-scale
      
        ScalarT currsens = 0.0;
        for( size_t i=0; i<LA_owned.size(); i++ ) {
          currsens += a2_kv(i,0) * res_kv(i,paramiter);
        }
        localsens[paramiter] = -currsens;
      }
      
    }
    
    
    ScalarT localval = 0.0;
    ScalarT globalval = 0.0;
    for (size_t paramiter=0; paramiter < params->num_active_params; paramiter++) {
      localval = localsens[paramiter];
      Teuchos::reduceAll(*Comm,Teuchos::REDUCE_SUM,1,&localval,&globalval);
      //Comm->SumAll(&localval, &globalval, 1);
      ScalarT cobj = 0.0;
      if (paramiter<obj_sens.size()) {
        cobj = obj_sens.fastAccessDx(paramiter);
      }
      globalval += cobj;
      if (gradient.size()<=paramiter) {
        gradient.push_back(globalval);
      }
      else {
        gradient[paramiter] += globalval;
      }
    }
    params->sacadoizeParams(false);
  }
  
  int numDiscParams = params->getNumParams(4);
  
  if (numDiscParams > 0) {
    //params->sacadoizeParams(false);
    vector_RCP a_owned = Teuchos::rcp(new LA_MultiVector(LA_owned_map,1)); // adjoint solution
    auto ao_kv = a_owned->getLocalView<HostDevice>();
    
    for( size_t i=0; i<LA_owned.size(); i++ ) {
      ao_kv(i,0) = a2_kv(i,0);
    }
    
    vector_RCP res_over = Teuchos::rcp(new LA_MultiVector(LA_overlapped_map,1)); // reset residual
    matrix_RCP J = Teuchos::rcp(new Tpetra::CrsMatrix<ScalarT,LO,GO,HostNode>(params->param_owned_map, maxEntries));
    matrix_RCP J_over = Teuchos::rcp(new Tpetra::CrsMatrix<ScalarT,LO,GO,HostNode>(params->param_overlapped_map, maxEntries));
    
    res_over->putScalar(0.0);
    J->setAllToScalar(0.0);
    J_over->setAllToScalar(0.0);
    
    //this->computeJacRes(u, u_dot, u, u_dot, alpha, beta, true, false, true, res_over, J_over);
    assembler->assembleJacRes(u, u, true, false, true,
                              res_over, J_over, isTransient, current_time, useadjoint, store_adjPrev,
                              params->num_active_params, params->Psol[0], is_final_time, deltat);
    J_over->fillComplete(LA_owned_map, params->param_owned_map);
    
    vector_RCP sens_over = Teuchos::rcp(new LA_MultiVector(params->param_overlapped_map,1)); // reset residual
    vector_RCP sens = Teuchos::rcp(new LA_MultiVector(params->param_owned_map,1)); // reset residual
    auto sens_kv = sens->getLocalView<HostDevice>();
    
    J->setAllToScalar(0.0);
    J->doExport(*J_over, *(params->param_exporter), Tpetra::ADD);
    J->fillComplete(LA_owned_map, params->param_owned_map);
    
    J->apply(*a_owned,*sens);
    
    vector<ScalarT> discLocalGradient(numDiscParams);
    vector<ScalarT> discGradient(numDiscParams);
    for (size_t i = 0; i < params->paramOwned.size(); i++) {
      LO gid = params->paramOwned[i];
      discLocalGradient[gid] = sens_kv(i,0);
    }
    for (size_t i = 0; i < numDiscParams; i++) {
      ScalarT globalval = 0.0;
      ScalarT localval = discLocalGradient[i];
      Teuchos::reduceAll(*Comm,Teuchos::REDUCE_SUM,1,&localval,&globalval);
      //Comm->SumAll(&localval, &globalval, 1);
      ScalarT cobj = 0.0;
      if ((i+params->num_active_params)<obj_sens.size()) {
        cobj = obj_sens.fastAccessDx(i+params->num_active_params);
      }
      globalval += cobj;
      if (gradient.size()<=params->num_active_params+i) {
        gradient.push_back(globalval);
      }
      else {
        gradient[params->num_active_params+i] += globalval;
      }
    }
  }
}

// ========================================================================================
// ========================================================================================

void solver::setDirichlet(vector_RCP & initial) {
  
  auto init_kv = initial->getLocalView<HostDevice>();
  //auto meas_kv = meas->getLocalView<HostDevice>();
  
  // TMW: this function needs to be fixed
  vector<vector<GO> > fixedDOFs = phys->dbc_dofs;
  
  for (size_t b=0; b<blocknames.size(); b++) {
    string blockID = blocknames[b];
    Kokkos::View<int**,HostDevice> side_info;
    
    for (int n=0; n<numVars[b]; n++) {
      
      vector<size_t> localDirichletSideIDs = phys->localDirichletSideIDs[b][n];
      vector<size_t> boundDirichletElemIDs = phys->boundDirichletElemIDs[b][n];
      int fnum = DOF->getFieldNum(varlist[b][n]);
      for( size_t e=0; e<disc->myElements[b].size(); e++ ) { // loop through all the elements
        side_info = phys->getSideInfo(b,n,e);
        int numSides = side_info.extent(0);
        DRV I_elemNodes;
        vector<size_t> elist(1);
        elist[0] = e;
        mesh->mesh->getElementVertices(elist,I_elemNodes);
        
        // enforce the boundary conditions if the element is on the given boundary
        
        for( int i=0; i<numSides; i++ ) {
          if( side_info(i,0)==1 ) {
            vector<GO> elemGIDs;
            int gside_index = side_info(i,1);
            string gside = phys->sideSets[gside_index];
            size_t elemID = disc->myElements[b][e];
            DOF->getElementGIDs(elemID, elemGIDs, blockID); // global index of each node
            // get the side index and the node->global mapping for the side that is on the boundary
            const pair<vector<int>,vector<int> > SideIndex = DOF->getGIDFieldOffsets_closure(blockID, fnum, spaceDim-1, i);
            const vector<int> elmtOffset = SideIndex.first;
            const vector<int> basisIdMap = SideIndex.second;
            // for each node that is on the boundary side
            for( size_t j=0; j<elmtOffset.size(); j++ ) {
              // get the global row and coordinate
              LO row =  LA_overlapped_map->getLocalElement(elemGIDs[elmtOffset[j]]);
              ScalarT x = I_elemNodes(0,basisIdMap[j],0);
              ScalarT y = 0.0;
              if (spaceDim > 1) {
                y = I_elemNodes(0,basisIdMap[j],1);
              }
              ScalarT z = 0.0;
              if (spaceDim > 2) {
                z = I_elemNodes(0,basisIdMap[j],2);
              }
              
              if (use_meas_as_dbcs) {
                //init_kv(row,0) = meas_kv(row,0);
              }
              else {
                // put the value into the soln vector
                AD diri_FAD_tmp;
                diri_FAD_tmp = phys->getDirichletValue(b, x, y, z, current_time, varlist[b][n], gside, useadjoint, assembler->wkset[b]);
                
                init_kv(row,0) = diri_FAD_tmp.val();
              }
            }
          }
        }
      }
    }
    // set point dbcs
    vector<GO> dbc_dofs = fixedDOFs[b];
    
    for (int i = 0; i < dbc_dofs.size(); i++) {
      LO row = LA_overlapped_map->getLocalElement(dbc_dofs[i]);
      init_kv(row,0) = 0.0; // fix to zero for now
    }
    
  }
  
}

// ========================================================================================
// ========================================================================================

vector_RCP solver::setInitialParams() {
  vector_RCP initial = Teuchos::rcp(new LA_MultiVector(params->param_overlapped_map,1));
  ScalarT value = 2.0;
  initial->putScalar(value);
  return initial;
}

// ========================================================================================
// ========================================================================================

vector_RCP solver::setInitial() {
  
  vector_RCP initial = Teuchos::rcp(new LA_MultiVector(LA_overlapped_map,1));
  vector_RCP glinitial = Teuchos::rcp(new LA_MultiVector(LA_owned_map,1));
  initial->putScalar(0.0);
  
  if (initial_type == "L2-projection") {
    
    // Compute the L2 projection of the initial data into the discrete space
    vector_RCP rhs = Teuchos::rcp(new LA_MultiVector(LA_overlapped_map,1)); // reset residual
    matrix_RCP mass = Teuchos::rcp(new Tpetra::CrsMatrix<ScalarT,LO,GO,HostNode>(LA_overlapped_graph));//Tpetra::createCrsMatrix<ScalarT>(LA_overlapped_map); // reset Jacobian
    vector_RCP glrhs = Teuchos::rcp(new LA_MultiVector(LA_owned_map,1)); // reset residual
    matrix_RCP glmass = Teuchos::rcp(new Tpetra::CrsMatrix<ScalarT,LO,GO,HostNode>(LA_owned_map, maxEntries));//Tpetra::createCrsMatrix<ScalarT>(LA_owned_map); // reset Jacobian
    assembler->setInitial(rhs, mass, useadjoint);
    
    glmass->setAllToScalar(0.0);
    glmass->doExport(*mass, *exporter, Tpetra::ADD);
    
    glrhs->putScalar(0.0);
    glrhs->doExport(*rhs, *exporter, Tpetra::ADD);
    
    glmass->fillComplete();
    
    this->linearSolver(glmass, glrhs, glinitial);
    have_preconditioner = false; // resetting this because mass matrix may not have connectivity as Jacobians
    initial->doImport(*glinitial, *importer, Tpetra::ADD);
    
  }
  else if (initial_type == "interpolation") {
    
    assembler->setInitial(initial, useadjoint);
    
  }
  
  return initial;
}

// ========================================================================================
// Linear Solver for Tpetra stack
// ========================================================================================

void solver::linearSolver(matrix_RCP & J, vector_RCP & r, vector_RCP & soln)  {
  Teuchos::TimeMonitor localtimer(*linearsolvertimer);
  
  if (useDirect) {
    if (!have_symbolic_factor) {
      Am2Solver = Amesos2::create<LA_CrsMatrix,LA_MultiVector>("KLU2", J, r, soln);
      Am2Solver->symbolicFactorization();
      have_symbolic_factor = true;
    }
    Am2Solver->setA(J, Amesos2::SYMBFACT);
    Am2Solver->setX(soln);
    Am2Solver->setB(r);
    Am2Solver->numericFactorization().solve();
  }
  else {
    Teuchos::RCP<LA_LinearProblem> Problem = Teuchos::rcp(new LA_LinearProblem(J, soln, r));
    if (usePrec) {
      if (!have_preconditioner) {
        M = this->buildPreconditioner(J);
        have_preconditioner = true;
      }
      else {
        MueLu::ReuseTpetraPreconditioner(J,*M);
      }
      Problem->setLeftPrec(M);
    }
    Problem->setProblem();
    
    Teuchos::RCP<Teuchos::ParameterList> belosList = Teuchos::rcp(new Teuchos::ParameterList());
    belosList->set("Maximum Iterations",    kspace); // Maximum number of iterations allowed
    belosList->set("Convergence Tolerance", lintol);    // Relative convergence tolerance requested
    if (verbosity > 9) {
      belosList->set("Verbosity", Belos::Errors + Belos::Warnings + Belos::StatusTestDetails);
    }
    else {
      belosList->set("Verbosity", Belos::Errors);
    }
    if (verbosity > 8) {
      belosList->set("Output Frequency",10);
    }
    else {
      belosList->set("Output Frequency",0);
    }
    int numEqns = 1;
    if (assembler->cells.size() == 1) {
      numEqns = numVars[0];
    }
    belosList->set("number of equations",numEqns);
    
    belosList->set("Output Style",          Belos::Brief);
    belosList->set("Implicit Residual Scaling", "None");
    
    Teuchos::RCP<Belos::SolverManager<ScalarT, LA_MultiVector, LA_Operator> > solver = Teuchos::rcp(new Belos::BlockGmresSolMgr<ScalarT, LA_MultiVector, LA_Operator>(Problem, belosList));
    
    solver->solve();
  }
}

void solver::setupMassSolver(matrix_RCP & mass, vector_RCP & r, vector_RCP & soln)  {
  
  massProblem = Teuchos::rcp(new LA_LinearProblem(mass, soln, r));
  Teuchos::RCP<MueLu::TpetraOperator<ScalarT, LO, GO, HostNode> > Mmass = buildPreconditioner(mass);
  
  massProblem->setLeftPrec(Mmass);
  massProblem->setProblem();
  
  Teuchos::RCP<Teuchos::ParameterList> belosList = Teuchos::rcp(new Teuchos::ParameterList());
  belosList->set("Maximum Iterations",    kspace); // Maximum number of iterations allowed
  belosList->set("Convergence Tolerance", lintol);    // Relative convergence tolerance requested
  if (verbosity > 9) {
    belosList->set("Verbosity", Belos::Errors + Belos::Warnings + Belos::StatusTestDetails);
  }
  else {
    belosList->set("Verbosity", Belos::Errors);
  }
  if (verbosity > 8) {
    belosList->set("Output Frequency",10);
  }
  else {
    belosList->set("Output Frequency",0);
  }
  int numEqns = 1;
  if (assembler->cells.size() == 1) {
    numEqns = numVars[0];
  }
  belosList->set("number of equations",numEqns);
  
  belosList->set("Output Style",          Belos::Brief);
  belosList->set("Implicit Residual Scaling", "None");
  
  massSolver = Teuchos::rcp(new Belos::BlockGmresSolMgr<ScalarT, LA_MultiVector, LA_Operator>(massProblem, belosList));
}
// ========================================================================================
// Preconditioner for Tpetra stack
// ========================================================================================

Teuchos::RCP<MueLu::TpetraOperator<ScalarT, LO, GO, HostNode> > solver::buildPreconditioner(const matrix_RCP & J) {
  Teuchos::ParameterList mueluParams;
  
  mueluParams.setName("MueLu");
  
  // Main settings
  if (verbosity >= 20){
    mueluParams.set("verbosity","high");
  }
  else {
    mueluParams.set("verbosity","none");
  }
  //int numEqns = 1;
  //if (assembler->cells.size() == 1) {
  //  numEqns = numVars[0];
  //}
  //mueluParams.set("number of equations",numEqns);
  
  mueluParams.set("coarse: max size",500);
  mueluParams.set("multigrid algorithm", multigrid_type);
  
  // Aggregation
  mueluParams.set("aggregation: type","uncoupled");
  mueluParams.set("aggregation: drop scheme","classical");
  
  //Smoothing
  Teuchos::ParameterList smootherParams = mueluParams.sublist("smoother: params");
  mueluParams.set("smoother: type",smoother_type);
  if (smoother_type == "CHEBYSHEV") {
    mueluParams.sublist("smoother: params").set("chebyshev: degree",2);
    mueluParams.sublist("smoother: params").set("chebyshev: ratio eigenvalue",7.0);
    mueluParams.sublist("smoother: params").set("chebyshev: min eigenvalue",1.0);
    mueluParams.sublist("smoother: params").set("chebyshev: zero starting solution",true);
  }
  else if (smoother_type == "RELAXATION") {
    mueluParams.sublist("smoother: params").set("relaxation: type","Jacobi");
  }
  
  // Repartitioning
  
  mueluParams.set("repartition: enable",false);
  mueluParams.set("repartition: partitioner","zoltan");
  mueluParams.set("repartition: start level",2);
  mueluParams.set("repartition: min rows per proc",800);
  mueluParams.set("repartition: max imbalance", 1.1);
  mueluParams.set("repartition: remap parts",false);
  
  Teuchos::RCP<MueLu::TpetraOperator<ScalarT, LO, GO, HostNode> > Mnew = MueLu::CreateTpetraPreconditioner((Teuchos::RCP<LA_Operator>)J, mueluParams);

  //have_preconditioner = true;
  return Mnew;
}

// ========================================================================================
// ========================================================================================

void solver::setBatchID(const int & bID){
  batchID = bID;
  params->batchID = bID;
}

// ========================================================================================
// ========================================================================================

vector_RCP solver::blankState(){
  vector_RCP F_soln = Teuchos::rcp(new LA_MultiVector(LA_overlapped_map,numsteps+1)); // empty solution
  return F_soln;
}

////////////////////////////////////////////////////////////////////////////////
////////////////////////////////////////////////////////////////////////////////

void solver::finalizeMultiscale() {
  if (multiscale_manager->subgridModels.size() > 0 ) {
    for (size_t k=0; k<multiscale_manager->subgridModels.size(); k++) {
      multiscale_manager->subgridModels[k]->paramvals_KVAD = params->paramvals_KVAD;
    //  multiscale_manager->subgridModels[k]->wkset[0]->paramnames = paramnames;
    }
    
    multiscale_manager->macro_wkset = assembler->wkset;
    
    multiscale_manager->setMacroInfo(disc->basis_pointers, disc->basis_types,
                                     phys->varlist, useBasis, phys->offsets,
                                     params->paramnames, params->discretized_param_names);
    
    ScalarT my_cost = multiscale_manager->initialize();
    ScalarT gmin = 0.0;
    Teuchos::reduceAll(*Comm,Teuchos::REDUCE_MIN,1,&my_cost,&gmin);
    //Comm->MinAll(&my_cost, &gmin, 1);
    ScalarT gmax = 0.0;
    Teuchos::reduceAll(*Comm,Teuchos::REDUCE_MAX,1,&my_cost,&gmin);
    //Comm->MaxAll(&my_cost, &gmax, 1);
    
    if(Comm->getRank() == 0 && verbosity>0) {
      cout << "***** Load Balancing Factor " << gmax/gmin <<  endl;
    }
    
    
  }

}<|MERGE_RESOLUTION|>--- conflicted
+++ resolved
@@ -275,13 +275,8 @@
   }
   else { // for steady state solves, u_dot = 0.0*u
     Kokkos::View<ScalarT*,AssemblyDevice> sol_wts("weights to compute u",1);
-<<<<<<< HEAD
-    Kokkos::View<ScalarT*,HostDevice>::HostMirror host_wts = Kokkos::create_mirror_view(sol_wts);
+    auto host_wts = Kokkos::create_mirror_view(sol_wts);
     host_wts(0) = 1.0;
-=======
-    auto host_wts = Kokkos::create_mirror_view(sol_wts);
-    host_wts(0) = 0.0;
->>>>>>> 137d2ed6
     Kokkos::deep_copy(sol_wts,host_wts);
     
     Kokkos::View<ScalarT*,AssemblyDevice> soldot_wts("weights to compute u_dot",1);
