--- conflicted
+++ resolved
@@ -1460,7 +1460,7 @@
             this->setButcherTableau(ButcherTab,set);
           }
 
-          assembler->updatePhysicsSet(set);
+          assembler->updatePhysicsSet(set); // AquiTim02
       
           // Increment the previous step solutions (shift history and moves u into first spot)
           assembler->resetPrevSoln(set); 
@@ -1529,7 +1529,7 @@
         // Make sure last step solution is gathered
         // Last set of values is from a stage solution, which is potentially different
         for (size_t set=0; set<u_cur.size(); ++set) {
-          assembler->updatePhysicsSet(set); // Aqui important
+          assembler->updatePhysicsSet(set); // Aqui important // AquiTim02
           assembler->performGather(set,u_cur[set],0,0);
         }
         multiscale_manager->completeTimeStep();
@@ -1660,6 +1660,7 @@
         if (Comm->getRank() == 0) std::cout << "Aqui 005" << std::endl;
         Comm->barrier();
 
+        assembler->updatePhysicsSet(set); // AquiTim02
         assembler->performGather(set,u_prev[set],0,0); // AquiNow
 
         Comm->barrier();
@@ -1689,6 +1690,7 @@
               std::cout << "EEP In SolverManager<Node>::transientSolver()"
                         << ": in adjoint solve"
                         << ", numTimeSteps = " << numTimeSteps
+                        << ", set = " << set
                         << ", calling 'this->explicitSolver()..."
                         << std::endl;
             }
@@ -1704,6 +1706,7 @@
             std::cout << "EEP In SolverManager<Node>::transientSolver()"
                       << ": in adjoint solve"
                       << ", numTimeSteps = " << numTimeSteps
+                      << ", set = " << set
                       << ", status = " << status
                       << std::endl;
           }
@@ -1724,6 +1727,8 @@
           if ((true) && (Comm->getRank() == 0)) {
             std::cout << "EEP In SolverManager<Node>::transientSolver()"
                       << ": in adjoint solve"
+                      << ", numTimeSteps = " << numTimeSteps
+                      << ", set = " << set
                       << ", calling postproc->computeSensitivities()"
                       << std::endl;
           }
@@ -1904,7 +1909,6 @@
       store_adjPrev = true;
     }
 
-<<<<<<< HEAD
     Comm->barrier();
     if (EEP_DEBUG_SOLVER_MANAGER && (Comm->getRank() == 0)) {
       std::cout << "EEP In SolverManager<Node>::nonlinearSolver()"
@@ -1914,22 +1918,13 @@
     }
     Comm->barrier();
 
-    bool test = true;
-=======
     bool use_autotune = true;
->>>>>>> e678b3bf
     if (is_adjoint || assembler->groupData[0]->multiscale) {
       use_autotune = false;
     }
-<<<<<<< HEAD
-    if (!test) { // cannot just use ScalarT
-      assembler->assembleJacRes(set, u_io, phi_io, build_jacobian, false, false, // Aqui important
-=======
-
-      
+     
     if (!use_autotune) { // cannot just use ScalarT
-      assembler->assembleJacRes(set, u, phi, build_jacobian, false, false,
->>>>>>> e678b3bf
+      assembler->assembleJacRes(set, u_io, phi_io, build_jacobian, false, false,
                                 current_res_over, J_over, isTransient, current_time, is_adjoint, store_adjPrev,
                                 params->num_active_params, params->Psol_over, is_final_time, deltat);
     }
@@ -1939,7 +1934,6 @@
                              params->num_active_params, params->Psol_over, is_final_time, deltat);
     }
 
-<<<<<<< HEAD
     Comm->barrier();
     if (EEP_DEBUG_SOLVER_MANAGER && (Comm->getRank() == 0)) {
       std::cout << "EEP In SolverManager<Node>::nonlinearSolver()"
@@ -1949,8 +1943,6 @@
     }
     Comm->barrier();
     
-=======
->>>>>>> e678b3bf
     linalg->exportVectorFromOverlapped(set, current_res, current_res_over);
     
     if (is_adjoint) {
@@ -2057,18 +2049,9 @@
     
     if (solve) {
       
-<<<<<<< HEAD
-      if (test) {
-        assembler->assembleJacRes(set, u_io, phi_io, build_jacobian, false, false,
-                                  current_res_over, J_over, isTransient, current_time, is_adjoint, store_adjPrev,
-                                  params->num_active_params, params->Psol_over, is_final_time, deltat);
-      }
-
-=======
->>>>>>> e678b3bf
       if (build_jacobian) {
         if (use_autotune) {
-          assembler->assembleJacRes(set, u, phi, build_jacobian, false, false,
+          assembler->assembleJacRes(set, u_io, phi_io, build_jacobian, false, false,
                                     current_res_over, J_over, isTransient, current_time, is_adjoint, store_adjPrev,
                                     params->num_active_params, params->Psol_over, is_final_time, deltat);
         }
