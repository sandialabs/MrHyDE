/***********************************************************************
 This is a framework for solving Multi-resolution Hybridized
 Differential Equations (MrHyDE), an optimized version of
 Multiscale/Multiphysics Interfaces for Large-scale Optimization (MILO)
 
 Copyright 2018 National Technology & Engineering Solutions of Sandia,
 LLC (NTESS). Under the terms of Contract DE-NA0003525 with NTESS, the
 U.S. Government retains certain rights in this software.”
 
 Questions? Contact Tim Wildey (tmwilde@sandia.gov) and/or
 Bart van Bloemen Waanders (bartv@sandia.gov)
 ************************************************************************/

#include "solverManager.hpp"

using namespace MrHyDE;

// ========================================================================================
/* Constructor to set up the problem */
// ========================================================================================

template<class Node>
SolverManager<Node>::SolverManager(const Teuchos::RCP<MpiComm> & Comm_,
                                   Teuchos::RCP<Teuchos::ParameterList> & settings_,
                                   Teuchos::RCP<MeshInterface> & mesh_,
                                   Teuchos::RCP<DiscretizationInterface> & disc_,
                                   Teuchos::RCP<PhysicsInterface> & phys_,
                                   Teuchos::RCP<AssemblyManager<Node> > & assembler_,
                                   Teuchos::RCP<ParameterManager<Node> > & params_) :
Comm(Comm_), settings(settings_), mesh(mesh_), disc(disc_), phys(phys_), assembler(assembler_), params(params_) {
  
  RCP<Teuchos::Time> constructortime = Teuchos::TimeMonitor::getNewCounter("MrHyDE::SolverManager - constructor");
  Teuchos::TimeMonitor constructortimer(*constructortime);
  
  debug_level = settings->get<int>("debug level",0);
  
  if (debug_level > 0) {
    if (Comm->getRank() == 0) {
      cout << "**** Starting SolverManager constructor ..." << endl;
    }
  }
  
  numEvaluations = 0;
  setnames = phys->setnames;
  store_vectors = true;
  if (setnames.size() > 1) {
    store_vectors = false;
  }
  // Get the required information from the settings
  spaceDim = phys->spaceDim;//mesh->stk_mesh->getDimension();
  isInitial = false;
  initial_time = settings->sublist("Solver").get<double>("initial time",0.0);
  current_time = initial_time;
  final_time = settings->sublist("Solver").get<double>("final time",1.0);
  if (settings->sublist("Solver").isParameter("delta t")) {
    deltat = settings->sublist("Solver").get<double>("delta t",1.0);
  }
  else {
    int numTimesteps = settings->sublist("Solver").get<int>("number of steps",1);
    deltat = (final_time - initial_time)/numTimesteps;
  }
  verbosity = settings->get<int>("verbosity",0);
  usestrongDBCs = settings->sublist("Solver").get<bool>("use strong DBCs",true);
  use_meas_as_dbcs = settings->sublist("Mesh").get<bool>("use measurements as DBCs", false);
  
  solver_type = settings->sublist("Solver").get<string>("solver","none"); // or "transient"
  
  use_custom_PCG = settings->sublist("Solver").get<bool>("use custom PCG",false);
  
  NLtol = settings->sublist("Solver").get<double>("nonlinear TOL",1.0E-6);
  NLabstol = settings->sublist("Solver").get<double>("absolute nonlinear TOL",std::min((double)NLtol,(double)1.0E-6));
  maxNLiter = settings->sublist("Solver").get<int>("max nonlinear iters",10);
  subcycles = settings->sublist("Solver").get<int>("max subcycles",1);
  useRelativeTOL = settings->sublist("Solver").get<bool>("use relative TOL",true);
  useAbsoluteTOL = settings->sublist("Solver").get<bool>("use absolute TOL",false);
  allowBacktracking = settings->sublist("Solver").get<bool>("allow backtracking",true);
  
  maxTimeStepCuts = settings->sublist("Solver").get<int>("maximum time step cuts",5);
  amplification_factor = settings->sublist("Solver").get<double>("explicit amplification factor",10.0);
  
  // TODO REMOVE ME
//  // The Butcher tableau and BDF coefficients can vary by physics set
//  // If they are universal, we get the values here.
//  // If set-specific values are supplied later, they are overwritten
//  ButcherTab = settings->sublist("Solver").get<string>("transient Butcher tableau","BWE");
//  BDForder = settings->sublist("Solver").get<int>("transient BDF order",1);
//  if (BDForder>1) {
//    if (ButcherTab == "custom") {
//      cout << "Warning: running a higher order BDF method with anything other than BWE/DIRK-1,1 is risky." << endl;
//      cout << "The code will run, but the results may be nonsense" << endl;
//    }
//    else {
//      if (ButcherTab != "BWE" && ButcherTab != "DIRK-1,1") {
//        TEUCHOS_TEST_FOR_EXCEPTION(true,std::runtime_error,"Error: need to use BWE or DIRK-1,1 with higher order BDF");
//      }
//    }
//  }
//  
//  // Additional parameters for higher-order BDF methods that require some startup procedure
//  startupButcherTab = settings->sublist("Solver").get<string>("transient startup Butcher tableau",ButcherTab);
//  startupBDForder = settings->sublist("Solver").get<int>("transient startup BDF order",BDForder);
//  startupSteps = settings->sublist("Solver").get<int>("transient startup steps",BDForder);
//  if (startupBDForder>1) {
//    if (startupButcherTab == "custom") {
//      cout << "Warning: running a higher order BDF method with anything other than BWE/DIRK-1,1 is risky." << endl;
//      cout << "The code will run, but the results may be nonsense" << endl;
//    }
//    else {
//      if (startupButcherTab != "BWE" && startupButcherTab != "DIRK-1,1") {
//        TEUCHOS_TEST_FOR_EXCEPTION(true,std::runtime_error,"Error: need to use BWE or DIRK-1,1 with higher order BDF");
//      }
//    }
//  }
  
  line_search = false;//settings->sublist("Solver").get<bool>("Use Line Search","false");
  store_adjPrev = false;
  isTransient = false;
  if (solver_type == "transient") {
    isTransient = true;
  }
  if (!isTransient) {
    deltat = 1.0;
  }
  // TODO should this also be an option?
  fully_explicit = settings->sublist("Solver").get<bool>("fully explicit",false);
  
  if (fully_explicit && Comm->getRank() == 0) {
    cout << "WARNING: the fully explicit method is requested.  This is an experimental capability and may not work with all time integration methods" << endl;
  }
  
  initial_type = settings->sublist("Solver").get<string>("initial type","L2-projection");
  
  // needed information from the mesh
  blocknames = phys->blocknames;
  //mesh->stk_mesh->getElementBlockNames(blocknames);
  
  // needed information from the physics interface
  numVars = phys->numVars; //
  vector<vector<vector<string> > > phys_varlist = phys->varlist;
  size_t numSets = setnames.size();
  
  // needed information from the disc interface
  vector<vector<int> > cards = disc->cards;
  
  for (size_t set=0; set<numSets; ++set) {
    vector<vector<int> > set_useBasis;
    vector<vector<int> > set_numBasis;
    vector<vector<string> > set_varlist;
    
    vector<size_t> set_maxBasis;
    
    for (size_t block=0; block<blocknames.size(); ++block) {
      
      vector<int> block_useBasis(numVars[set][block]);
      vector<int> block_numBasis(numVars[set][block]);
      vector<string> block_varlist(numVars[set][block]);
      
      int block_maxBasis = 0;
      for (size_t j=0; j<numVars[set][block]; j++) {
        string var = phys_varlist[set][block][j];
        int vub = phys->getUniqueIndex(set,block,var);
        block_varlist[j] = var;
        block_useBasis[j] = vub;
        block_numBasis[j] = cards[block][vub];
        block_maxBasis = std::max(block_maxBasis,cards[block][vub]);
      }
      
      set_varlist.push_back(block_varlist);
      set_useBasis.push_back(block_useBasis);
      set_numBasis.push_back(block_numBasis);
      set_maxBasis.push_back((size_t)block_maxBasis);
      
    }
    varlist.push_back(set_varlist);
    useBasis.push_back(set_useBasis);
    numBasis.push_back(set_numBasis);
    maxBasis.push_back(set_maxBasis);
    
  }

  // TODO Keeping a separate loop for now for clarity
  // we can combine if we stick with this

  for (size_t set=0; set<numSets; ++set) {

    // The Butcher tableau and BDF coefficients can vary by physics set.
    // TODO NOT YET BY BLOCK
    // If they are universal, we get the values here.
    // If set-specific values are supplied later, they are overwritten

    string myButcherTab = settings->sublist("Solver").get<string>("transient Butcher tableau","BWE");
    int myBDForder = settings->sublist("Solver").get<int>("transient BDF order",1);

    // Additional parameters for higher-order BDF methods that require some startup procedure
    string myStartupButcherTab = settings->sublist("Solver").get<string>("transient startup Butcher tableau",myButcherTab);
    int myStartupBDForder = settings->sublist("Solver").get<int>("transient startup BDF order",myBDForder);
    int myStartupSteps = settings->sublist("Solver").get<int>("transient startup steps",myBDForder);

    // TODO allow to vary by block...
    auto setSolverSettings = phys->setSolverSettings[set][0]; // [set][block]

    if (setSolverSettings.isSublist(setnames[set])) {
      myButcherTab = 
        setSolverSettings.sublist(setnames[set]).get<string>("transient Butcher tableau",myButcherTab);
      myBDForder = 
        setSolverSettings.sublist(setnames[set]).get<int>("transient BDF order",1);
      myStartupButcherTab = 
        setSolverSettings.sublist(setnames[set]).get<string>("transient startup Butcher tableau",myStartupButcherTab);
      myStartupBDForder = 
        setSolverSettings.sublist(setnames[set]).get<int>("transient startup BDF order",myStartupBDForder);
      myStartupSteps = 
        setSolverSettings.sublist(setnames[set]).get<int>("transient startup steps",myStartupSteps);
    }

    if (myBDForder>1) {
      if (myButcherTab == "custom") {
        cout << "Warning: running a higher order BDF method with anything other than BWE/DIRK-1,1 is risky." << endl;
        cout << "The code will run, but the results may be nonsense" << endl;
      }
      else {
        if (myButcherTab != "BWE" && myButcherTab != "DIRK-1,1") {
          TEUCHOS_TEST_FOR_EXCEPTION(true,std::runtime_error,"Error: need to use BWE or DIRK-1,1 with higher order BDF");
        }
      }
    }
    if (myStartupBDForder>1) {
      if (myStartupButcherTab == "custom") {
        cout << "Warning: running a higher order BDF method with anything other than BWE/DIRK-1,1 is risky." << endl;
        cout << "The code will run, but the results may be nonsense" << endl;
      }
      else {
        if (myStartupButcherTab != "BWE" && myStartupButcherTab != "DIRK-1,1") {
          TEUCHOS_TEST_FOR_EXCEPTION(true,std::runtime_error,"Error: need to use BWE or DIRK-1,1 with higher order BDF");
        }
      }
    }

    ButcherTab.push_back(myButcherTab);
    BDForder.push_back(myBDForder);
    startupButcherTab.push_back(myStartupButcherTab); 
    startupBDForder.push_back(myStartupBDForder);
    startupSteps.push_back(myStartupSteps);

  }
  
  /////////////////////////////////////////////////////////////////////////////
  // Create linear algebra interface
  /////////////////////////////////////////////////////////////////////////////
  
  linalg = Teuchos::rcp( new LinearAlgebraInterface<Node>(Comm, settings, disc, params) );
    
  /////////////////////////////////////////////////////////////////////////////
  // Worksets
  /////////////////////////////////////////////////////////////////////////////
  
  assembler->createWorkset();
  
  // initialize vector which holds the total BDF steps and RK stages for each set 
  numsteps.resize(numSets,0);
  numstages.resize(numSets,0);

  // set for all physics sets
  for (size_t set=0; set<numSets; ++set) {
    this->setBackwardDifference(BDForder,set);
    this->setButcherTableau(ButcherTab,set);
    if (BDForder[set] > 1) {
      this->setBackwardDifference(startupBDForder,set);
      this->setButcherTableau(startupButcherTab,set);
    }
  }
  this->finalizeWorkset();
  
  phys->setWorkset(assembler->wkset);
  params->wkset = assembler->wkset;
  
  if (store_vectors) {
    for (size_t set=0; set<numSets; ++set) {
      res.push_back(linalg->getNewVector(set));
      res_over.push_back(linalg->getNewOverlappedVector(set));
      du_over.push_back(linalg->getNewOverlappedVector(set));
      du.push_back(linalg->getNewVector(set));
    }
  }

  /////////////////////////////////////////////////////////////////////////////
  
  this->setBatchID(Comm->getRank());
  
  /////////////////////////////////////////////////////////////////////////////
  
  this->setupFixedDOFs(settings);
  
  /////////////////////////////////////////////////////////////////////////////
  
  have_initial_conditions = vector<bool>(numSets,false);
  scalarInitialData = vector<bool>(numSets,false);
  have_static_Dirichlet_data = vector<bool>(numSets,false);
  
  for (size_t set=0; set<numSets; ++set) {
    have_initial_conditions[set] = false;
    for (size_t block=0; block<blocknames.size(); ++block) {
      if (phys->setPhysSettings[set][block].isSublist("Initial conditions")) {
        have_initial_conditions[set] = true;
        scalarInitialData[set] = phys->setPhysSettings[set][block].sublist("Initial conditions").get<bool>("scalar data", false);
      }
    }
  
    if (have_initial_conditions[set] && scalarInitialData[set]) {
      vector<vector<ScalarT> > setInitialValues;
      for (size_t block=0; block<blocknames.size(); ++block) {
        
        std::string blockID = blocknames[block];
        Teuchos::ParameterList init_settings = phys->setPhysSettings[set][block].sublist("Initial conditions");
        
        vector<ScalarT> blockInitialValues;
        
        for (size_t var=0; var<varlist[set][block].size(); var++ ) {
          ScalarT value = 0.0;
          if (init_settings.isParameter(varlist[set][block][var])) {
            value = init_settings.get<ScalarT>(varlist[set][block][var]);
          }
          blockInitialValues.push_back(value);
        }
        setInitialValues.push_back(blockInitialValues);
      }
      scalarInitialValues.push_back(setInitialValues);
    }
    
  }
  
  if (debug_level > 0) {
    if (Comm->getRank() == 0) {
      cout << "**** Finished SolverManager constructor" << endl;
    }
  }
  
}

// ========================================================================================
// ========================================================================================

template<class Node>
void SolverManager<Node>::completeSetup() {

  //---------------------------------------------------
  // Mass matrix (lumped and maybe full) for explicit
  //---------------------------------------------------
  
  if (fully_explicit) {
    this->setupExplicitMass();
  }
}

// ========================================================================================
// ========================================================================================

template<class Node>
void SolverManager<Node>::setupExplicitMass() {

  if (debug_level > 0) {
    if (Comm->getRank() == 0) {
      cout << "**** Starting SolverManager::setupExplicitMass()" << endl;
    }
  }
  
  bool compute_matrix = true;
  if (assembler->lump_mass || assembler->matrix_free) {
    compute_matrix = false;
  }
  
  for (size_t set=0; set<useBasis.size(); ++set) {
    matrix_RCP mass;
    
    assembler->updatePhysicsSet(set);
    if (compute_matrix) {
      
      typedef Tpetra::CrsMatrix<ScalarT,LO,GO,Node>   LA_CrsMatrix;
      typedef Tpetra::CrsGraph<LO,GO,Node>            LA_CrsGraph;
      
      vector<size_t> maxEntriesPerRow(linalg->overlapped_map[set]->getNodeNumElements(), 0);
      for (size_t block=0; block<assembler->groups.size(); ++block) {
        auto offsets = assembler->wkset[block]->offsets;
        auto numDOF = assembler->groupData[block]->numDOF_host;
        for (size_t grp=0; grp<assembler->groups[block].size(); ++grp) {
          auto LIDs = assembler->groups[block][grp]->LIDs_host[set];
          
          for (size_type elem=0; elem<LIDs.extent(0); ++elem) {
            for (size_type n=0; n<numDOF.extent(0); ++n) {
              for (int j=0; j<numDOF(n); j++) {
                int row = offsets(n,j);
                LO rowIndex = LIDs(elem,row);
                maxEntriesPerRow[rowIndex] += static_cast<size_t>(numDOF(n));
              }
            }
          }
        }
      }
      
      size_t maxEntries = 0;
      for (size_t m=0; m<maxEntriesPerRow.size(); ++m) {
        maxEntries = std::max(maxEntries, maxEntriesPerRow[m]);
      }
      
      maxEntries = static_cast<size_t>(settings->sublist("Solver").get<int>("max entries per row",
                                                                            static_cast<int>(maxEntries)));
      
      Teuchos::RCP<LA_CrsGraph> overlapped_graph = Teuchos::rcp(new LA_CrsGraph(linalg->overlapped_map[set],
                                                                                maxEntriesPerRow));
      
      for (size_t block=0; block<assembler->groups.size(); ++block) {
        auto offsets = assembler->wkset[block]->offsets;
        auto numDOF = assembler->groupData[block]->numDOF;
        for (size_t grp=0; grp<assembler->groups[block].size(); ++grp) {
          auto LIDs = assembler->groups[block][grp]->LIDs_host[set];
          
          parallel_for("assembly insert Jac",
                       RangePolicy<HostExec>(0,LIDs.extent(0)),
                       KOKKOS_LAMBDA (const int elem ) {
            for (size_type n=0; n<numDOF.extent(0); ++n) {
              for (int j=0; j<numDOF(n); j++) {
                vector<GO> cols;
                int row = offsets(n,j);
                GO rowIndex = linalg->overlapped_map[set]->getGlobalElement(LIDs(elem,row));
                for (int k=0; k<numDOF(n); k++) {
                  int col = offsets(n,k);
                  GO gcol = linalg->overlapped_map[set]->getGlobalElement(LIDs(elem,col));
                  cols.push_back(gcol);
                }
                overlapped_graph->insertGlobalIndices(rowIndex,cols);
              }
            }
          });
        }
      }
      overlapped_graph->fillComplete();
      
      vector<GO> owned;
      //disc->DOF[set]->getOwnedIndices(owned);
      disc->DOF_owned[set];//->getOwnedIndices(owned);
      vector<size_t> maxOwnedEntriesPerRow(linalg->owned_map[set]->getNodeNumElements(), 0);
      for (size_t i=0; i<owned.size(); ++i) {
        LO ind1 = linalg->overlapped_map[set]->getLocalElement(owned[i]);
        LO ind2 = linalg->owned_map[set]->getLocalElement(owned[i]);
        maxOwnedEntriesPerRow[ind2] = maxEntriesPerRow[ind1];
      }
      
      explicitMass.push_back(Teuchos::rcp(new LA_CrsMatrix(linalg->owned_map[set],
                                                           maxOwnedEntriesPerRow)));
      
      mass = Teuchos::rcp(new LA_CrsMatrix(overlapped_graph));
    }
    
    diagMass.push_back(linalg->getNewVector(set));
    vector_RCP diagMass_over = linalg->getNewOverlappedVector(set);
    
    assembler->getWeightedMass(set,mass,diagMass_over);
    
    linalg->exportVectorFromOverlapped(set,diagMass[set], diagMass_over);
    if (compute_matrix) {
      linalg->exportMatrixFromOverlapped(set,explicitMass[set], mass);
    }
    //if (debug_level > 2) {
    //  KokkosTools::print(diagMass[set]);
    //}
  }

  if (debug_level > 0) {
    if (Comm->getRank() == 0) {
      cout << "**** Starting SolverManager::setupExplicitMass() - fillComplete" << endl;
    }
  }
  
  for (size_t set=0; set<useBasis.size(); ++set) {
    
    if (compute_matrix) {
      linalg->fillComplete(explicitMass[set]);
    }
    
    if (store_vectors) {
      q_pcg.push_back(linalg->getNewVector(set));
      z_pcg.push_back(linalg->getNewVector(set));
      p_pcg.push_back(linalg->getNewVector(set));
      r_pcg.push_back(linalg->getNewVector(set));
      if (assembler->matrix_free) {
        q_pcg_over.push_back(linalg->getNewOverlappedVector(set));
        p_pcg_over.push_back(linalg->getNewOverlappedVector(set));
      }
    }
  }
  
  if (debug_level > 0) {
    if (Comm->getRank() == 0) {
      cout << "**** Finished SolverManager::setupExplicitMass()" << endl;
    }
  }
  
}

//========================================================================
//========================================================================

template<class Node>
void SolverManager<Node>::setButcherTableau(const vector<string> & tableau, const int & set) {

  for (size_t block=0; block<assembler->groups.size(); ++block) {

<<<<<<< HEAD
    // TODO removing this for now
    // If the workset on this block is not used (due to not owning any groups)
    // don't do anything
    //if ( !(assembler->wkset[block]->isInitialized) ) continue; 
=======
    cout << numstages[set] << " here blah " << Comm->getRank() << " " << set << endl;

    // If the workset on this block is not used (due to not owning any groups)
    // don't do anything
    if ( !(assembler->wkset[block]->isInitialized) ) continue; 
>>>>>>> 8b00f16f

    // Gather RK weights for this block before assigning them to the workset
    //Kokkos::View<ScalarT**,AssemblyDevice> block_butcher_A; 
    //Kokkos::View<ScalarT*,AssemblyDevice>  block_butcher_b, block_butcher_c;
    // TODO the RK scheme cannot be specified block by block
    // currently handled like before with member vars

    auto myTableau = tableau[set];

    // only filling in the non-zero entries

    if (myTableau == "BWE" || myTableau == "DIRK-1,1") {
      butcher_A = Kokkos::View<ScalarT**,HostDevice>("butcher_A",1,1);
      butcher_A(0,0) = 1.0;
      butcher_b = Kokkos::View<ScalarT*,HostDevice>("butcher_b",1);
      butcher_b(0) = 1.0;
      butcher_c = Kokkos::View<ScalarT*,HostDevice>("butcher_c",1);
      butcher_c(0) = 1.0;
    }
    else if (myTableau == "FWE") {
      butcher_A = Kokkos::View<ScalarT**,HostDevice>("butcher_A",1,1);
      butcher_b = Kokkos::View<ScalarT*,HostDevice>("butcher_b",1);
      butcher_b(0) = 1.0;
      butcher_c = Kokkos::View<ScalarT*,HostDevice>("butcher_c",1);
    }
    else if (myTableau == "CN") {
      butcher_A = Kokkos::View<ScalarT**,HostDevice>("butcher_A",2,2);
      butcher_A(1,0) = 0.5;
      butcher_A(1,1) = 0.5;
      butcher_b = Kokkos::View<ScalarT*,HostDevice>("butcher_b",2);
      butcher_b(0) = 0.5;
      butcher_b(1) = 0.5;
      butcher_c = Kokkos::View<ScalarT*,HostDevice>("butcher_c",2);
      butcher_c(1) = 1.0;
    }
    else if (myTableau == "SSPRK-3,3") {
      butcher_A = Kokkos::View<ScalarT**,HostDevice>("butcher_A",3,3);
      butcher_A(1,0) = 1.0;
      butcher_A(2,0) = 0.25;
      butcher_A(2,1) = 0.25;
      butcher_b = Kokkos::View<ScalarT*,HostDevice>("butcher_b",3);
      butcher_b(0) = 1.0/6.0;
      butcher_b(1) = 1.0/6.0;
      butcher_b(2) = 2.0/3.0;
      butcher_c = Kokkos::View<ScalarT*,HostDevice>("butcher_c",3);
      butcher_c(1) = 1.0;
      butcher_c(2) = 1.0/2.0;
    }
    else if (myTableau == "RK-4,4") { // Classical RK4
      butcher_A = Kokkos::View<ScalarT**,HostDevice>("butcher_A",4,4);
      butcher_A(1,0) = 0.5;
      butcher_A(2,1) = 0.5;
      butcher_A(3,2) = 1.0;
      butcher_b = Kokkos::View<ScalarT*,HostDevice>("butcher_b",4);
      butcher_b(0) = 1.0/6.0;
      butcher_b(1) = 1.0/3.0;
      butcher_b(2) = 1.0/3.0;
      butcher_b(3) = 1.0/6.0;
      butcher_c = Kokkos::View<ScalarT*,HostDevice>("butcher_c",4);
      butcher_c(1) = 1.0/2.0;
      butcher_c(2) = 1.0/2.0;
      butcher_c(3) = 1.0;
    }
    else if (myTableau == "DIRK-1,2") {
      butcher_A = Kokkos::View<ScalarT**,HostDevice>("butcher_A",1,1);
      butcher_A(0,0) = 0.5;
      butcher_b = Kokkos::View<ScalarT*,HostDevice>("butcher_b",1);
      butcher_b(0) = 1.0;
      butcher_c = Kokkos::View<ScalarT*,HostDevice>("butcher_c",1);
      butcher_c(0) = 0.5;
    }
    else if (myTableau == "DIRK-2,2") { // 2-stage, 2nd order
      butcher_A = Kokkos::View<ScalarT**,HostDevice>("butcher_A",2,2);
      butcher_A(0,0) = 1.0/4.0;
      butcher_A(1,0) = 1.0/2.0;
      butcher_A(1,1) = 1.0/4.0;
      butcher_b = Kokkos::View<ScalarT*,HostDevice>("butcher_b",2);
      butcher_b(0) = 1.0/2.0;
      butcher_b(1) = 1.0/2.0;
      butcher_c = Kokkos::View<ScalarT*,HostDevice>("butcher_c",2);
      butcher_c(0) = 1.0/4.0;
      butcher_c(1) = 3.0/4.0;
    }
    else if (myTableau == "DIRK-2,3") { // 2-stage, 3rd order
      butcher_A = Kokkos::View<ScalarT**,HostDevice>("butcher_A",2,2);
      butcher_A(0,0) = 1.0/2.0 + std::sqrt(3)/6.0;
      butcher_A(1,0) = -std::sqrt(3)/3.0;
      butcher_A(1,1) = 1.0/2.0  + std::sqrt(3)/6.0;
      butcher_b = Kokkos::View<ScalarT*,HostDevice>("butcher_b",2);
      butcher_b(0) = 1.0/2.0;
      butcher_b(1) = 1.0/2.0;
      butcher_c = Kokkos::View<ScalarT*,HostDevice>("butcher_c",2);
      butcher_c(0) = 1.0/2.0 + std::sqrt(3)/6.0;;
      butcher_c(1) = 1.0/2.0 - std::sqrt(3)/6.0;;
    }
    else if (myTableau == "DIRK-3,3") { // 3-stage, 3rd order
      ScalarT p = 0.4358665215;
      butcher_A = Kokkos::View<ScalarT**,HostDevice>("butcher_A",3,3);
      butcher_A(0,0) = p;
      butcher_A(1,0) = (1.0-p)/2.0;
      butcher_A(1,1) = p;
      butcher_A(2,0) = -3.0*p*p/2.0+4.0*p-1.0/4.0;
      butcher_A(2,1) = 3.0*p*p/2.0 - 5.0*p + 5.0/4.0;
      butcher_A(2,2) = p;
      butcher_b = Kokkos::View<ScalarT*,HostDevice>("butcher_b",3);
      butcher_b(0) = -3.0*p*p/2.0+4.0*p-1.0/4.0;
      butcher_b(1) = 3.0*p*p/2.0-5.0*p+5.0/4.0;
      butcher_b(2) = p;
      butcher_c = Kokkos::View<ScalarT*,HostDevice>("butcher_c",3);
      butcher_c(0) = p;
      butcher_c(1) = (1.0+p)/2.0;
      butcher_c(2) = 1.0;
    }
    else if (myTableau == "leap-frog") { // Leap-frog for Maxwells
      butcher_A = Kokkos::View<ScalarT**,HostDevice>("butcher_A",2,2);
      butcher_A(1,0) = 1.0;
      butcher_b = Kokkos::View<ScalarT*,HostDevice>("butcher_b",2);
      butcher_b(0) = 1.0;
      butcher_b(1) = 1.0;
      butcher_c = Kokkos::View<ScalarT*,HostDevice>("butcher_c",2);
      butcher_c(0) = 0.0;
      butcher_c(1) = 0.0;
    }
    else if (myTableau == "custom") {

      string delimiter = ", ";
      string line_delimiter = "; ";
      size_t pos = 0;
      string b_A = settings->sublist("Solver").get<string>("transient Butcher A","1.0");
      string b_b = settings->sublist("Solver").get<string>("transient Butcher b","1.0");
      string b_c = settings->sublist("Solver").get<string>("transient Butcher c","1.0");
      vector<vector<double>> A_vals;
      if (b_A.find(delimiter) == string::npos) {
        vector<double> row;
        row.push_back(std::stod(b_A));
        A_vals.push_back(row);
      }
      else {
        string token;
        size_t linepos = 0;
        vector<string> lines;
        while ((linepos = b_A.find(line_delimiter)) != string::npos) {
          string line = b_A.substr(0,linepos);
          lines.push_back(line);
          b_A.erase(0, linepos + line_delimiter.length());
        }
        lines.push_back(b_A);
        for (size_t k=0; k<lines.size(); k++) {
          string line = lines[k];
          vector<double> row;
          while ((pos = line.find(delimiter)) != string::npos) {
            token = line.substr(0, pos);
            row.push_back(std::stod(token));
            line.erase(0, pos + delimiter.length());
          }
          row.push_back(std::stod(line));
          A_vals.push_back(row);
        }
      }
      // Make sure A is square
      size_t A_nrows = A_vals.size();
      for (size_t i=0; i<A_nrows; i++) {
        if (A_vals[i].size() != A_nrows) {
          TEUCHOS_TEST_FOR_EXCEPTION(true,std::runtime_error,"Error: custom Butcher A is not a square matrix");
        }
      }

      vector<double> b_vals;
      if (b_b.find(delimiter) == string::npos) {
        b_vals.push_back(std::stod(b_b));
      }
      else {
        string token;
        while ((pos = b_b.find(delimiter)) != string::npos) {
          token = b_b.substr(0, pos);
          b_vals.push_back(std::stod(token));
          b_b.erase(0, pos + delimiter.length());
        }
        b_vals.push_back(std::stod(b_b));
<<<<<<< HEAD
      }

      // Make sure size of b matches A
      if (b_vals.size() != A_nrows) {
        TEUCHOS_TEST_FOR_EXCEPTION(true,std::runtime_error,"Error: custom Butcher b does not match size of A");
      }

=======
      }

      // Make sure size of b matches A
      if (b_vals.size() != A_nrows) {
        TEUCHOS_TEST_FOR_EXCEPTION(true,std::runtime_error,"Error: custom Butcher b does not match size of A");
      }

>>>>>>> 8b00f16f
      vector<double> c_vals;
      if (b_c.find(delimiter) == string::npos) {
        c_vals.push_back(std::stod(b_c));
      }
      else {
        string token;
        while ((pos = b_c.find(delimiter)) != string::npos) {
          token = b_c.substr(0, pos);
          c_vals.push_back(std::stod(token));
          b_c.erase(0, pos + delimiter.length());
        }
        c_vals.push_back(std::stod(b_c));
      }

      // Make sure size of c matches A
      if (c_vals.size() != A_nrows) {
        TEUCHOS_TEST_FOR_EXCEPTION(true,std::runtime_error,"Error: custom Butcher c does not match size of A");
      }

      // Create the views
      butcher_A = Kokkos::View<ScalarT**,HostDevice>("butcher_A",A_nrows,A_nrows);
      butcher_b = Kokkos::View<ScalarT*,HostDevice>("butcher_b",A_nrows);
      butcher_c = Kokkos::View<ScalarT*,HostDevice>("butcher_c",A_nrows);
      for (size_t i=0; i<A_nrows; i++) {
        for (size_t j=0; j<A_nrows; j++) {
          butcher_A(i,j) = A_vals[i][j];
        }
        butcher_b(i) = b_vals[i];
        butcher_c(i) = c_vals[i];
      }

    }
    else {
      TEUCHOS_TEST_FOR_EXCEPTION(true,std::runtime_error,"Error: unrecognized Butcher tableau:" + tableau[set]);
    }
    Kokkos::View<ScalarT**,AssemblyDevice> dev_butcher_A("butcher_A on device",butcher_A.extent(0),butcher_A.extent(1));
    Kokkos::View<ScalarT*,AssemblyDevice> dev_butcher_b("butcher_b on device",butcher_b.extent(0));
    Kokkos::View<ScalarT*,AssemblyDevice> dev_butcher_c("butcher_c on device",butcher_c.extent(0));

    // TODO HERE need to figure out how to modify and what is going on
<<<<<<< HEAD
  
    auto tmp_butcher_A = Kokkos::create_mirror_view(dev_butcher_A);
    auto tmp_butcher_b = Kokkos::create_mirror_view(dev_butcher_b);
    auto tmp_butcher_c = Kokkos::create_mirror_view(dev_butcher_c);
  
    Kokkos::deep_copy(tmp_butcher_A, butcher_A);
    Kokkos::deep_copy(tmp_butcher_b, butcher_b);
    Kokkos::deep_copy(tmp_butcher_c, butcher_c);
  
    Kokkos::deep_copy(dev_butcher_A, tmp_butcher_A);
    Kokkos::deep_copy(dev_butcher_b, tmp_butcher_b);
    Kokkos::deep_copy(dev_butcher_c, tmp_butcher_c);

    //block_butcher_A.push_back(dev_butcher_A);
    //block_butcher_b.push_back(dev_butcher_b);
    //block_butcher_c.push_back(dev_butcher_c);
  
    int newnumstages = butcher_A.extent(0);
    // TODO same here?? why?
    numstages[set] = std::max(numstages[set],newnumstages);
  
=======
  
    auto tmp_butcher_A = Kokkos::create_mirror_view(dev_butcher_A);
    auto tmp_butcher_b = Kokkos::create_mirror_view(dev_butcher_b);
    auto tmp_butcher_c = Kokkos::create_mirror_view(dev_butcher_c);
  
    Kokkos::deep_copy(tmp_butcher_A, butcher_A);
    Kokkos::deep_copy(tmp_butcher_b, butcher_b);
    Kokkos::deep_copy(tmp_butcher_c, butcher_c);
  
    Kokkos::deep_copy(dev_butcher_A, tmp_butcher_A);
    Kokkos::deep_copy(dev_butcher_b, tmp_butcher_b);
    Kokkos::deep_copy(dev_butcher_c, tmp_butcher_c);

    //block_butcher_A.push_back(dev_butcher_A);
    //block_butcher_b.push_back(dev_butcher_b);
    //block_butcher_c.push_back(dev_butcher_c);
  
    int newnumstages = butcher_A.extent(0);
    // TODO same here?? why?
    numstages[set] = std::max(numstages[set],newnumstages);
  
>>>>>>> 8b00f16f
    assembler->wkset[block]->set_butcher_A[set] = dev_butcher_A;//block_butcher_A;
    assembler->wkset[block]->set_butcher_b[set] = dev_butcher_b;//block_butcher_b;
    assembler->wkset[block]->set_butcher_c[set] = dev_butcher_c;//block_butcher_c;

    // TODO dont like this... but should protect against 1 set errors
    assembler->wkset[block]->butcher_A = dev_butcher_A;
    assembler->wkset[block]->butcher_b = dev_butcher_b;
    assembler->wkset[block]->butcher_c = dev_butcher_c;

  } // end for blocks
}

// ========================================================================================
// ========================================================================================

template<class Node>
void SolverManager<Node>::setBackwardDifference(const vector<int> & order, const int & set) { // using order as an input to allow for dynamic changes

  // TODO rearrange this? and setButcher...

  for (size_t block=0; block<assembler->groups.size(); ++block) {

<<<<<<< HEAD
    // TODO removing this for now...
    // If the workset on this block is not used (due to not owning any groups)
    // don't do anything
    //if ( !(assembler->wkset[block]->isInitialized) ) continue; 
=======
    // If the workset on this block is not used (due to not owning any groups)
    // don't do anything
    if ( !(assembler->wkset[block]->isInitialized) ) continue; 
>>>>>>> 8b00f16f

    // Gather BDF weights for this block before assigning them to the workset
    //Kokkos::View<ScalarT*,AssemblyDevice> block_BDF_wts;
    // TODO currently, the BDF wts cannot be specified block by block

    Kokkos::View<ScalarT*,AssemblyDevice> dev_BDF_wts;
    Kokkos::View<ScalarT*,HostDevice> BDF_wts;

    // Note that these do not include 1/deltat (added in wkset)
    // Not going to work properly for adaptive time stepping if BDForder>1

    auto myOrder = order[set];

    if (isTransient) {

      if (myOrder == 1) {
        BDF_wts = Kokkos::View<ScalarT*,HostDevice>("BDF weights to compute u_dot",2);
        BDF_wts(0) = 1.0;
        BDF_wts(1) = -1.0;
      }
      else if (myOrder == 2) {
        BDF_wts = Kokkos::View<ScalarT*,HostDevice>("BDF weights to compute u_dot",3);
        BDF_wts(0) = 1.5;
        BDF_wts(1) = -2.0;
        BDF_wts(2) = 0.5;
      }
      else if (myOrder == 3) {
        BDF_wts = Kokkos::View<ScalarT*,HostDevice>("BDF weights to compute u_dot",4);
        BDF_wts(0) = 11.0/6.0;
        BDF_wts(1) = -3.0;
        BDF_wts(2) = 1.5;
        BDF_wts(3) = -1.0/3.0;
      }
      else if (myOrder == 4) {
        BDF_wts = Kokkos::View<ScalarT*,HostDevice>("BDF weights to compute u_dot",5);
        BDF_wts(0) = 25.0/12.0;
        BDF_wts(1) = -4.0;
        BDF_wts(2) = 3.0;
        BDF_wts(3) = -4.0/3.0;
        BDF_wts(4) = 1.0/4.0;
      }
      else if (myOrder == 5) {
        BDF_wts = Kokkos::View<ScalarT*,HostDevice>("BDF weights to compute u_dot",6);
        BDF_wts(0) = 137.0/60.0;
        BDF_wts(1) = -5.0;
        BDF_wts(2) = 5.0;
        BDF_wts(3) = -10.0/3.0;
        BDF_wts(4) = 75.0/60.0;
        BDF_wts(5) = -1.0/5.0;
      }
      else if (myOrder == 6) {
        BDF_wts = Kokkos::View<ScalarT*,HostDevice>("BDF weights to compute u_dot",7);
        BDF_wts(0) = 147.0/60.0;
        BDF_wts(1) = -6.0;
        BDF_wts(2) = 15.0/2.0;
        BDF_wts(3) = -20.0/3.0;
        BDF_wts(4) = 225.0/60.0;
        BDF_wts(5) = -72.0/60.0;
        BDF_wts(6) = 1.0/6.0;
      }

      int newnumsteps = BDF_wts.extent(0)-1;
      // TODO why this logic? Is the so the storage get set up correctly?
      // Not so it actually reflects the total number of steps? 
      numsteps[set] = std::max(numsteps[set],newnumsteps);

    }
    else { // for steady state solves, u_dot = 0.0*u
      BDF_wts = Kokkos::View<ScalarT*,HostDevice>("BDF weights to compute u_dot",1);
      BDF_wts(0) = 1.0;
      numsteps[set] = 1;
    }

    dev_BDF_wts = Kokkos::View<ScalarT*,AssemblyDevice>("BDF weights on device",BDF_wts.extent(0));
    Kokkos::deep_copy(dev_BDF_wts, BDF_wts);
    //block_BDF_wts.push_back(dev_BDF_wts);
    assembler->wkset[block]->set_BDF_wts[set] = dev_BDF_wts; //block_BDF_wts;
    // TODO don't like this... but should protect against one set errors ASK 
    assembler->wkset[block]->BDF_wts = dev_BDF_wts;

  } // end loop blocks
}

/////////////////////////////////////////////////////////////////////////////
// Worksets
/////////////////////////////////////////////////////////////////////////////

template<class Node>
void SolverManager<Node>::finalizeWorkset() {
  
  if (debug_level > 0) {
    if (Comm->getRank() == 0) {
      cout << "**** Starting SolverManager::finalizeWorkset ..." << endl;
    }
  }
  
  // Determine the offsets for each set as a Kokkos View
  for (size_t block=0; block<assembler->groups.size(); ++block) {
    if (assembler->wkset[block]->isInitialized) {
      for (size_t set=0; set<phys->setnames.size(); set++) {
        vector<vector<int> > voffsets = disc->offsets[set][block];
        size_t maxoff = 0;
        for (size_t i=0; i<voffsets.size(); i++) {
          if (voffsets[i].size() > maxoff) {
            maxoff = voffsets[i].size();
          }
        }
        
        Kokkos::View<int**,AssemblyDevice> offsets_view("offsets on assembly device",voffsets.size(),maxoff);
        auto host_offsets = Kokkos::create_mirror_view(offsets_view);
        for (size_t i=0; i<voffsets.size(); i++) {
          for (size_t j=0; j<voffsets[i].size(); j++) {
            host_offsets(i,j) = voffsets[i][j];
          }
        }
        Kokkos::deep_copy(offsets_view,host_offsets);
        assembler->wkset[block]->set_offsets.push_back(offsets_view);
        if (set == 0) {
          assembler->wkset[block]->offsets = offsets_view;
        }
      }
    }
  }
  
  for (size_t block=0; block<assembler->groups.size(); ++block) {
    if (assembler->wkset[block]->isInitialized) {
      
      vector<vector<int> > block_useBasis;
      vector<vector<string> > block_varlist;
      
      for (size_t set=0; set<useBasis.size(); ++set) {
        block_useBasis.push_back(useBasis[set][block]);
        block_varlist.push_back(varlist[set][block]);
      }
      assembler->wkset[block]->set_usebasis = block_useBasis;
      assembler->wkset[block]->set_varlist = block_varlist;
      assembler->wkset[block]->usebasis = block_useBasis[0];
      assembler->wkset[block]->varlist = block_varlist[0];
    }
  }
  
  for (size_t block=0; block<assembler->groups.size(); ++block) {
    if (assembler->wkset[block]->isInitialized) {
      // set defaults for time integration params since these
      // won't get set if the total number of sets is 1
      assembler->wkset[block]->butcher_A = assembler->wkset[block]->set_butcher_A[0];
      assembler->wkset[block]->butcher_b = assembler->wkset[block]->set_butcher_b[0];
      assembler->wkset[block]->butcher_c = assembler->wkset[block]->set_butcher_c[0];
      assembler->wkset[block]->BDF_wts = assembler->wkset[block]->set_BDF_wts[0];
      // update workset for first physics set
      assembler->wkset[block]->updatePhysicsSet(0);
    }
  }
  
  // Parameters do not depend on physics sets
  for (size_t block=0; block<assembler->groups.size(); ++block) {
    if (assembler->wkset[block]->isInitialized) {
      size_t maxpoff = 0;
      for (size_t i=0; i<params->paramoffsets.size(); i++) {
        if (params->paramoffsets[i].size() > maxpoff) {
          maxpoff = params->paramoffsets[i].size();
        }
      }
      
      Kokkos::View<int**,AssemblyDevice> poffsets_view("param offsets on assembly device",params->paramoffsets.size(),maxpoff);
      auto host_poffsets = Kokkos::create_mirror_view(poffsets_view);
      for (size_t i=0; i<params->paramoffsets.size(); i++) {
        for (size_t j=0; j<params->paramoffsets[i].size(); j++) {
          host_poffsets(i,j) = params->paramoffsets[i][j];
        }
      }
      Kokkos::deep_copy(poffsets_view,host_poffsets);
      assembler->wkset[block]->paramusebasis = params->discretized_param_usebasis;
      assembler->wkset[block]->paramoffsets = poffsets_view;
      assembler->wkset[block]->param_varlist = params->discretized_param_names;
    }
  }
  
  for (size_t block=0; block<assembler->groups.size(); ++block) {
    if (assembler->wkset[block]->isInitialized) {
      assembler->wkset[block]->createSolutionFields();
    }
  }
  
  for (size_t block=0; block<assembler->groups.size(); ++block) {
    if (assembler->wkset[block]->isInitialized) {
      vector<vector<int> > block_useBasis;
      for (size_t set=0; set<useBasis.size(); ++set) {
        block_useBasis.push_back(useBasis[set][block]);
      }
      for (size_t grp=0; grp<assembler->groups[block].size(); ++grp) {
        assembler->groups[block][grp]->setWorkset(assembler->wkset[block]);
        assembler->groups[block][grp]->setUseBasis(block_useBasis, numsteps, numstages);
        assembler->groups[block][grp]->setUpAdjointPrev(numsteps, numstages);
        assembler->groups[block][grp]->setUpSubGradient(params->num_active_params);
      }
      
      assembler->wkset[block]->params = params->paramvals_AD;
      assembler->wkset[block]->params_AD = params->paramvals_KVAD;
      assembler->wkset[block]->paramnames = params->paramnames;
      assembler->wkset[block]->setTime(current_time);
      if (assembler->boundary_groups.size() > block) { // avoid seg faults
        for (size_t grp=0; grp<assembler->boundary_groups[block].size(); ++grp) {
          if (assembler->boundary_groups[block][grp]->numElem > 0) {
            assembler->boundary_groups[block][grp]->setWorkset(assembler->wkset[block]);
            assembler->boundary_groups[block][grp]->setUseBasis(block_useBasis, numsteps, numstages);
          }
        }
      }
    }
  }
  
  if (debug_level > 0) {
    if (Comm->getRank() == 0) {
      cout << "**** Finished SolverManager::finalizeWorkset" << endl;
    }
  }
  
}

// ========================================================================================
// Set up the logicals and data structures for the fixed DOF (Dirichlet and point constraints)
// ========================================================================================

template<class Node>
void SolverManager<Node>::setupFixedDOFs(Teuchos::RCP<Teuchos::ParameterList> & settings) {
  
  Teuchos::TimeMonitor localtimer(*fixeddofsetuptimer);
  
  if (debug_level > 0) {
    if (Comm->getRank() == 0) {
      cout << "**** Starting SolverManager::setupFixedDOFs()" << endl;
    }
  }
  
  if (!disc->haveDirichlet) {
    usestrongDBCs = false;
  }
  
  size_t numSets = phys->setnames.size();
  
  scalarDirichletData = vector<bool>(numSets,false);
  staticDirichletData = vector<bool>(numSets,true);
  
  if (usestrongDBCs) {
    for (size_t set=0; set<numSets; ++set) {
      fixedDOF_soln.push_back(linalg->getNewOverlappedVector(set));
    }
    
    for (size_t set=0; set<numSets; ++set) {
    
      scalarDirichletData[set] = settings->sublist("Physics").sublist("Dirichlet conditions").get<bool>("scalar data", false);
      staticDirichletData[set] = settings->sublist("Physics").sublist("Dirichlet conditions").get<bool>("static data", true);
      
      if (scalarDirichletData[set] && !staticDirichletData[set]) {
        if (Comm->getRank() == 0) {
          cout << "Warning: The Dirichlet data was set to scalar and non-static.  This should not happen." << endl;
        }
      }
      
      if (scalarDirichletData[set]) {
        vector<vector<ScalarT> > setDirichletValues;
        for (size_t block=0; block<blocknames.size(); ++block) {
          
          std::string blockID = blocknames[block];
          Teuchos::ParameterList dbc_settings = phys->setPhysSettings[set][block].sublist("Dirichlet conditions");
          vector<ScalarT> blockDirichletValues;
          
          for (size_t var=0; var<varlist[set][block].size(); var++ ) {
            ScalarT value = 0.0;
            if (dbc_settings.isSublist(varlist[set][block][var])) {
              if (dbc_settings.sublist(varlist[set][block][var]).isParameter("all boundaries")) {
                value = dbc_settings.sublist(varlist[set][block][var]).template get<ScalarT>("all boundaries");
              }
              else {
                Teuchos::ParameterList currdbcs = dbc_settings.sublist(varlist[set][block][var]);
                Teuchos::ParameterList::ConstIterator d_itr = currdbcs.begin();
                while (d_itr != currdbcs.end()) {
                  value = currdbcs.get<ScalarT>(d_itr->first);
                  d_itr++;
                }
              }
            }
            blockDirichletValues.push_back(value);
          }
          setDirichletValues.push_back(blockDirichletValues);
        }
        scalarDirichletValues.push_back(setDirichletValues);
      }
    }
  }
  
  if (debug_level > 0) {
    if (Comm->getRank() == 0) {
      cout << "**** Finished SolverManager::setupFixedDOFs()" << endl;
    }
  }
  
}

// ========================================================================================
// Set up the logicals and data structures for the fixed DOF (Dirichlet and point constraints)
// ========================================================================================

template<class Node>
void SolverManager<Node>::projectDirichlet(const size_t & set) {
  
  Teuchos::TimeMonitor localtimer(*dbcprojtimer);
  
  if (debug_level > 1) {
    if (Comm->getRank() == 0) {
      cout << "**** Starting SolverManager::projectDirichlet()" << endl;
    }
  }
  
  assembler->updatePhysicsSet(set);
  
  if (usestrongDBCs) {
    
    if (fixedDOF_soln.size() > set) {
      fixedDOF_soln[set] = linalg->getNewOverlappedVector(set);
    }
    else {
      fixedDOF_soln.push_back(linalg->getNewOverlappedVector(set));
    }
    
    vector_RCP glfixedDOF_soln = linalg->getNewVector(set);
    
    vector_RCP rhs = linalg->getNewOverlappedVector(set);
    matrix_RCP mass = linalg->getNewOverlappedMatrix(set);
    vector_RCP glrhs = linalg->getNewVector(set);
    matrix_RCP glmass = linalg->getNewMatrix(set);
    
    assembler->setDirichlet(set, rhs, mass, is_adjoint, current_time);
    
    linalg->exportMatrixFromOverlapped(set, glmass, mass);
    linalg->exportVectorFromOverlapped(set, glrhs, rhs);
    linalg->fillComplete(glmass);
    
    if (debug_level>2) {
      //KokkosTools::print(glmass,"L2-projection matrix for DBCs");
      //KokkosTools::print(glrhs,"L2-projections RHS for DBCs");
      //KokkosTools::print(glfixedDOF_soln,"L2-projections sol for DBCs");
    }
    
    // TODO BWR -- couldn't think of a good way to protect against
    // the preconditioner failing for HFACE, will need to be handled
    // explicitly in the input file for now (State boundary L2 linear solver)
    linalg->linearSolverBoundaryL2(set, glmass, glrhs, glfixedDOF_soln);
    linalg->importVectorToOverlapped(set, fixedDOF_soln[set], glfixedDOF_soln);
    
  }
  if (debug_level > 1) {
    if (Comm->getRank() == 0) {
      cout << "**** Finished SolverManager::projectDirichlet()" << endl;
    }
  }
  
}

// ========================================================================================
/* given the parameters, solve the forward problem */
// ========================================================================================

template<class Node>
void SolverManager<Node>::forwardModel(DFAD & objective) {
  
  current_time = initial_time;
  
  if (debug_level > 0) {
    if (Comm->getRank() == 0) {
      cout << "**** Starting SolverManager::forwardModel ..." << endl;
    }
  }
  
  is_adjoint = false;
  params->sacadoizeParams(false);
  
  for (size_t set=0; set<setnames.size(); ++set) {
    if (!scalarDirichletData[set]) {
      if (!staticDirichletData[set]) {
        this->projectDirichlet(set);
      }
      else if (!have_static_Dirichlet_data[set]) {
        this->projectDirichlet(set);
        have_static_Dirichlet_data[set] = true;
      }
    }
  }
  
  vector<vector_RCP> u = this->setInitial();
    
  if (solver_type == "steady-state") {
    this->steadySolver(objective, u);
  }
  else if (solver_type == "transient") {
    vector<ScalarT> gradient; // not really used here
    this->transientSolver(u, objective, gradient, initial_time, final_time);
  }
  else {
    // print out an error message
  }
    
  if (postproc->write_optimization_solution) {
    postproc->writeOptimizationSolution(numEvaluations);
  }
  
  numEvaluations++;
  
  if (debug_level > 0) {
    if (Comm->getRank() == 0) {
      cout << "**** Finished SolverManager::forwardModel" << endl;
    }
  }
}

// ========================================================================================
// ========================================================================================

template<class Node>
void SolverManager<Node>::steadySolver(DFAD & objective, vector<vector_RCP> & u) {
  
  if (debug_level > 0) {
    if (Comm->getRank() == 0) {
      cout << "**** Starting SolverManager::steadySolver ..." << endl;
    }
  }
  
  for (int ss=0; ss<subcycles; ++ss) {
    for (size_t set=0; set<setnames.size(); ++set) {
      assembler->updatePhysicsSet(set);
      vector_RCP zero_soln;
      if (usestrongDBCs) {
        this->setDirichlet(set, u[set]);
      }
      this->nonlinearSolver(set, u[set], zero_soln);
    }
  }
  postproc->record(u,current_time,true,objective);
  
  if (debug_level > 0) {
    if (Comm->getRank() == 0) {
      cout << "**** Starting SolverManager::steadySolver" << endl;
    }
  }
}

// ========================================================================================
// ========================================================================================

template<class Node>
void SolverManager<Node>::adjointModel(vector<ScalarT> & gradient) {
  
  if (debug_level > 0) {
    if (Comm->getRank() == 0) {
      cout << "**** Starting SolverManager::adjointModel ..." << endl;
    }
  }
  
  if (setnames.size()>1) {
    if (Comm->getRank() == 0) {
      cout << "MrHyDE WARNING: Adjoints are not yet implemented for multiple physics sets." << endl;
    }
  }
  else {
    
    is_adjoint = true;
    
    params->sacadoizeParams(false);
    
    vector<vector_RCP> phi = setInitial();
    
    if (solver_type == "steady-state") {
      vector<vector_RCP> u;
      u.push_back(linalg->getNewVector(0));
      bool fnd = postproc->soln[0]->extract(u[0], current_time);
      if (!fnd) {
        cout << "UNABLE TO FIND FORWARD SOLUTION" << endl;
      }
      
      this->nonlinearSolver(0, u[0], phi[0]);
      
      postproc->computeSensitivities(u, phi, current_time, deltat, gradient);
      
    }
    else if (solver_type == "transient") {
      DFAD obj = 0.0;
      this->transientSolver(phi, obj, gradient, initial_time, final_time);
    }
    else {
      // print out an error message
    }
    
    is_adjoint = false;
  }
  
  if (debug_level > 0) {
    if (Comm->getRank() == 0) {
      cout << "**** Finished SolverManager::adjointModel" << endl;
    }
  }
  
}


// ========================================================================================
/* solve the problem */
// ========================================================================================

template<class Node>
void SolverManager<Node>::transientSolver(vector<vector_RCP> & initial, DFAD & obj, vector<ScalarT> & gradient,
                                          ScalarT & start_time, ScalarT & end_time) {
  
  Teuchos::TimeMonitor localtimer(*transientsolvertimer);
  
  if (debug_level > 1) {
    if (Comm->getRank() == 0) {
      cout << "******** Starting SolverManager::transientSolver ..." << endl;
      cout << "******** Start time = " << start_time << endl;
      cout << "******** End time = " << end_time << endl;
      cout << "******** Time step size = " << deltat << endl;
    }
  }
  
  vector<vector_RCP> zero_vec(initial.size());
  
  current_time = start_time;
  if (!is_adjoint) { // forward solve - adaptive time stepping
    is_final_time = false;
    vector<vector_RCP> u = initial;
    
    if (usestrongDBCs) {
      for (size_t set=0; set<initial.size(); ++set) {
        assembler->updatePhysicsSet(set);
        this->setDirichlet(set,u[set]);
      }
    }
    
    for (size_t set=0; set<initial.size(); ++set) {
      assembler->updatePhysicsSet(set);
      assembler->performGather(set,u[set],0,0);
    }
    
    postproc->record(u,current_time,true,obj);
    
    for (size_t set=0; set<initial.size(); ++set) {
      assembler->updatePhysicsSet(set);
      for (int s=0; s<numsteps[set]; s++) {
        assembler->resetPrevSoln(set);
      }
    }
    
    int stepProg = 0;
    obj = 0.0;
    int numCuts = 0;
    int maxCuts = maxTimeStepCuts; // TMW: make this a user-defined input
    double timetol = end_time*1.0e-6; // just need to get close enough to final time
    bool write_this_step = false;
    
    vector<vector_RCP> u_prev;
    for (size_t set=0; set<initial.size(); ++set) {
      u_prev.push_back(linalg->getNewOverlappedVector(set));
      //u_stage.push_back(linalg->getNewOverlappedVector(set));
    }
    
    while (current_time < (end_time-timetol) && numCuts<=maxCuts) {
      
      int status = 0;
      if (Comm->getRank() == 0 && verbosity > 0) {
        cout << endl << endl << "*******************************************************" << endl;
        cout << endl << "**** Beginning Time Step " << endl;
        cout << "**** Current time is " << current_time << endl << endl;
        cout << "*******************************************************" << endl << endl << endl;
      }
      
      for (int ss=0; ss<subcycles; ++ss) {
        for (size_t set=0; set<u.size(); ++set) {
          
          // TODO this needs to come first now, so that updatePhysicsSet can pick out the
          // time integration info
          if (BDForder[set] > 1 && stepProg == startupSteps[set]) {
            // Only overwrite the current set
            this->setBackwardDifference(BDForder,set);
            this->setButcherTableau(ButcherTab,set);
          }

          assembler->updatePhysicsSet(set);
          // TODO this is potentially now handled in the setBack.. and setButch.. routines
          // Make sure we have the correct number of RK stages (which can change after the transient startup)
          // TODO move this line into the if statement above for more clarity?
          // TODO if butcher_A is NOT SET by any block on an MPI process, this 
          // is zero! and causes issues...
<<<<<<< HEAD
          // currently, all sets need to share RK/BDF data and all MPI processes
          // need this data (even if no blocks on that process have elements in that set)
          // TODO discuss... but hacked to work for now by ensuring that
          // all RK/BDF data is shared regardless
          numstages[set] =  assembler->wkset[0]->butcher_A.extent(0);
=======
          numstages[set] = ( assembler->wkset[0]->butcher_A.extent(0) > 0 ?
                             assembler->wkset[0]->butcher_A.extent(0) : 1 );
>>>>>>> 8b00f16f
      
          // Increment the previous step solutions (shift history and moves u into first spot)
          assembler->resetPrevSoln(set); 
          
          // Reset the stage solutions (sets all to zero)
          assembler->resetStageSoln(set);
          
          ////////////////////////////////////////////////////////////////////////
          // Allow the groups to change subgrid model
          ////////////////////////////////////////////////////////////////////////
          
          multiscale_manager->update();
          vector_RCP u_stage = linalg->getNewOverlappedVector(set);

          u_prev[set]->assign(*(u[set]));
<<<<<<< HEAD
=======
          auto BDF_wts = assembler->wkset[0]->BDF_wts;
>>>>>>> 8b00f16f

          for (int stage=0; stage<numstages[set]; stage++) {
            // Need a stage solution
            // Set the initial guess for stage solution
            u_stage->assign(*(u_prev[set]));
   
            // TODO even with hack above updatestage hangs
            // Updates the current time and sets the stage number in wksets
            assembler->updateStage(stage, current_time, deltat); 
<<<<<<< HEAD

=======
           cout << " HERE RANK " << Comm->getRank() << endl;
          MPI_Barrier(MPI_COMM_WORLD);        
>>>>>>> 8b00f16f
            if (usestrongDBCs) {
              this->setDirichlet(set, u_stage);
            }
  
            if (fully_explicit) {
              status += this->explicitSolver(set, u_stage, zero_vec[set], stage);
            }
            else {
              cout << "CALL NL :: " << set << endl;
              status += this->nonlinearSolver(set, u_stage, zero_vec[set]);
            }

            cout << " WHICH 3" << endl;
            // u_{n+1} = u_n + \sum_stage ( u_stage - u_n )
            
            u[set]->update(1.0, *u_stage, 1.0);
            u[set]->update(-1.0, *(u_prev[set]), 1.0);
            
            assembler->updateStageSoln(set); // moves the stage solution into u_stage

            cout << " DONE ? " << endl;
            
          }
          
        }
      }
      
      if (status == 0) { // NL solver converged
        current_time += deltat;
        stepProg += 1;
        
        // Make sure last step solution is gathered
        // Last set of values is from a stage solution, which is potentially different
        for (size_t set=0; set<u.size(); ++set) {
          assembler->updatePhysicsSet(set);
          assembler->performGather(set,u[set],0,0);
        }
        // TODO :: BWR make this more flexible (may want to save based on simulation time as well)
        if (stepProg % postproc->write_frequency == 0) write_this_step = true;
        postproc->record(u,current_time,write_this_step,obj);
        write_this_step = false;
      }
      else { // something went wrong, cut time step and try again
        deltat *= 0.5;
        numCuts += 1;
        for (size_t set=0; set<u.size(); ++set) {
          assembler->revertSoln(set);
          u[set]->assign(*(u_prev[set]));
        }
        if (Comm->getRank() == 0 && verbosity > 0) {
          cout << endl << endl << "*******************************************************" << endl;
          cout << endl << "**** Cutting time step to " << deltat << endl;
          cout << "**** Current time is " << current_time << endl << endl;
          cout << "*******************************************************" << endl << endl << endl;
        }
        
      }
    }
    // If the final step doesn't fall when a write is requested, catch that here  
    if (stepProg % postproc->write_frequency != 0 && postproc->write_solution) {
      postproc->writeSolution(current_time);
    }
  }
  else { // adjoint solve - fixed time stepping based on forward solve
    current_time = final_time;
    is_final_time = true;
    
    vector<vector_RCP> u, u_prev, phi, phi_prev;
    for (size_t set=0; set<1; ++set) { // hard coded for now
      u.push_back(linalg->getNewOverlappedVector(set));
      u_prev.push_back(linalg->getNewOverlappedVector(set));
      phi.push_back(linalg->getNewOverlappedVector(set));
      phi_prev.push_back(linalg->getNewOverlappedVector(set));
    }
    
    size_t set = 0;
    // Just getting the number of times from first physics set should be fine
    // TODO will this be affected by having physics sets with different timesteppers?
    size_t numFwdSteps = postproc->soln[set]->times[0].size()-1;
    
    for (size_t timeiter = 0; timeiter<numFwdSteps; timeiter++) {
      size_t cindex = numFwdSteps-timeiter;
      phi_prev[set] = linalg->getNewOverlappedVector(set);
      phi_prev[set]->update(1.0,*(phi[set]),0.0);
      if(Comm->getRank() == 0 && verbosity > 0) {
        cout << endl << endl << "*******************************************************" << endl;
        cout << endl << "**** Beginning Adjoint Time Step " << timeiter << endl;
        cout << "**** Current time is " << current_time << endl << endl;
        cout << "*******************************************************" << endl << endl << endl;
      }
      
      // TMW: this is specific to implicit Euler
      // Needs to be generalized
      // Also, need to implement checkpoint/recovery
      bool fndu = postproc->soln[set]->extract(u[set], cindex);
      if (!fndu) {
        // throw error
      }
      bool fndup = postproc->soln[set]->extract(u_prev[set], cindex-1);
      if (!fndup) {
        // throw error
      }
      assembler->performGather(set,u_prev[set],0,0);
      assembler->resetPrevSoln(set);
      
      current_time = postproc->soln[set]->times[0][cindex-1];
      
      // if multistage, recover forward solution at each stage
      if (numstages[set] == 1) { // No need to re-solve in this case
        int status = this->nonlinearSolver(set, u[set], phi[set]);
        if (status>0) {
          // throw error
        }
        postproc->computeSensitivities(u, phi, current_time, deltat, gradient);
      }
      else {
        /*
        is_adjoint = false;
        vector<vector_RCP> stage_solns;
        for (int stage = 0; stage<numstages; stage++) {
          // Need a stage solution
          vector_RCP u_stage = linalg->getNewOverlappedVector();
          // Set the initial guess for stage solution
          u_stage->update(1.0,*u,0.0);
          
          assembler->updateStageNumber(stage); // could probably just += 1 in wksets
          
          int status = this->nonlinearSolver(u_stage, zero_vec);
          if (status>0) {
            // throw error
          }
          stage_solns.push_back(u_stage);
          assembler->updateStageSoln(); // moves the stage solution into u_stage (avoids mem transfer)
        }
        is_adjoint = true;
        
        vector<double> stage_grad(gradient.size(),0.0);
        
        for (int stage = numstages-1; stage>=0; stage--) {
          // Need a stage solution
          vector_RCP phi_stage = linalg->getNewOverlappedVector();
          // Set the initial guess for stage solution
          phi_stage->update(1.0,*phi,0.0);
          
          assembler->updateStageNumber(stage); // could probably just += 1 in wksets
          
          int status = this->nonlinearSolver(stage_solns[stage], phi_stage);
          if (status>0) {
            // throw error
          }
          phi->update(1.0, *phi_stage, 1.0);
          phi->update(-1.0, *phi_prev, 1.0);
        }
        postproc->computeSensitivities(u, phi, current_time, deltat, gradient);
        */
      }
      
      is_final_time = false;
      
    }
  }
  
  if (debug_level > 1) {
    if (Comm->getRank() == 0) {
      cout << "******** Finished SolverManager::transientSolver" << endl;
    }
  }
  
}

// ========================================================================================
// ========================================================================================

template<class Node>
int SolverManager<Node>::nonlinearSolver(const size_t & set, vector_RCP & u, vector_RCP & phi) {
  
  Teuchos::TimeMonitor localtimer(*nonlinearsolvertimer);

<<<<<<< HEAD
=======
  cout << "MY RANK :: " << Comm->getRank() << endl;
  
>>>>>>> 8b00f16f
  if (debug_level > 1) {
    if (Comm->getRank() == 0) {
      cout << "******** Starting SolverManager::nonlinearSolver ..." << endl;
    }
  }

  int status = 0;
  int NLiter = 0;
  Teuchos::Array<typename Teuchos::ScalarTraits<ScalarT>::magnitudeType> resnorm_first(1);
  Teuchos::Array<typename Teuchos::ScalarTraits<ScalarT>::magnitudeType> resnorm_scaled(1);
  Teuchos::Array<typename Teuchos::ScalarTraits<ScalarT>::magnitudeType> resnorm(1);
  resnorm_first[0] = 10*NLtol;
  resnorm_scaled[0] = resnorm_first[0];
  resnorm[0] = resnorm_first[0];
  
  int maxiter = maxNLiter;
  if (is_adjoint) {
    maxiter = 2;
  }
  
  bool proceed = true;
  ScalarT alpha = 1.0;
  
  vector_RCP current_res, current_res_over, current_du, current_du_over;
  if (store_vectors) {
    current_res = res[set];
    current_res_over = res_over[set];
    current_du = du[set];
    current_du_over = du_over[set];
  }
  else {
    current_res = linalg->getNewVector(set);
    current_res_over = linalg->getNewOverlappedVector(set);
    current_du = linalg->getNewVector(set);
    current_du_over = linalg->getNewOverlappedVector(set);
  }

  while (proceed) {
    
    multiscale_manager->reset();

<<<<<<< HEAD
=======
    cout << " YES " << endl;
    
>>>>>>> 8b00f16f
    gNLiter = NLiter;
  
    bool build_jacobian = !linalg->getJacobianReuse(set);//true;
    matrix_RCP J = linalg->getNewMatrix(set);

<<<<<<< HEAD
=======
    cout << "WHICH 1" << endl;
    
>>>>>>> 8b00f16f
    matrix_RCP J_over = linalg->getNewOverlappedMatrix(set);
    if (build_jacobian) {
      linalg->fillComplete(J_over);
    }
    
    cout << "WHICH 2" << endl;
    // *********************** COMPUTE THE JACOBIAN AND THE RESIDUAL **************************
    
    current_res_over->putScalar(0.0);

    cout << "WHICH 3" << endl;
    
    if (build_jacobian) {
      J_over->resumeFill();
      J_over->setAllToScalar(0.0);
    }
    
    store_adjPrev = false;
    if ( is_adjoint && (NLiter == 1)) {
      store_adjPrev = true;
    }

<<<<<<< HEAD
=======
    cout << "COME ON " << endl;
    
>>>>>>> 8b00f16f
    assembler->assembleJacRes(set, u, phi, build_jacobian, false, false,
                              current_res_over, J_over, isTransient, current_time, is_adjoint, store_adjPrev,
                              params->num_active_params, params->Psol[0], is_final_time, deltat);
    
    linalg->exportVectorFromOverlapped(set, current_res, current_res_over);
    
    if (is_adjoint) {
      ScalarT cdt = 0.0;
      if (solver_type == "transient") {
        cdt = deltat;
      }
      postproc->computeObjectiveGradState(set, u, current_time+cdt, deltat, current_res);
    }
    
    if (debug_level>2) {
      KokkosTools::print(current_res,"residual from solver interface");
    }
    // *********************** CHECK THE NORM OF THE RESIDUAL **************************
    
    {
      Teuchos::TimeMonitor localtimer(*normLAtimer);
      current_res->normInf(resnorm);
    }
    
    bool solve = true;
    if (NLiter == 0) {
      resnorm_first[0] = resnorm[0];
      resnorm_scaled[0] = 1.0;
    }
    else {
      resnorm_scaled[0] = resnorm[0]/resnorm_first[0];
    }
    
    if (Comm->getRank() == 0 && verbosity > 1) {
      cout << endl << "*********************************************************" << endl;
      cout << "***** Iteration: " << NLiter << endl;
      cout << "***** Norm of nonlinear residual: " << resnorm[0] << endl;
      cout << "***** Scaled Norm of nonlinear residual: " << resnorm_scaled[0] << endl;
      cout << "*********************************************************" << endl;
    }
    
    if (allowBacktracking && resnorm_scaled[0] > 1.1) {
      solve = false;
      alpha *= 0.5;
      if (is_adjoint) {
        Teuchos::TimeMonitor localtimer(*updateLAtimer);
        phi->update(-1.0*alpha, *(current_du_over), 1.0);
      }
      else {
        Teuchos::TimeMonitor localtimer(*updateLAtimer);
        u->update(-1.0*alpha, *(current_du_over), 1.0);
      }
      if (Comm->getRank() == 0 && verbosity > 1) {
        cout << "***** Backtracking: new learning rate = " << alpha << endl;
      }
      
    }
    else {
      if (useRelativeTOL) {
        if (resnorm_scaled[0]<NLtol) {
          solve = false;
          proceed = false;
        }
        else if (resnorm[0]<1.0e-100) {
          solve = false;
          proceed = false;
        }
      }
      else if (useAbsoluteTOL && resnorm[0]<NLabstol) {
        solve = false;
        proceed = false;
      }
    }
    
    
    // *********************** SOLVE THE LINEAR SYSTEM **************************
    
    if (solve) {
      
      if (build_jacobian) {
        linalg->fillComplete(J_over);
        J->resumeFill();
        linalg->exportMatrixFromOverlapped(set, J, J_over);
        linalg->fillComplete(J);
      }
      
      if (debug_level>2) {
        KokkosTools::print(J,"Jacobian from solver interface");
      }
      current_du->putScalar(0.0);
      current_du_over->putScalar(0.0);
      linalg->linearSolver(set, J, current_res, current_du);
      linalg->importVectorToOverlapped(set, current_du_over, current_du);
      
      alpha = 1.0;
      if (is_adjoint) {
        Teuchos::TimeMonitor localtimer(*updateLAtimer);
        phi->update(alpha, *(current_du_over), 1.0);
      }
      else {
        Teuchos::TimeMonitor localtimer(*updateLAtimer);
        u->update(alpha, *(current_du_over), 1.0);
      }
    }
    NLiter++; // increment number of iterations
    
    if (NLiter >= maxiter) {
      proceed = false;
      // Need to perform another gather for cases where the number of iterations is tight
      assembler->performGather(set,u,0,0);
    }
    
  } // while loop
  if (debug_level>1) {
    Teuchos::Array<typename Teuchos::ScalarTraits<ScalarT>::magnitudeType> normu(1);
    u->norm2(normu);
    if (Comm->getRank() == 0) {
      cout << "Norm of solution: " << normu[0] << "    (overlapped vector so results may differ on multiple procs)" << endl;
    }
  }
  
  if (debug_level>2) {
    KokkosTools::print(u);
  }
  
  if (Comm->getRank() == 0) {
    if (!is_adjoint) {
      if ( (NLiter>maxNLiter) && verbosity > 1) {
        status = 1;
        cout << endl << endl << "********************" << endl;
        cout << endl << "SOLVER FAILED TO CONVERGE CONVERGED in " << NLiter
        << " iterations with residual norm " << resnorm[0] << endl;
        cout << "********************" << endl;
      }
    }
  }
  if (debug_level > 1) {
    if (Comm->getRank() == 0) {
      cout << "******** Finished SolverManager::nonlinearSolver" << endl;
    }
  }
  return status;
}

// ========================================================================================
// ========================================================================================

template<class Node>
int SolverManager<Node>::explicitSolver(const size_t & set, vector_RCP & u, vector_RCP & phi, const int & stage) {
  
  
  Teuchos::TimeMonitor localtimer(*explicitsolvertimer);
  
  if (debug_level > 1) {
    if (Comm->getRank() == 0) {
      cout << "******** Starting SolverManager::explicitSolver ..." << endl;
    }
  }
  
  int status = 0;
  assembler->updatePhysicsSet(set);
  
  if (usestrongDBCs) {
    this->setDirichlet(set,u);
  }
  
  bool build_jacobian = false;
  
  vector_RCP current_res, current_res_over, current_du, current_du_over;
  if (store_vectors) {
    current_res = res[set];
    current_res_over = res_over[set];
    current_du = du[set];
    current_du_over = du_over[set];
  }
  else {
    current_res = linalg->getNewVector(set);
    current_res_over = linalg->getNewOverlappedVector(set);
    current_du = linalg->getNewVector(set);
    current_du_over = linalg->getNewOverlappedVector(set);
  }

  // *********************** COMPUTE THE RESIDUAL **************************
    
  current_res_over->putScalar(0.0);
  matrix_RCP J_over;
  
  assembler->assembleJacRes(set, u, phi, build_jacobian, false, false,
                            current_res_over, J_over, isTransient, current_time, is_adjoint, store_adjPrev,
                            params->num_active_params, params->Psol[0], is_final_time, deltat);
  
  
  linalg->exportVectorFromOverlapped(set, current_res, current_res_over);
  
  Teuchos::Array<typename Teuchos::ScalarTraits<ScalarT>::magnitudeType> rnorm(1);
  current_res->norm2(rnorm);
  
  // *********************** SOLVE THE LINEAR SYSTEM **************************
  
  if (rnorm[0]>1.0e-100) {
    // Given m = diag(M^-1)
    // Given timewt = b(stage)*deltat
    // Compute du = timewt*m*res
    // Compute u += du
    
    ScalarT wt = deltat*butcher_b(stage);
    
    current_du_over->putScalar(0.0);
    current_du->putScalar(0.0);
    
    if (!assembler->lump_mass) {
      current_res->scale(wt);
      if (assembler->matrix_free) {
        this->matrixFreePCG(set, current_res, current_du, diagMass[set],
                            settings->sublist("Solver").get("linear TOL",1.0e-2),
                            settings->sublist("Solver").get("max linear iters",100));
      }
      else {
        if (use_custom_PCG) {
          this->PCG(set, explicitMass[set], current_res, current_du, diagMass[set],
                    settings->sublist("Solver").get("linear TOL",1.0e-2),
                    settings->sublist("Solver").get("max linear iters",100));
        }
        else {
          linalg->linearSolverL2(set, explicitMass[set], current_res, current_du);
        }
      }
    }
    else {
      typedef typename Node::execution_space LA_exec;
      
      auto du_view = current_du->template getLocalView<LA_device>(Tpetra::Access::ReadWrite);
      auto res_view = current_res->template getLocalView<LA_device>(Tpetra::Access::ReadWrite);
      auto dm_view = diagMass[set]->template getLocalView<LA_device>(Tpetra::Access::ReadWrite);
      
      parallel_for("explicit solver apply invdiag",
                   RangePolicy<LA_exec>(0,du_view.extent(0)),
                   KOKKOS_LAMBDA (const int k ) {
        du_view(k,0) = wt*res_view(k,0)/dm_view(k,0);
      });
    }
    linalg->importVectorToOverlapped(set, current_du_over, current_du);
    
    u->update(1.0, *(current_du_over), 1.0);
    
  }
  
  if (verbosity>=10) {
    Teuchos::Array<typename Teuchos::ScalarTraits<ScalarT>::magnitudeType> unorm(1);
    u->norm2(unorm);
    if (Comm->getRank() == 0) {
      cout << endl << "*********************************************************" << endl;
      cout << "***** Explicit integrator: L2 norm of solution: " << unorm[0] << endl;
      cout << "*********************************************************" << endl;
    }
  }
  
  
  assembler->performGather(set,u,0,0);
  
  if (debug_level > 1) {
    if (Comm->getRank() == 0) {
      cout << "******** Finished SolverManager::explicitSolver" << endl;
    }
  }
  
  return status;
}


// ========================================================================================
// ========================================================================================

template<class Node>
void SolverManager<Node>::setDirichlet(const size_t & set, vector_RCP & u) {
  
  if (debug_level > 0) {
    if (Comm->getRank() == 0) {
      cout << "**** Starting SolverManager::setDirichlet ..." << endl;
    }
  }
  
  Teuchos::TimeMonitor localtimer(*dbcsettimer);
  
  typedef typename Node::execution_space LA_exec;
  
  if (usestrongDBCs) {
    auto u_kv = u->template getLocalView<LA_device>(Tpetra::Access::ReadWrite);
    //auto meas_kv = meas->getLocalView<HostDevice>();
    
    if (!scalarDirichletData[set]) {
      if (!staticDirichletData[set]) {
        this->projectDirichlet(set);
      }
      else if (!have_static_Dirichlet_data[set]) {
        this->projectDirichlet(set);
        have_static_Dirichlet_data[set] = true;
      }
    }
    
    //if (!scalarDirichletData && transientDirichletData) {
    //  this->projectDirichlet();
    //}
    
    vector<vector<Kokkos::View<LO*,LA_device> > > dbcDOFs = assembler->fixedDOF[set];
    if (scalarDirichletData[set]) {
      
      for (size_t block=0; block<dbcDOFs.size(); ++block) {
        for (size_t v=0; v<dbcDOFs[block].size(); v++) {
          if (dbcDOFs[block][v].extent(0)>0) {
            ScalarT value = scalarDirichletValues[set][block][v];
            auto cdofs = dbcDOFs[block][v];
            parallel_for("solver initial scalar",
                         RangePolicy<LA_exec>(0,cdofs.extent(0)),
                         KOKKOS_LAMBDA (const int i ) {
              u_kv(cdofs(i),0) = value;
            });
          }
        }
      }
    }
    else {
      auto dbc_kv = fixedDOF_soln[set]->template getLocalView<LA_device>(Tpetra::Access::ReadWrite);
      for (size_t block=0; block<dbcDOFs.size(); ++block) {
        for (size_t v=0; v<dbcDOFs[block].size(); v++) {
          if (dbcDOFs[block][v].extent(0)>0) {
            auto cdofs = dbcDOFs[block][v];
            parallel_for("solver initial scalar",
                         RangePolicy<LA_exec>(0,cdofs.extent(0)),
                         KOKKOS_LAMBDA (const int i ) {
              u_kv(cdofs(i),0) = dbc_kv(cdofs(i),0);
            });
          }
        }
      }
    }
    
    // set point dbcs
    vector<vector<GO> > pointDOFs = disc->point_dofs[set];
    for (size_t block=0; block<blocknames.size(); ++block) {
      vector<GO> pt_dofs = pointDOFs[block];
      Kokkos::View<LO*,LA_device> ptdofs("pointwise dofs", pointDOFs[block].size());
      auto ptdofs_host = Kokkos::create_mirror_view(ptdofs);
      for (size_t i = 0; i < pt_dofs.size(); i++) {
        LO row = linalg->overlapped_map[set]->getLocalElement(pt_dofs[i]); // TMW: this is a temporary fix
        ptdofs_host(i) = row;
      }
      Kokkos::deep_copy(ptdofs,ptdofs_host);
      parallel_for("solver initial scalar",
                   RangePolicy<LA_exec>(0,ptdofs.extent(0)),
                   KOKKOS_LAMBDA (const int i ) {
        LO row = ptdofs(i);
        u_kv(row,0) = 0.0; // fix to zero for now
      });
    }
  }
  
  if (debug_level > 0) {
    if (Comm->getRank() == 0) {
      cout << "**** Finished SolverManager::setDirichlet" << endl;
    }
  }
}

// ========================================================================================
// ========================================================================================

template<class Node>
Teuchos::RCP<Tpetra::MultiVector<ScalarT,LO,GO,Node> > SolverManager<Node>::setInitialParams() {
  vector_RCP initial = linalg->getNewParamOverlappedVector();
  ScalarT value = 2.0;
  initial->putScalar(value);
  return initial;
}

// ========================================================================================
// ========================================================================================

template<class Node>
vector<Teuchos::RCP<Tpetra::MultiVector<ScalarT,LO,GO,Node> > > SolverManager<Node>::setInitial() {
  
  Teuchos::TimeMonitor localtimer(*initsettimer);
  typedef typename Node::execution_space LA_exec;
  
  if (debug_level > 0) {
    if (Comm->getRank() == 0) {
      cout << "**** Starting SolverManager::setInitial ..." << endl;
    }
  }
  vector<vector_RCP> initial_solns;
  
  for (size_t set=0; set<setnames.size(); ++set) {
    assembler->updatePhysicsSet(set);
    
    vector_RCP initial = linalg->getNewOverlappedVector(set);
    initial->putScalar(0.0);
    
    bool samedevice = true;
    bool usehost = false;
    if (!Kokkos::SpaceAccessibility<LA_exec, AssemblyMem>::accessible) {
      samedevice = false;
      if (!Kokkos::SpaceAccessibility<LA_exec, HostMem>::accessible) {
        usehost = true;
      }
      else {
        // output an error along the lines of "what the hell happened"
      }
    }
    
    if (have_initial_conditions[set]) {
      if (scalarInitialData[set]) {
        
        auto initial_kv = initial->template getLocalView<LA_device>(Tpetra::Access::ReadWrite);
        
        for (size_t block=0; block<assembler->groupData.size(); block++) {
          
          assembler->updatePhysicsSet(set);
          
          if (assembler->groupData[block]->numElem > 0) {
            
            Kokkos::View<ScalarT*,LA_device> idata("scalar initial data",scalarInitialValues[set][block].size());
            auto idata_host = Kokkos::create_mirror_view(idata);
            for (size_t i=0; i<scalarInitialValues[set][block].size(); i++) {
              idata_host(i) = scalarInitialValues[set][block][i];
            }
            Kokkos::deep_copy(idata,idata_host);
            
            if (samedevice) {
              auto offsets = assembler->wkset[block]->offsets;
              auto numDOF = assembler->groupData[block]->numDOF;
              for (size_t cell=0; cell<assembler->groups[block].size(); cell++) {
                auto LIDs = assembler->groups[block][cell]->LIDs[set];
                parallel_for("solver initial scalar",
                             RangePolicy<LA_exec>(0,LIDs.extent(0)),
                             KOKKOS_LAMBDA (const int e ) {
                  for (size_type n=0; n<numDOF.extent(0); n++) {
                    for (int i=0; i<numDOF(n); i++ ) {
                      initial_kv(LIDs(e,offsets(n,i)),0) = idata(n);
                    }
                  }
                });
              }
            }
            else if (usehost) {
              auto offsets = assembler->wkset[block]->offsets;
              auto host_offsets = Kokkos::create_mirror_view(offsets);
              Kokkos::deep_copy(host_offsets,offsets);
              auto numDOF = assembler->groupData[block]->numDOF_host;
              for (size_t cell=0; cell<assembler->groups[block].size(); cell++) {
                auto LIDs = assembler->groups[block][cell]->LIDs_host[set];
                parallel_for("solver initial scalar",
                             RangePolicy<LA_exec>(0,LIDs.extent(0)),
                             KOKKOS_LAMBDA (const int e ) {
                  for (size_type n=0; n<numDOF.extent(0); n++) {
                    for (int i=0; i<numDOF(n); i++ ) {
                      initial_kv(LIDs(e,host_offsets(n,i)),0) = idata(n);
                    }
                  }
                });
              }
            }
            
          }
        }
      }
      else {
        
        vector_RCP glinitial = linalg->getNewVector(set);
        
        if (initial_type == "L2-projection") {
          // Compute the L2 projection of the initial data into the discrete space
          vector_RCP rhs = linalg->getNewOverlappedVector(set);
          matrix_RCP mass = linalg->getNewOverlappedMatrix(set);
          vector_RCP glrhs = linalg->getNewVector(set);
          matrix_RCP glmass = linalg->getNewMatrix(set);
          
          assembler->setInitial(set, rhs, mass, is_adjoint);
          
          linalg->exportMatrixFromOverlapped(set, glmass, mass);
          linalg->exportVectorFromOverlapped(set, glrhs, rhs);
          
          linalg->fillComplete(glmass);
          linalg->linearSolverL2(set, glmass, glrhs, glinitial);
          linalg->importVectorToOverlapped(set, initial, glinitial);
          linalg->resetJacobian(set);
        }
        else if (initial_type == "L2-projection-HFACE") {
          // Similar to above, but the basis support only exists on the mesh skeleton
          // The use case is setting the IC at the coarse-scale
          vector_RCP rhs = linalg->getNewOverlappedVector(set);
          matrix_RCP mass = linalg->getNewOverlappedMatrix(set);
          vector_RCP glrhs = linalg->getNewVector(set);
          matrix_RCP glmass = linalg->getNewMatrix(set);
          
          assembler->setInitialFace(set, rhs, mass, is_adjoint);
          
          linalg->exportMatrixFromOverlapped(set, glmass, mass);
          linalg->exportVectorFromOverlapped(set, glrhs, rhs);
          linalg->fillComplete(glmass);
          
          // With HFACE we ensure the preconditioner is not
          // used for this projection (mass matrix is nearly the identity
          // and can cause issues)
          auto origPreconFlag = linalg->options_L2[set]->usePreconditioner;
          linalg->options_L2[set]->usePreconditioner = false;
          // do the solve
          linalg->linearSolverL2(set, glmass, glrhs, glinitial);
          // set back to original
          linalg->options_L2[set]->usePreconditioner = origPreconFlag;
          
          linalg->importVectorToOverlapped(set, initial, glinitial);
          linalg->resetJacobian(set); // TODO not sure of this
          
        }
        else if (initial_type == "interpolation") {
          
          assembler->setInitial(set, initial, is_adjoint);
          
        }
      }
    }
    
    initial_solns.push_back(initial);
  }
  if (debug_level > 0) {
    if (Comm->getRank() == 0) {
      cout << "**** Finished SolverManager::setInitial ..." << endl;
    }
  }
  
  return initial_solns;
}

// ========================================================================================
// ========================================================================================

template<class Node>
void SolverManager<Node>::setBatchID(const int & bID){
  batchID = bID;
  params->batchID = bID;
}

// ========================================================================================
// ========================================================================================

template<class Node>
Teuchos::RCP<Tpetra::MultiVector<ScalarT,LO,GO,Node> > SolverManager<Node>::blankState(){
  size_t set = 0; // hard coded since somebody uses this
  vector_RCP F_soln = linalg->getNewOverlappedVector(set);
  return F_soln;
}

////////////////////////////////////////////////////////////////////////////////
////////////////////////////////////////////////////////////////////////////////

////////////////////////////////////////////////////////////////////////////////
////////////////////////////////////////////////////////////////////////////////

template<class Node>
void SolverManager<Node>::finalizeParams() {
  
  //for (size_t block=0; block<blocknames.size(); ++block) {
  //  assembler->wkset[block]->paramusebasis = params->discretized_param_usebasis;
  //  assembler->wkset[block]->paramoffsets = params->paramoffsets[0];
  // }
  
}

////////////////////////////////////////////////////////////////////////////////
// The following function is not updated for multi-set
////////////////////////////////////////////////////////////////////////////////

template<class Node>
void SolverManager<Node>::finalizeMultiscale() {
  if (multiscale_manager->subgridModels.size() > 0 ) {
    for (size_t k=0; k<multiscale_manager->subgridModels.size(); k++) {
      multiscale_manager->subgridModels[k]->paramvals_KVAD = params->paramvals_KVAD;
    }
    
    multiscale_manager->macro_wkset = assembler->wkset;
    vector<Kokkos::View<int*,AssemblyDevice>> macro_numDOF;
    for (size_t block=0; block<assembler->groupData.size(); ++block) {
      macro_numDOF.push_back(assembler->groupData[block]->set_numDOF[0]);
    }
    multiscale_manager->setMacroInfo(disc->basis_pointers, disc->basis_types,
                                     phys->varlist[0], useBasis[0], disc->offsets[0],
                                     macro_numDOF,
                                     params->paramnames, params->discretized_param_names);
    
    ScalarT my_cost = multiscale_manager->initialize();
    ScalarT gmin = 0.0;
    Teuchos::reduceAll(*Comm,Teuchos::REDUCE_MIN,1,&my_cost,&gmin);
    ScalarT gmax = 0.0;
    Teuchos::reduceAll(*Comm,Teuchos::REDUCE_MAX,1,&my_cost,&gmin);
    
    if (Comm->getRank() == 0 && verbosity>0) {
      cout << "***** Load Balancing Factor " << gmax/gmin <<  endl;
    }
    
  }
  
}


// ========================================================================================
// Specialized PCG
// ========================================================================================

template<class Node>
void SolverManager<Node>::PCG(const size_t & set, matrix_RCP & J, vector_RCP & b, vector_RCP & x,
                              vector_RCP & M, const ScalarT & tol, const int & maxiter) {
  
  Teuchos::TimeMonitor localtimer(*PCGtimer);
  
  typedef typename Node::execution_space LA_exec;
  
  Teuchos::Array<typename Teuchos::ScalarTraits<ScalarT>::magnitudeType> dotprod(1);
  
  ScalarT rho = 1.0, rho1 = 0.0, alpha = 0.0, beta = 1.0, pq = 0.0;
  ScalarT one = 1.0, zero = 0.0;
  
  vector_RCP p, q, r, z;
  if (store_vectors) {
    p = p_pcg[set];
    q = q_pcg[set];
    r = r_pcg[set];
    z = z_pcg[set];
  }
  else {
    p = linalg->getNewVector(set);
    q = linalg->getNewVector(set);
    r = linalg->getNewVector(set);
    z = linalg->getNewVector(set);
  }
  
  p->putScalar(zero);
  q->putScalar(zero);
  r->putScalar(zero);
  z->putScalar(zero);
  
  int iter=0;
  Teuchos::Array<typename Teuchos::ScalarTraits<ScalarT>::magnitudeType> rnorm(1);
  {
    Teuchos::TimeMonitor localtimer(*PCGApplyOptimer);
    J->apply(*x,*q);
  }
  
  r->assign(*b);
  r->update(-one,*q,one);
  
  r->norm2(rnorm);
  ScalarT r0 = rnorm[0];
  
  auto M_view = M->template getLocalView<LA_device>(Tpetra::Access::ReadWrite);
  auto r_view = r->template getLocalView<LA_device>(Tpetra::Access::ReadWrite);
  auto z_view = z->template getLocalView<LA_device>(Tpetra::Access::ReadWrite);
  
  while (iter<maxiter && rnorm[0]/r0>tol) {
    
    {
      Teuchos::TimeMonitor localtimer(*PCGApplyPrectimer);
      parallel_for("PCG apply prec",
                   RangePolicy<LA_exec>(0,z_view.extent(0)),
                   KOKKOS_LAMBDA (const int k ) {
        z_view(k,0) = r_view(k,0)/M_view(k,0);
      });
    }
    
    rho1 = rho;
    r->dot(*z, dotprod);
    rho = dotprod[0];
    if (iter == 0) {
      p->assign(*z);
    }
    else {
      beta = rho/rho1;
      p->update(one,*z,beta);
    }
    
    {
      Teuchos::TimeMonitor localtimer(*PCGApplyOptimer);
      J->apply(*p,*q);
    }
    
    p->dot(*q,dotprod);
    pq = dotprod[0];
    alpha = rho/pq;
    
    x->update(alpha,*p,one);
    r->update(-one*alpha,*q,one);
    r->norm2(rnorm);
    
    iter++;
  }
  if (verbosity >= 10 && Comm->getRank() == 0) {
    cout << " ******* PCG Convergence Information: " << endl;
    cout << " *******     Iter: " << iter << "   " << "rnorm = " << rnorm[0]/r0 << endl;
  }
}

// ========================================================================================
// Specialized matrix-free PCG
// ========================================================================================

template<class Node>
void SolverManager<Node>::matrixFreePCG(const size_t & set, vector_RCP & b, vector_RCP & x,
                                        vector_RCP & M, const ScalarT & tol, const int & maxiter) {
  
  Teuchos::TimeMonitor localtimer(*PCGtimer);
  
  typedef typename Node::execution_space LA_exec;
  
  Teuchos::Array<typename Teuchos::ScalarTraits<ScalarT>::magnitudeType> dotprod(1);
  
  ScalarT rho = 1.0, rho1 = 0.0, alpha = 0.0, beta = 1.0, pq = 0.0;
  ScalarT one = 1.0, zero = 0.0;
  
  vector_RCP p, q, r, z, p_over, q_over;
  if (store_vectors) {
    p = p_pcg[set];
    q = q_pcg[set];
    r = r_pcg[set];
    z = z_pcg[set];
    p_over = p_pcg_over[set];
    q_over = q_pcg_over[set];
  }
  else {
    p = linalg->getNewVector(set);
    q = linalg->getNewVector(set);
    r = linalg->getNewVector(set);
    z = linalg->getNewVector(set);
    p_over = linalg->getNewOverlappedVector(set);
    q_over = linalg->getNewOverlappedVector(set);
  }
   
  p->putScalar(zero);
  q->putScalar(zero);
  r->putScalar(zero);
  z->putScalar(zero);
  
  p_over->putScalar(zero);
  q_over->putScalar(zero);
  
  int iter=0;
  Teuchos::Array<typename Teuchos::ScalarTraits<ScalarT>::magnitudeType> rnorm(1);
  
  {
    Teuchos::TimeMonitor localtimer(*PCGApplyOptimer);
    linalg->importVectorToOverlapped(set, p_over, x);
    assembler->applyMassMatrixFree(set, p_over, q_over);
    linalg->exportVectorFromOverlapped(set, q, q_over);
  }
  
  r->assign(*b);
  r->update(-one,*q,one);
  
  r->norm2(rnorm);
  ScalarT r0 = rnorm[0];
  
  auto M_view = M->template getLocalView<LA_device>(Tpetra::Access::ReadWrite);
  auto r_view = r->template getLocalView<LA_device>(Tpetra::Access::ReadWrite);
  auto z_view = z->template getLocalView<LA_device>(Tpetra::Access::ReadWrite);
  
  while (iter<maxiter && rnorm[0]/r0>tol) {
    
    {
      Teuchos::TimeMonitor localtimer(*PCGApplyPrectimer);
      parallel_for("PCG apply prec",
                   RangePolicy<LA_exec>(0,z_view.extent(0)),
                   KOKKOS_LAMBDA (const int k ) {
        z_view(k,0) = r_view(k,0)/M_view(k,0);
      });
    }
    
    rho1 = rho;
    r->dot(*z, dotprod);
    rho = dotprod[0];
    if (iter == 0) {
      p->assign(*z);
    }
    else {
      beta = rho/rho1;
      p->update(one,*z,beta);
    }
    
    {
      Teuchos::TimeMonitor localtimer(*PCGApplyOptimer);
      linalg->importVectorToOverlapped(set, p_over, p);
      q_over->putScalar(zero);
      assembler->applyMassMatrixFree(set, p_over, q_over);
      linalg->exportVectorFromOverlapped(set, q, q_over);
    }
    
    p->dot(*q,dotprod);
    pq = dotprod[0];
    alpha = rho/pq;
    
    x->update(alpha,*p,one);
    r->update(-one*alpha,*q,one);
    r->norm2(rnorm);
    
    iter++;
  }
  if (verbosity >= 10 && Comm->getRank() == 0) {
    cout << " ******* PCG Convergence Information: " << endl;
    cout << " *******     Iter: " << iter << "   " << "rnorm = " << rnorm[0]/r0 << endl;
  }
}

// Explicit template instantiations
template class MrHyDE::SolverManager<SolverNode>;
#if MrHyDE_REQ_SUBGRID_ETI
template class MrHyDE::SolverManager<SubgridSolverNode>;
#endif<|MERGE_RESOLUTION|>--- conflicted
+++ resolved
@@ -504,18 +504,10 @@
 
   for (size_t block=0; block<assembler->groups.size(); ++block) {
 
-<<<<<<< HEAD
     // TODO removing this for now
     // If the workset on this block is not used (due to not owning any groups)
     // don't do anything
     //if ( !(assembler->wkset[block]->isInitialized) ) continue; 
-=======
-    cout << numstages[set] << " here blah " << Comm->getRank() << " " << set << endl;
-
-    // If the workset on this block is not used (due to not owning any groups)
-    // don't do anything
-    if ( !(assembler->wkset[block]->isInitialized) ) continue; 
->>>>>>> 8b00f16f
 
     // Gather RK weights for this block before assigning them to the workset
     //Kokkos::View<ScalarT**,AssemblyDevice> block_butcher_A; 
@@ -695,7 +687,6 @@
           b_b.erase(0, pos + delimiter.length());
         }
         b_vals.push_back(std::stod(b_b));
-<<<<<<< HEAD
       }
 
       // Make sure size of b matches A
@@ -703,15 +694,6 @@
         TEUCHOS_TEST_FOR_EXCEPTION(true,std::runtime_error,"Error: custom Butcher b does not match size of A");
       }
 
-=======
-      }
-
-      // Make sure size of b matches A
-      if (b_vals.size() != A_nrows) {
-        TEUCHOS_TEST_FOR_EXCEPTION(true,std::runtime_error,"Error: custom Butcher b does not match size of A");
-      }
-
->>>>>>> 8b00f16f
       vector<double> c_vals;
       if (b_c.find(delimiter) == string::npos) {
         c_vals.push_back(std::stod(b_c));
@@ -752,7 +734,6 @@
     Kokkos::View<ScalarT*,AssemblyDevice> dev_butcher_c("butcher_c on device",butcher_c.extent(0));
 
     // TODO HERE need to figure out how to modify and what is going on
-<<<<<<< HEAD
   
     auto tmp_butcher_A = Kokkos::create_mirror_view(dev_butcher_A);
     auto tmp_butcher_b = Kokkos::create_mirror_view(dev_butcher_b);
@@ -774,29 +755,6 @@
     // TODO same here?? why?
     numstages[set] = std::max(numstages[set],newnumstages);
   
-=======
-  
-    auto tmp_butcher_A = Kokkos::create_mirror_view(dev_butcher_A);
-    auto tmp_butcher_b = Kokkos::create_mirror_view(dev_butcher_b);
-    auto tmp_butcher_c = Kokkos::create_mirror_view(dev_butcher_c);
-  
-    Kokkos::deep_copy(tmp_butcher_A, butcher_A);
-    Kokkos::deep_copy(tmp_butcher_b, butcher_b);
-    Kokkos::deep_copy(tmp_butcher_c, butcher_c);
-  
-    Kokkos::deep_copy(dev_butcher_A, tmp_butcher_A);
-    Kokkos::deep_copy(dev_butcher_b, tmp_butcher_b);
-    Kokkos::deep_copy(dev_butcher_c, tmp_butcher_c);
-
-    //block_butcher_A.push_back(dev_butcher_A);
-    //block_butcher_b.push_back(dev_butcher_b);
-    //block_butcher_c.push_back(dev_butcher_c);
-  
-    int newnumstages = butcher_A.extent(0);
-    // TODO same here?? why?
-    numstages[set] = std::max(numstages[set],newnumstages);
-  
->>>>>>> 8b00f16f
     assembler->wkset[block]->set_butcher_A[set] = dev_butcher_A;//block_butcher_A;
     assembler->wkset[block]->set_butcher_b[set] = dev_butcher_b;//block_butcher_b;
     assembler->wkset[block]->set_butcher_c[set] = dev_butcher_c;//block_butcher_c;
@@ -819,16 +777,10 @@
 
   for (size_t block=0; block<assembler->groups.size(); ++block) {
 
-<<<<<<< HEAD
     // TODO removing this for now...
     // If the workset on this block is not used (due to not owning any groups)
     // don't do anything
     //if ( !(assembler->wkset[block]->isInitialized) ) continue; 
-=======
-    // If the workset on this block is not used (due to not owning any groups)
-    // don't do anything
-    if ( !(assembler->wkset[block]->isInitialized) ) continue; 
->>>>>>> 8b00f16f
 
     // Gather BDF weights for this block before assigning them to the workset
     //Kokkos::View<ScalarT*,AssemblyDevice> block_BDF_wts;
@@ -1421,16 +1373,11 @@
           // TODO move this line into the if statement above for more clarity?
           // TODO if butcher_A is NOT SET by any block on an MPI process, this 
           // is zero! and causes issues...
-<<<<<<< HEAD
           // currently, all sets need to share RK/BDF data and all MPI processes
           // need this data (even if no blocks on that process have elements in that set)
           // TODO discuss... but hacked to work for now by ensuring that
           // all RK/BDF data is shared regardless
           numstages[set] =  assembler->wkset[0]->butcher_A.extent(0);
-=======
-          numstages[set] = ( assembler->wkset[0]->butcher_A.extent(0) > 0 ?
-                             assembler->wkset[0]->butcher_A.extent(0) : 1 );
->>>>>>> 8b00f16f
       
           // Increment the previous step solutions (shift history and moves u into first spot)
           assembler->resetPrevSoln(set); 
@@ -1446,10 +1393,6 @@
           vector_RCP u_stage = linalg->getNewOverlappedVector(set);
 
           u_prev[set]->assign(*(u[set]));
-<<<<<<< HEAD
-=======
-          auto BDF_wts = assembler->wkset[0]->BDF_wts;
->>>>>>> 8b00f16f
 
           for (int stage=0; stage<numstages[set]; stage++) {
             // Need a stage solution
@@ -1459,12 +1402,7 @@
             // TODO even with hack above updatestage hangs
             // Updates the current time and sets the stage number in wksets
             assembler->updateStage(stage, current_time, deltat); 
-<<<<<<< HEAD
-
-=======
-           cout << " HERE RANK " << Comm->getRank() << endl;
-          MPI_Barrier(MPI_COMM_WORLD);        
->>>>>>> 8b00f16f
+
             if (usestrongDBCs) {
               this->setDirichlet(set, u_stage);
             }
@@ -1473,11 +1411,9 @@
               status += this->explicitSolver(set, u_stage, zero_vec[set], stage);
             }
             else {
-              cout << "CALL NL :: " << set << endl;
               status += this->nonlinearSolver(set, u_stage, zero_vec[set]);
             }
 
-            cout << " WHICH 3" << endl;
             // u_{n+1} = u_n + \sum_stage ( u_stage - u_n )
             
             u[set]->update(1.0, *u_stage, 1.0);
@@ -1485,8 +1421,6 @@
             
             assembler->updateStageSoln(set); // moves the stage solution into u_stage
 
-            cout << " DONE ? " << endl;
-            
           }
           
         }
@@ -1643,11 +1577,6 @@
   
   Teuchos::TimeMonitor localtimer(*nonlinearsolvertimer);
 
-<<<<<<< HEAD
-=======
-  cout << "MY RANK :: " << Comm->getRank() << endl;
-  
->>>>>>> 8b00f16f
   if (debug_level > 1) {
     if (Comm->getRank() == 0) {
       cout << "******** Starting SolverManager::nonlinearSolver ..." << endl;
@@ -1689,33 +1618,20 @@
     
     multiscale_manager->reset();
 
-<<<<<<< HEAD
-=======
-    cout << " YES " << endl;
-    
->>>>>>> 8b00f16f
     gNLiter = NLiter;
   
     bool build_jacobian = !linalg->getJacobianReuse(set);//true;
     matrix_RCP J = linalg->getNewMatrix(set);
 
-<<<<<<< HEAD
-=======
-    cout << "WHICH 1" << endl;
-    
->>>>>>> 8b00f16f
     matrix_RCP J_over = linalg->getNewOverlappedMatrix(set);
     if (build_jacobian) {
       linalg->fillComplete(J_over);
     }
     
-    cout << "WHICH 2" << endl;
     // *********************** COMPUTE THE JACOBIAN AND THE RESIDUAL **************************
     
     current_res_over->putScalar(0.0);
 
-    cout << "WHICH 3" << endl;
-    
     if (build_jacobian) {
       J_over->resumeFill();
       J_over->setAllToScalar(0.0);
@@ -1726,11 +1642,6 @@
       store_adjPrev = true;
     }
 
-<<<<<<< HEAD
-=======
-    cout << "COME ON " << endl;
-    
->>>>>>> 8b00f16f
     assembler->assembleJacRes(set, u, phi, build_jacobian, false, false,
                               current_res_over, J_over, isTransient, current_time, is_adjoint, store_adjPrev,
                               params->num_active_params, params->Psol[0], is_final_time, deltat);
