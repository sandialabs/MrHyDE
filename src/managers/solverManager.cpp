--- conflicted
+++ resolved
@@ -1784,7 +1784,6 @@
       store_adjPrev = true;
     }
 
-<<<<<<< HEAD
     Comm->barrier();
     if (EEP_DEBUG_SOLVER_MANAGER && (Comm->getRank() == 0)) {
       std::cout << "EEP In SolverManager<Node>::nonlinearSolver()"
@@ -1794,9 +1793,20 @@
     }
     Comm->barrier();
 
-    assembler->assembleJacRes(set, u_io, phi_io, build_jacobian, false, false, // Aqui important
-                              current_res_over, J_over, isTransient, current_time, is_adjoint, store_adjPrev,
-                              params->num_active_params, params->Psol_over, is_final_time, deltat);
+    bool test = true;
+    if (is_adjoint || assembler->groupData[0]->multiscale) {
+      test = false;
+    }
+    if (!test) { // cannot just use ScalarT
+      assembler->assembleJacRes(set, u, phi, build_jacobian, false, false, // Aqui important
+                                current_res_over, J_over, isTransient, current_time, is_adjoint, store_adjPrev,
+                                params->num_active_params, params->Psol_over, is_final_time, deltat);
+    }
+    else {
+      assembler->assembleRes(set, u, phi, build_jacobian, false, false,
+                             current_res_over, J_over, isTransient, current_time, is_adjoint, store_adjPrev,
+                             params->num_active_params, params->Psol_over, is_final_time, deltat);
+    }
 
     Comm->barrier();
     if (EEP_DEBUG_SOLVER_MANAGER && (Comm->getRank() == 0)) {
@@ -1806,22 +1816,6 @@
                 << std::endl;
     }
     Comm->barrier();
-=======
-    bool test = true;
-    if (is_adjoint || assembler->groupData[0]->multiscale) {
-      test = false;
-    }
-    if (!test) { // cannot just use ScalarT
-      assembler->assembleJacRes(set, u, phi, build_jacobian, false, false,
-                                current_res_over, J_over, isTransient, current_time, is_adjoint, store_adjPrev,
-                                params->num_active_params, params->Psol_over, is_final_time, deltat);
-    }
-    else {
-      assembler->assembleRes(set, u, phi, build_jacobian, false, false,
-                             current_res_over, J_over, isTransient, current_time, is_adjoint, store_adjPrev,
-                             params->num_active_params, params->Psol_over, is_final_time, deltat);
-    }
->>>>>>> 833223f1
     
     linalg->exportVectorFromOverlapped(set, current_res, current_res_over);
     
