/***********************************************************************
 This is a framework for solving Multi-resolution Hybridized
 Differential Equations (MrHyDE).

 Copyright 2018 National Technology & Engineering Solutions of Sandia,
 LLC (NTESS). Under the terms of Contract DE-NA0003525 with NTESS, the
 U.S. Government retains certain rights in this software.”
 
 Questions? Contact Tim Wildey (tmwilde@sandia.gov) 
 ************************************************************************/

#include "analysisManager.hpp"
#include "physicsInterface.hpp"
#include "discretizationInterface.hpp"
#include "uqManager.hpp"
#include "data.hpp"
#include "obj_milorol.hpp"
#include "MrHyDE_OptVector.hpp"
#include "ROL_LineSearchStep.hpp"
#include "ROL_Algorithm.hpp"
#include "ROL_Bounds.hpp"
#include "ROL_TrustRegionStep.hpp"
#include "ROL_Solver.hpp"
#include "../../hdsalib/refactor/src/source_file.hpp"

using namespace MrHyDE;

// ========================================================================================
/* Constructor to set up the problem */
// ========================================================================================

AnalysisManager::AnalysisManager(const Teuchos::RCP<MpiComm> & comm_,
                                 Teuchos::RCP<Teuchos::ParameterList> & settings,
                                 Teuchos::RCP<SolverManager<SolverNode> > & solver,
                                 Teuchos::RCP<PostprocessManager<SolverNode> > & postproc,
                                 Teuchos::RCP<ParameterManager<SolverNode> > & params) :
comm_(comm_), settings_(settings), solver_(solver),
postproc_(postproc), params_(params) {
  
  RCP<Teuchos::Time> constructortime = Teuchos::TimeMonitor::getNewCounter("MrHyDE::AnalysisManager - constructor");
  Teuchos::TimeMonitor constructortimer(*constructortime);
  
  verbosity_ = settings_->get<int>("verbosity",0);
  debug_level_ = settings_->get<int>("debug level",0);
  // No debug output on this constructor
}


// ========================================================================================
/* given the parameters, solver_ the forward  problem */
// ========================================================================================

void AnalysisManager::run() {
  
  if (debug_level_ > 0) {
    if (comm_->getRank() == 0) {
      cout << "**** Starting AnalysisManager::run ..." << endl;
    }
  }
  
  std::string analysis_type = settings_->sublist("Analysis").get<string>("analysis type","forward");
  
  if (analysis_type == "forward") {
    
    DFAD objfun = this->forwardSolve();
    
  }
  else if (analysis_type == "forward+adjoint") {

    DFAD objfun = this->forwardSolve();
    
    MrHyDE_OptVector sens = this->adjointSolve();
    
  }
  else if (analysis_type == "dry run") {
    cout << " **** MrHyDE has completed the dry run with verbosity: " << verbosity_ << endl;
  }
  else if (analysis_type == "UQ") {
    
    // UQ is forward propagation of uncertainty computed using sampling
    
    // Evaluate model or a surrogate at these samples
    vector<Teuchos::Array<ScalarT> > response_values = this->UQSolve();
    
    if (comm_->getRank() == 0) {
      
      string sname = "sample_output.dat";
      std::ofstream respOUT(sname.c_str());
      respOUT.precision(12);
      for (size_t r=0; r<response_values.size(); r++) {
        for (size_type s=0; s<response_values[r].size(); s++) {
          respOUT << response_values[r][s] << "  ";
        }
        respOUT << endl;
      }
      respOUT.close();
      
    }
    
    if (settings_->sublist("postprocess").get("write solution",true)) {
      //postproc_->writeSolution(avgsoln, "output_avg");
    }
    // Compute the statistics (mean, variance, probability levels, etc.)
    //uq.computeStatistics(response_values);
    
  }
  else if (analysis_type == "ROL") {
    typedef ScalarT RealT;
    
    Teuchos::RCP< ROL::Objective_MILO<RealT> > obj;
    Teuchos::ParameterList ROLsettings;
    
    if (settings_->sublist("Analysis").isSublist("ROL"))
      ROLsettings= settings_->sublist("Analysis").sublist("ROL");
    else
      TEUCHOS_TEST_FOR_EXCEPTION(true,std::runtime_error,"Error: MrHyDE could not find the ROL sublist in the input file!  Abort!");
    
    // New ROL input syntax
    bool use_linesearch = settings_->sublist("Analysis").get("Use Line Search",false);
    
    ROLsettings.sublist("General").sublist("Secant").set("Type","Limited-Memory BFGS");
    ROLsettings.sublist("Step").sublist("Descent Method").set("Type","Newton Krylov");
    ROLsettings.sublist("Step").sublist("Trust Region").set("Subproblem solve","Truncated CG");
    
    RealT gtol     = ROLsettings.sublist("Status Test").get("Gradient Tolerance",1e-6);
    RealT stol     = ROLsettings.sublist("Status Test").get("Step Tolerance",1.e-12);
    int maxit      = ROLsettings.sublist("Status Test").get("Iteration Limit",100);
    
    // Turn off visualization while optimizing
    bool postproc_plot = postproc_->write_solution;
    postproc_->write_solution = false;
    
    Teuchos::RCP<std::ostream> outStream;
    outStream = Teuchos::rcp(&std::cout, false);
    // Generate data and get objective
    obj = Teuchos::rcp( new ROL::Objective_MILO<RealT> (solver_, postproc_, params_));
    
    Teuchos::RCP< ROL::Step<RealT> > step;
    
    if (use_linesearch) {
      step = Teuchos::rcp( new ROL::LineSearchStep<RealT> (ROLsettings) );
    }
    else {
      step = Teuchos::rcp( new ROL::TrustRegionStep<RealT> (ROLsettings) );
    }
    
    Teuchos::RCP<ROL::StatusTest<RealT> > status = Teuchos::rcp( new ROL::StatusTest<RealT> (gtol, stol, maxit) );
    
    ROL::Algorithm<RealT> algo(step,status,false);
    
    MrHyDE_OptVector xtmp = params_->getCurrentVector();

    Teuchos::RCP<ROL::Vector<ScalarT>> x = xtmp.clone();
    x->set(xtmp);

    //testing objective
    //ScalarT roltol = 1e-8;
    //*outStream << "\nTesting objective!!\n";
    //obj->value(*x, roltol);
    //*outStream << "\nObjective evaluation works!!\n";

    //bound contraint
    Teuchos::RCP<ROL::Bounds<RealT> > con;
    bool bound_vars = ROLsettings.sublist("General").get("Bound Optimization Variables",false);

    if (bound_vars) {
      
      //read in bounds for parameters...
      vector<Teuchos::RCP<vector<ScalarT> > > activeBnds = params_->getActiveParamBounds();
      vector<vector_RCP> discBnds = params_->getDiscretizedParamBounds();
      Teuchos::RCP<ROL::Vector<ScalarT> > lo = Teuchos::rcp( new MrHyDE_OptVector(discBnds[0], activeBnds[0], comm_->getRank()) );
      Teuchos::RCP<ROL::Vector<ScalarT> > up = Teuchos::rcp( new MrHyDE_OptVector(discBnds[1], activeBnds[1], comm_->getRank()) );
      
      con = Teuchos::rcp(new ROL::Bounds<RealT>(lo,up));
      
      //create bound constraint
    }
    
    //////////////////////////////////////////////////////
    // Verification tests
    //////////////////////////////////////////////////////
    
    // Recovering a data-generating solution
    if (ROLsettings.sublist("General").get("Generate data",false)) {
      //std::cout << "Generating data ... " << std::endl;
      DFAD objfun = 0.0;
      if (params_->isParameter("datagen")) {
        vector<ScalarT> pval = {1.0};
        params_->setParam(pval,"datagen");
      }
      postproc_->response_type = "none";
      postproc_->compute_objective = false;
      solver_->forwardModel(objfun);
      //std::cout << "Storing data ... " << std::endl;
      
      for (size_t set=0; set<postproc_->soln.size(); ++set) {
        vector<vector<ScalarT> > times = postproc_->soln[set]->extractAllTimes();
        vector<vector<Teuchos::RCP<LA_MultiVector> > > data = postproc_->soln[set]->extractAllData();
        
        for (size_t i=0; i<times.size(); i++) {
          for (size_t j=0; j<times[i].size(); j++) {
            postproc_->datagen_soln[set]->store(data[i][j], times[i][j], i);
          }
        }
      }
      
      //std::cout << "Finished storing data" << std::endl;
      if (params_->isParameter("datagen")) {
        vector<ScalarT> pval = {0.0};
        params_->setParam(pval,"datagen");
      }
      postproc_->response_type = "discrete";
      postproc_->compute_objective = true;
      //std::cout << "Finished generating data for inversion " << std::endl;
    }
    
    
    // Comparing a gradient/Hessian with finite difference approximation
    if (ROLsettings.sublist("General").get("Do grad+hessvec check",true)) {
      // Gradient and Hessian check
      // direction for gradient check
      
      Teuchos::RCP<ROL::Vector<ScalarT>> d = x->clone();
      
      if (ROLsettings.sublist("General").get("FD Check Use Ones Vector",false)) {
        d->setScalar(1.0);
      }
      else {
        if (ROLsettings.sublist("General").isParameter("FD Check Seed")) {
          int seed = ROLsettings.get("FD Check Seed",1);
          srand(seed);
        }
        else {
          srand(time(NULL)); //initialize random seed
        }
        d->randomize();
        if (ROLsettings.sublist("General").isParameter("FD Scale")) {
          ScalarT scale = ROLsettings.sublist("General").get<double>("FD Scale",1.0);
          d->scale(scale);
        }
      }
      
      // check gradient and Hessian-vector computation using finite differences
      obj->checkGradient(*x, *d, (comm_->getRank() == 0));
      
    }
    
    Teuchos::Time timer("Optimization Time",true);
    
    // Run algorithm.
    vector<std::string> output;
    if (bound_vars) {
      output = algo.run(*x, *obj, *con, (comm_->getRank() == 0 )); //only processor of rank 0 print outs
    }
    else {
      output = algo.run(*x, *obj, (comm_->getRank() == 0)); //only processor of rank 0 prints out
    }

    
    ScalarT optTime = timer.stop();

    if (ROLsettings.sublist("General").get("Write Final Parameters",false) ) {
      string outname = ROLsettings.get("Output File Name","ROL_out.txt");
      std::ofstream respOUT(outname);
      respOUT.precision(16);
      if (comm_->getRank() == 0 ) {
        
        for ( unsigned i = 0; i < output.size(); i++ ) {
          std::cout << output[i];
          respOUT << output[i];
        }
        x->print(std::cout);
      }
      Kokkos::fence();
      x->print(respOUT);

      if (comm_->getRank() == 0 ) {
        if (verbosity_ > 5) {
          cout << "Optimization time: " << optTime << " seconds" << endl;
          respOUT << "\nOptimization time: " << optTime << " seconds" << endl;
        }
      }
      respOUT.close();
      string outname2 = "final_params_.dat";
      std::ofstream respOUT2(outname2);
      respOUT2.precision(16);
      x->print(respOUT2);
      respOUT2.close();
    }
    
    /*
    if (settings_->sublist("postproc_ess").get("write Hessian",false)){
      obj->printHess(settings_->sublist("postproc_ess").get("Hessian output file","hess.dat"),x,comm_->getRank());
    }
    if (settings_->sublist("Analysis").get("write output",false)) {
      DFAD val = 0.0;
      solver_->forwardModel(val);
      //postproc_->writeSolution(settings_->sublist("postproc_ess").get<string>("Output File","output"));
    }
    */

    if (postproc_plot) {
      postproc_->write_solution = true;
      string outfile = "output_after_optimization.exo";
      postproc_->setNewExodusFile(outfile);
      DFAD objfun = 0.0;
      solver_->forwardModel(objfun);
      if (ROLsettings.sublist("General").get("Disable source on final output",false) ) {
        vector<bool> newflags(1,false);
        solver_->physics->updateFlags(newflags);
        string outfile = "output_only_control.exo";
        postproc_->setNewExodusFile(outfile);
        solver_->forwardModel(objfun);
      }
      
    }
  } // ROL
  else if (analysis_type == "ROL2") {
    typedef ScalarT RealT;

    Teuchos::RCP< ROL::Objective_MILO<RealT> > obj;
    Teuchos::ParameterList ROLsettings;

    if (settings_->sublist("Analysis").isSublist("ROL2"))
      ROLsettings = settings_->sublist("Analysis").sublist("ROL2");
    else
      TEUCHOS_TEST_FOR_EXCEPTION(true,std::runtime_error,"Error: MrHyDE could not find the ROL2 sublist in the input file!  Abort!");

    // Turn off visualization while optimizing
    bool postproc_plot = postproc_->write_solution;
    postproc_->write_solution = false;

    // Output stream.
    ROL::Ptr<std::ostream> outStream;
    ROL::nullstream bhs; // outputs nothing
    if (comm_->getRank() == 0 ) {
      outStream = ROL::makePtrFromRef(std::cout);
    }
    else {
      outStream = ROL::makePtrFromRef(bhs);
    }

    // Generate data and get objective
    obj = Teuchos::rcp( new ROL::Objective_MILO<RealT> (solver_, postproc_, params_));

    MrHyDE_OptVector xtmp = params_->getCurrentVector();

    Teuchos::RCP<ROL::Vector<ScalarT>> x = xtmp.clone();
    x->set(xtmp);

    //bound constraint
    Teuchos::RCP<ROL::BoundConstraint<RealT> > con;
    bool bound_vars = ROLsettings.sublist("General").get("Bound Optimization Variables",false);

    if (bound_vars) {

      //read in bounds for parameters...
      vector<Teuchos::RCP<vector<ScalarT> > > activeBnds = params_->getActiveParamBounds();
      vector<vector_RCP> discBnds = params_->getDiscretizedParamBounds();
      Teuchos::RCP<ROL::Vector<ScalarT> > lo = Teuchos::rcp( new MrHyDE_OptVector(discBnds[0], activeBnds[0], comm_->getRank()) );
      Teuchos::RCP<ROL::Vector<ScalarT> > up = Teuchos::rcp( new MrHyDE_OptVector(discBnds[1], activeBnds[1], comm_->getRank()) );

      //create bound constraint
      con = Teuchos::rcp(new ROL::Bounds<RealT>(lo,up));

    }

    //////////////////////////////////////////////////////
    // Verification tests
    //////////////////////////////////////////////////////

    // Recovering a data-generating solution
    if (ROLsettings.sublist("General").get("Generate data",false)) {
      //std::cout << "Generating data ... " << std::endl;
      DFAD objfun = 0.0;
      if (params_->isParameter("datagen")) {
        vector<ScalarT> pval = {1.0};
        params_->setParam(pval,"datagen");
      }
      postproc_->response_type = "none";
      postproc_->compute_objective = false;
      solver_->forwardModel(objfun);
      //std::cout << "Storing data ... " << std::endl;

      for (size_t set=0; set<postproc_->soln.size(); ++set) {
        vector<vector<ScalarT> > times = postproc_->soln[set]->extractAllTimes();
        vector<vector<Teuchos::RCP<LA_MultiVector> > > data = postproc_->soln[set]->extractAllData();
        for (size_t i=0; i<times.size(); i++) {
          for (size_t j=0; j<times[i].size(); j++) {
            postproc_->datagen_soln[set]->store(data[i][j], times[i][j], i);
          }
        }
      }

      //std::cout << "Finished storing data" << std::endl;
      if (params_->isParameter("datagen")) {
        vector<ScalarT> pval = {0.0};
        params_->setParam(pval,"datagen");
      }
      postproc_->response_type = "discrete";
      postproc_->compute_objective = true;
      //std::cout << "Finished generating data for inversion " << std::endl;
    }

    // Comparing a gradient/Hessian with finite difference approximation
    if (ROLsettings.sublist("General").get("Do grad+hessvec check",true)) {
      // Gradient and Hessian check
      // direction for gradient check

      Teuchos::RCP<ROL::Vector<ScalarT>> d = x->clone();

      if (ROLsettings.sublist("General").get("FD Check Use Ones Vector",false)) {
        d->setScalar(1.0);
      }
      else {
        if (ROLsettings.sublist("General").isParameter("FD Check Seed")) {
          int seed = ROLsettings.get("FD Check Seed",1);
          srand(seed);
        }
        else {
          srand(time(NULL)); //initialize random seed
        }
        d->randomize();
        if (ROLsettings.sublist("General").isParameter("FD Scale")) {
          ScalarT scale = ROLsettings.sublist("General").get<double>("FD Scale",1.0);
          d->scale(scale);
        }
      }

      // check gradient and Hessian-vector computation using finite differences
      obj->checkGradient(*x, *d, (comm_->getRank() == 0));

    }

    Teuchos::Time timer("Optimization Time",true);

    // Construct ROL problem.
    ROL::Ptr<ROL::Problem<RealT>> rolProblem = ROL::makePtr<ROL::Problem<RealT>>(obj, x);
    //rolProblem->check(true, *outStream);
    if (bound_vars) {
      rolProblem->addBoundConstraint(con);
    }

    // Construct ROL solver.
    ROL::Solver<ScalarT> rolSolver(rolProblem, ROLsettings);

    // Run algorithm.
    rolSolver.solve(*outStream);

    //ScalarT optTime = timer.stop();

    /*
    if (settings_->sublist("postproc_ess").get("write Hessian",false)){
      obj->printHess(settings_->sublist("postproc_ess").get("Hessian output file","hess.dat"),x,comm_->getRank());
    }
    if (settings_->sublist("Analysis").get("write output",false)) {
      DFAD val = 0.0;
      solver_->forwardModel(val);
      //postproc_->writeSolution(settings_->sublist("postproc_ess").get<string>("Output File","output"));
    }
    */

    if (postproc_plot) {
      postproc_->write_solution = true;
      string outfile = "output_after_optimization.exo";
      postproc_->setNewExodusFile(outfile);
      DFAD objfun = 0.0;
      solver_->forwardModel(objfun);
      if (ROLsettings.sublist("General").get("Disable source on final output",false) ) {
        vector<bool> newflags(1,false);
        solver_->physics->updateFlags(newflags);
        string outfile = "output_only_control.exo";
        postproc_->setNewExodusFile(outfile);
        solver_->forwardModel(objfun);
      }
      
    }
  } // ROL2
  else if (analysis_type == "ROL_SIMOPT") {
    // Removed due to lack of development
  } //ROL_SIMOPT
  else if (analysis_type == "DCI") {

    // Evaluate model or a surrogate at these samples
    vector<Teuchos::Array<ScalarT> > response_values = this->UQSolve();
    
    // Get the UQ sublist
    Teuchos::ParameterList uqsettings_ = settings_->sublist("Analysis").sublist("UQ");
    
    // Get the DCI sublist
    Teuchos::ParameterList dcisettings_ = settings_->sublist("Analysis").sublist("DCI");

    // Need to evaluate the observed density at samples using either an analytic density or a KDE built from data
    string obs_type = dcisettings_.get<string>("observed type","Gaussian"); // other options: uniform or data
    
    View_Sc1 obsdens("observed density values",response_values.size());

    if (obs_type == "Gaussian") {

    }
    else if (obs_type == "uniform") {
    
    }
    else if (obs_type == "data") {
      // load in data

      // build KDE


    }

  }
  else if (analysis_type == "restart") {
    Teuchos::ParameterList rstsettings_ = settings_->sublist("Analysis").sublist("Restart");
    string state_file = rstsettings_.get<string>("state file name","none");
    string param_file = rstsettings_.get<string>("parameter file name","none");
    string adjoint_file = rstsettings_.get<string>("adjoint file name","none");
    string disc_param_file = rstsettings_.get<string>("discretized parameter file name","none");
    string scalar_param_file = rstsettings_.get<string>("scalar parameter file name","none");
    string mode = rstsettings_.get<string>("mode","forward");
    string data_type = rstsettings_.get<string>("file type","text");
    double start_time = rstsettings_.get<double>("start time",0.0);
 
    solver_->initial_time = start_time;
    solver_->current_time = start_time;

    ///////////////////////////////////////////////////////////
    // Recover the state
    ///////////////////////////////////////////////////////////

    vector<vector_RCP> forward_solution, adjoint_solution;
    vector_RCP disc_params_;
    vector<ScalarT> scalar_params_;
    if (state_file != "none" ) {
      forward_solution = solver_->getRestartSolution();
      this->recoverSolution(forward_solution[0], data_type, param_file, state_file);
    }

    if (adjoint_file != "none" ) {
      adjoint_solution = solver_->getRestartAdjointSolution();
      this->recoverSolution(adjoint_solution[0], data_type, param_file, adjoint_file);
    }
    
    if (disc_param_file != "none" ) {
      disc_params_ = params_->getDiscretizedParams();
      this->recoverSolution(disc_params_, data_type, param_file, disc_param_file);
    }
    if (scalar_param_file != "none" ) {
      
    }

    solver_->use_restart = true;

    ///////////////////////////////////////////////////////////
    // Run the requested mode
    ///////////////////////////////////////////////////////////

    if (mode == "forward") {

    }
    else if (mode == "error estimate") {
      //ScalarT errorest = postproc_->computeDualWeightedResidual(forward_solution[0], adjoint_solution[0],
      //                                                         start_time, 0, solver_->deltat);

    }
    else if (mode == "ROL") {
    }
    else if (mode == "ROL2") {
    }
    else { // don't solver_ anything, but produce visualization
      std::cout << "Unknown restart mode: " << mode << std::endl;
    }
  }
<<<<<<< HEAD
  else if (analysis_type == "HDSA") {
    typedef ScalarT RealT;

    Teuchos::RCP< ROL::Objective_MILO<RealT> > obj;
    
    // Turn off visualization while optimizing
    bool postproc_plot = postproc->write_solution;
    postproc->write_solution = false;
    
    // Generate data and get objective
    obj = Teuchos::rcp( new ROL::Objective_MILO<RealT> (solve, postproc, params));

    std::cout << "analysis option: " << analysis_type << std::endl;     
    HDSA::Ptr<HDSA::Model_Discrepancy_Interface<RealT> > md_interface = HDSA::makePtr<Model_Discrepancy_Interface_Mrhyde<RealT> >(obj,postproc);
    HDSA::Ptr<HDSA::Model_Discrepancy_Update<RealT> > md_update = HDSA::makePtr<HDSA::Model_Discrepancy_Update<RealT> >(md_interface);
  
  RealT alpha = 1.e-3;
  md_update->Compute_Posterior_Data(alpha);
  HDSA::Ptr<HDSA::Vector<RealT> > z_update = md_update->Posterior_Update_Mean();

  // const Std_Vector<RealT> z_update_std = dynamic_cast<const Std_Vector<RealT>&>(*z_update);
  // std::string name = "z_update.txt";
  // std::ofstream fout;
  // fout.open(name);
  // for(int k = 0; k < z_update->dimension(); k++)
  //   {
  //     fout << std::setprecision(16) << z_update_std(k) << std::endl;
  //   }
  // fout.close();

  // const Model_Discrepancy_Interface_Mrhyde<RealT> md_mrhdye = dynamic_cast<const Model_Discrepancy_Interface_Mrhyde<RealT>&>(*md_interface);
  // HDSA::Ptr<HDSA::Vector<RealT> > matlab_z_update  = md_interface_example.Load_Matlab_z_Update();
  // matlab_z_update->axpy(-1.0,*z_update);
  // RealT error = matlab_z_update->norm();
  // std::cout << "Difference between computed solution and stored solution from Matlab = " << error << std::endl;
  }
  else { // don't solve anything, but produce visualization
=======
  else { // don't solver_ anything, but produce visualization
>>>>>>> 94f25d57
    std::cout << "Unknown analysis option: " << analysis_type << std::endl;
    std::cout << "Valid and tested options: dry run, forward, forward+adjoint, UQ, ROL, ROL2, DCI" << std::endl;
  }
  
  if (debug_level_ > 0) {
    if (comm_->getRank() == 0) {
      cout << "**** Finished analysis::run" << endl;
    }
  }
  
}

// ========================================================================================
// ========================================================================================

DFAD AnalysisManager::forwardSolve() {

   DFAD objfun = 0.0;
   solver_->forwardModel(objfun);
   postproc_->report();
   return objfun;
}


// ========================================================================================
// ========================================================================================

MrHyDE_OptVector AnalysisManager::adjointSolve() {

    MrHyDE_OptVector xtmp = params_->getCurrentVector();
    auto grad = xtmp.clone();
    MrHyDE_OptVector sens = 
      Teuchos::dyn_cast<MrHyDE_OptVector >(const_cast<ROL::Vector<ScalarT> &>(*grad));
    sens.zero();
    solver_->adjointModel(sens);
    return sens;

}
    
// ========================================================================================
// ========================================================================================

void AnalysisManager::recoverSolution(vector_RCP & solution, string & data_type, 
                                      string & plist_filename, string & filename) {

  string extension = filename.substr(filename.size()-4,filename.size()-1);
  filename.erase(filename.size()-4,4);

  cout << extension << "  " << filename << endl;
  if (data_type == "text") {
    std::stringstream sfile;
    sfile << filename << "." << comm_->getRank() << extension;
    std::ifstream fnmast(sfile.str());
    if (!fnmast.good()) {
      TEUCHOS_TEST_FOR_EXCEPTION(!fnmast.good(),std::runtime_error,"Error: could not find the data file: " + sfile.str());
    }
  
    std::vector<std::vector<ScalarT> > values;
    std::ifstream fin(sfile.str());
  
    for (std::string line; std::getline(fin, line); ) {
      std::replace(line.begin(), line.end(), ',', ' ');
      std::istringstream in(line);
      values.push_back(std::vector<ScalarT>(std::istream_iterator<ScalarT>(in),
                       std::istream_iterator<ScalarT>()));
    }

    typedef typename SolverNode::device_type              LA_device;
    auto sol_view = solution->template getLocalView<LA_device>(Tpetra::Access::ReadWrite);
    for (size_type i=0; i<values.size(); ++i) {
      sol_view(i,0) = values[i][0];
    }
  }
  else if (data_type == "exodus") {

  }
  else if (data_type == "hdf5") {

  }
  else if (data_type == "binary") {

  }
  else {
    std::cout << "Unknown file type: " << data_type << std::endl;
  }

}

// ========================================================================================
// ========================================================================================

void AnalysisManager::updateRotationData(const int & newrandseed) {
  
  // Determine how many seeds there are
  size_t localnumSeeds = 0;
  size_t numSeeds = 0;
  for (size_t block=0; block<solver_->assembler->groups.size(); ++block) {
    for (size_t grp=0; grp<solver_->assembler->groups[block].size(); ++grp) {
      for (size_t e=0; e<solver_->assembler->groups[block][grp]->numElem; ++e) {
        if (solver_->assembler->groups[block][grp]->data_seed[e] > localnumSeeds) {
          localnumSeeds = solver_->assembler->groups[block][grp]->data_seed[e];
        }
      }
    }
  }
  //comm_->MaxAll(&localnumSeeds, &numSeeds, 1);
  Teuchos::reduceAll<int,size_t>(*comm_,Teuchos::REDUCE_MAX,1,&localnumSeeds,&numSeeds);
  numSeeds += 1; //To properly allocate and iterate
  
  // Create a random number generator
  std::default_random_engine generator(newrandseed);
  
  ////////////////////////////////////////////////////////////////////////////////
  // Set seed data
  ////////////////////////////////////////////////////////////////////////////////
  
  int numdata = 9;
  
  //cout << "solver_r numSeeds = " << numSeeds << endl;
  
  std::normal_distribution<ScalarT> ndistribution(0.0,1.0);
  Kokkos::View<ScalarT**,HostDevice> rotation_data("cell_data",numSeeds,numdata);
  for (size_t k=0; k<numSeeds; k++) {
    ScalarT x = ndistribution(generator);
    ScalarT y = ndistribution(generator);
    ScalarT z = ndistribution(generator);
    ScalarT w = ndistribution(generator);
    
    ScalarT r = sqrt(x*x + y*y + z*z + w*w);
    x *= 1.0/r;
    y *= 1.0/r;
    z *= 1.0/r;
    w *= 1.0/r;
    
    rotation_data(k,0) = w*w + x*x - y*y - z*z;
    rotation_data(k,1) = 2.0*(x*y - w*z);
    rotation_data(k,2) = 2.0*(x*z + w*y);
    
    rotation_data(k,3) = 2.0*(x*y + w*z);
    rotation_data(k,4) = w*w - x*x + y*y - z*z;
    rotation_data(k,5) = 2.0*(y*z - w*x);
    
    rotation_data(k,6) = 2.0*(x*z - w*y);
    rotation_data(k,7) = 2.0*(y*z + w*x);
    rotation_data(k,8) = w*w - x*x - y*y + z*z;
    
  }
  
  ////////////////////////////////////////////////////////////////////////////////
  // Set cell data
  ////////////////////////////////////////////////////////////////////////////////
  
  for (size_t block=0; block<solver_->assembler->groups.size(); ++block) {
    for (size_t grp=0; grp<solver_->assembler->groups[block].size(); ++grp) {
      int numElem = solver_->assembler->groups[block][grp]->numElem;
      for (int c=0; c<numElem; c++) {
        int cnode = solver_->assembler->groups[block][grp]->data_seed[c];
        for (int i=0; i<9; i++) {
          solver_->assembler->groups[block][grp]->data(c,i) = rotation_data(cnode,i);
        }
      }
    }
  }
  for (size_t block=0; block<solver_->assembler->boundary_groups.size(); ++block) {
    for (size_t grp=0; grp<solver_->assembler->boundary_groups[block].size(); ++grp) {
      int numElem = solver_->assembler->boundary_groups[block][grp]->numElem;
      for (int e=0; e<numElem; ++e) {
        int cnode = solver_->assembler->boundary_groups[block][grp]->data_seed[e];
        for (int i=0; i<9; i++) {
          solver_->assembler->boundary_groups[block][grp]->data(e,i) = rotation_data(cnode,i);
        }
      }
    }
  }
  solver_->multiscale_manager->updateMeshData(rotation_data);
}

// ========================================================================================
// ========================================================================================

vector<Teuchos::Array<ScalarT> > AnalysisManager::UQSolve() {

  vector<Teuchos::Array<ScalarT> > response_values;

  // Build the uq manager
    Teuchos::ParameterList uqsettings_ = settings_->sublist("Analysis").sublist("UQ");
    vector<string> param_types = params_->stochastic_distribution;
    vector<ScalarT> param_means = params_->getStochasticParams("mean");
    vector<ScalarT> param_vars = params_->getStochasticParams("variance");
    vector<ScalarT> param_mins = params_->getStochasticParams("min");
    vector<ScalarT> param_maxs = params_->getStochasticParams("max");
    UQManager uq(comm_, uqsettings_, param_types, param_means, param_vars, param_mins, param_maxs);
    
    // Collect some settings_
    int numstochparams_ = param_types.size();
    int numsamples = uqsettings_.get<int>("samples",100);
    int maxsamples = uqsettings_.get<int>("max samples",numsamples); // needed for generating subsets of samples
    int seed = uqsettings_.get<int>("seed",1234);
    bool regenerate_rotations = uqsettings_.get<bool>("regenerate grain rotations",false);
    bool regenerate_grains = uqsettings_.get<bool>("regenerate grains",false);
    bool write_sol_text = uqsettings_.get<bool>("write solutions to text file",false);
    bool write_samples = uqsettings_.get<bool>("write samples",false);
    bool compute_adjoint = uqsettings_.get<bool>("compute adjoint",false);
    bool write_adjoint_text = uqsettings_.get<bool>("write adjoint to text file",false);
    int output_freq = uqsettings_.get<int>("output frequency",1);
    
    // Generate the samples (wastes memory if requires large number of samples in high-dim space)
    Kokkos::View<ScalarT**,HostDevice> samplepts = uq.generateSamples(maxsamples, seed);
    // Adjust the number of samples (if necessary)
    numsamples = std::min(numsamples, static_cast<int>(samplepts.extent(0)));
    Kokkos::View<int*,HostDevice> sampleints = uq.generateIntegerSamples(maxsamples, seed);
    
    // Write the samples to file (if requested)
    if (write_samples) {
      string sample_file = uqsettings_.get<string>("samples output file","sample_inputs.dat");
      std::ofstream sampOUT(sample_file.c_str());
      for (size_type i=0; i<samplepts.extent(0); ++i) {
        for (size_type v=0; v<samplepts.extent(1); ++v) {
          sampOUT << samplepts(i,v) << "  ";
        }
        sampOUT << endl;
      }
      sampOUT.close();
    }

    if (write_sol_text) {
      postproc_->save_solution = true;
    }

    
    if (comm_->getRank() == 0) {
      cout << "Running Monte Carlo sampling ..." << endl;
    }
    for (int j=0; j<numsamples; j++) {

      ////////////////////////////////////////////////////////
      // Generate a new realization
      // Update stochastic parameters
      if (numstochparams_ > 0) {
        vector<ScalarT> currparams_;
        for (int i=0; i<numstochparams_; i++) {
          currparams_.push_back(samplepts(j,i));
        }
        params_->updateParams(currparams_,2);
          
      }
      // Update random microstructure
      if (regenerate_grains) {
        auto seeds = solver_->mesh->generateNewMicrostructure(sampleints(j));
        solver_->mesh->importNewMicrostructure(sampleints(j), seeds,
                                             solver_->assembler->groups,
                                             solver_->assembler->boundary_groups);
      }
      else if (regenerate_rotations) {
        this->updateRotationData(sampleints(j));
      }

      // Update the append string in postproc_essor for labelling
      std::stringstream ss;
      ss << "_" << j;
      postproc_->append = ss.str();
      
      ////////////////////////////////////////////////////////
      // Evaluate the new realization
      
      DFAD objfun = this->forwardSolve();  
      //postproc_->report();
      Teuchos::Array<ScalarT> newresp = postproc_->collectResponses();

      response_values.push_back(newresp);

      ////////////////////////////////////////////////////////
      
      // The following output is for a specific use case.  
      // Should not be used in general (unless you want TB of data)
      if (write_sol_text) {
        std::stringstream sfile;
        sfile << "solution." << j << "." << comm_->getRank() << ".dat";
        string filename = sfile.str();
        vector<vector<vector_RCP> > soln = postproc_->soln[0]->extractAllData();
        this->writeSolutionToText(filename, soln);
      }
      if (compute_adjoint) {

        postproc_->save_adjoint_solution = true;
        MrHyDE_OptVector sens = this->adjointSolve();

        if (write_adjoint_text) {
          std::stringstream sfile;
          sfile << "adjoint." << j << "." << comm_->getRank() << ".dat";
          string filename = sfile.str();
          vector<vector<vector_RCP> > soln = postproc_->adj_soln[0]->extractAllData();
          this->writeSolutionToText(filename, soln);
        }
      }
        
      // Update the user on the progress
      if (comm_->getRank() == 0 && j%output_freq == 0) {
        cout << "Finished evaluating sample number: " << j+1 << " out of " << numsamples << endl;
      }
    } // end sample loop

    return response_values;
}





void AnalysisManager::writeSolutionToText(string & filename, vector<vector<vector_RCP> > & soln) {
  typedef typename SolverNode::device_type  LA_device;
  //vector<vector<vector_RCP> > soln = postproc_->soln[0]->extractAllData();
  int index = 0; // forget what this is for
  size_type numVecs = soln[index].size();
  auto v0_view = soln[index][0]->template getLocalView<LA_device>(Tpetra::Access::ReadWrite);
  size_type numEnt = v0_view.extent(0);
  View_Sc2 all_data("data for writing",numEnt,numVecs);
  for (size_type v=0; v<numVecs; ++v) {
    auto vec_view = soln[index][v]->template getLocalView<LA_device>(Tpetra::Access::ReadWrite);
    for (size_type i=0; i<numEnt; ++i) {
      all_data(i,v) = vec_view(i,0);
    }
  }
  std::ofstream solnOUT(filename.c_str());
  for (size_type i=0; i<numEnt; ++i) {
    for (size_type v=0; v<numVecs; ++v) {
      solnOUT << all_data(i,v) << "  ";
    }
    solnOUT << endl;
  }
  solnOUT.close();
}<|MERGE_RESOLUTION|>--- conflicted
+++ resolved
@@ -571,7 +571,6 @@
       std::cout << "Unknown restart mode: " << mode << std::endl;
     }
   }
-<<<<<<< HEAD
   else if (analysis_type == "HDSA") {
     typedef ScalarT RealT;
 
@@ -609,9 +608,6 @@
   // std::cout << "Difference between computed solution and stored solution from Matlab = " << error << std::endl;
   }
   else { // don't solve anything, but produce visualization
-=======
-  else { // don't solver_ anything, but produce visualization
->>>>>>> 94f25d57
     std::cout << "Unknown analysis option: " << analysis_type << std::endl;
     std::cout << "Valid and tested options: dry run, forward, forward+adjoint, UQ, ROL, ROL2, DCI" << std::endl;
   }
