/***********************************************************************
 This is a framework for solving Multi-resolution Hybridized
 Differential Equations (MrHyDE), an optimized version of
 Multiscale/Multiphysics Interfaces for Large-scale Optimization (MILO)
 
 Copyright 2018 National Technology & Engineering Solutions of Sandia,
 LLC (NTESS). Under the terms of Contract DE-NA0003525 with NTESS, the
 U.S. Government retains certain rights in this software.”
 
 Questions? Contact Tim Wildey (tmwilde@sandia.gov) and/or
 Bart van Bloemen Waanders (bartv@sandia.gov)
 ************************************************************************/

#include "assemblyManager.hpp"

// Remove this when done testing
#include "Intrepid2_CellTools.hpp"


using namespace MrHyDE;

// ========================================================================================
/* Constructor to set up the problem */
// ========================================================================================

template<class Node>
AssemblyManager<Node>::AssemblyManager(const Teuchos::RCP<MpiComm> & Comm_,
                                       Teuchos::RCP<Teuchos::ParameterList> & settings_,
                                       Teuchos::RCP<MeshInterface> & mesh_,
                                       Teuchos::RCP<DiscretizationInterface> & disc_,
                                       Teuchos::RCP<PhysicsInterface> & phys_,
                                       Teuchos::RCP<ParameterManager<Node>> & params_) :
Comm(Comm_), settings(settings_), mesh(mesh_), disc(disc_), phys(phys_), params(params_) {
  
  RCP<Teuchos::Time> constructortime = Teuchos::TimeMonitor::getNewCounter("MrHyDE::AssemblyManager - constructor");
  Teuchos::TimeMonitor constructortimer(*constructortime);
    
  // Get the required information from the settings
  debug_level = settings->get<int>("debug level",0);
  
  if (debug_level > 0) {
    if (Comm->getRank() == 0) {
      cout << "**** Starting assembly manager constructor ..." << endl;
    }
  }
  
  verbosity = settings->get<int>("verbosity",0);
  usestrongDBCs = settings->sublist("Solver").get<bool>("use strong DBCs",true);
  
  // TMW: the following flag should only be used if there are extra variables, but no corresponding equation/constraint
  fix_zero_rows = settings->sublist("Solver").get<bool>("fix zero rows",false);
  
  // Really, this lumps the Jacobian and should only be used in explicit time integration
  lump_mass = settings->sublist("Solver").get<bool>("lump mass",false);
  matrix_free = settings->sublist("Solver").get<bool>("matrix free",false);
  
  use_meas_as_dbcs = settings->sublist("Mesh").get<bool>("use measurements as DBCs", false);
  
  assembly_partitioning = settings->sublist("Solver").get<string>("assembly partitioning","sequential");
  
  //if (settings->isSublist("Subgrid")) {
    //assembly_partitioning = "subgrid-preserving";
  //}
  
  string solver_type = settings->sublist("Solver").get<string>("solver","none"); // or "transient"
  isTransient = false;
  if (solver_type == "transient") {
    isTransient = true;
  }
  
  // needed information from the mesh
  //blocknames = mesh->block_names;
  mesh->stk_mesh->getElementBlockNames(blocknames);

  // check if we need to assembly volumetric, boundary and face terms
  for (size_t set=0; set<phys->setnames.size(); ++set) {
    vector<bool> set_assemble_vol, set_assemble_bndry, set_assemble_face;
    for (size_t block=0; block<blocknames.size(); ++block) {
      set_assemble_vol.push_back(phys->setPhysSettings[set][block].template get<bool>("assemble volume terms",true));
      set_assemble_bndry.push_back(phys->setPhysSettings[set][block].template get<bool>("assemble boundary terms",true));
      set_assemble_face.push_back(phys->setPhysSettings[set][block].template get<bool>("assemble face terms",false));
    }
    assemble_volume_terms.push_back(set_assemble_vol);
    assemble_boundary_terms.push_back(set_assemble_bndry);
    assemble_face_terms.push_back(set_assemble_face);
  }
  // overwrite assemble_face_terms if HFACE vars are used
  for (size_t set=0; set<assemble_face_terms.size(); ++set) {
    for (size_t block=0; block<blocknames.size(); ++block) {
      vector<string> ctypes = phys->unique_types[block];
      for (size_t n=0; n<ctypes.size(); n++) {
        if (ctypes[n] == "HFACE") {
          assemble_face_terms[set][block] = true;
        }
      }
    }
  }
  
  // determine if we need to build basis functions
  for (size_t block=0; block<blocknames.size(); ++block) {
    bool build_volume = false, build_bndry = false, build_face = false;
  
    for (size_t set=0; set<phys->setnames.size(); ++set) {
      
      if (assemble_volume_terms[set][block]) {
        build_volume = true;
      }
      else if (phys->setPhysSettings[set][block].template get<bool>("build volume terms",true) ) {
        build_volume = true;
      }
      
      if (assemble_boundary_terms[set][block]) {
        build_bndry = true;
      }
      else if (phys->setPhysSettings[set][block].template get<bool>("build boundary terms",true)) {
        build_bndry = true;
      }
      
      if (assemble_face_terms[set][block]) {
        build_face = true;
      }
      else if (phys->setPhysSettings[set][block].template get<bool>("build face terms",false)) {
        build_face = true;
      }
    }
    build_volume_terms.push_back(build_volume);
    build_boundary_terms.push_back(build_bndry);
    build_face_terms.push_back(build_face);
  }
  
  // needed information from the physics interface
  varlist = phys->varlist;
  
  // Create groups/boundary groups
  this->createGroups();
  
  params->setupDiscretizedParameters(groups, boundary_groups);
  
  this->createFixedDOFs();
  
  if (debug_level > 0) {
    if (Comm->getRank() == 0) {
      cout << "**** Finished assembly manager constructor" << endl;
    }
  }
  
}

////////////////////////////////////////////////////////////////////////////////
// Create the fixed DOFs
////////////////////////////////////////////////////////////////////////////////

template<class Node>
void AssemblyManager<Node>::createFixedDOFs() {

  if (debug_level > 0) {
    if (Comm->getRank() == 0) {
      cout << "**** Starting AssemblyManager::createFixedDOFs ... " << endl;
    }
  }
  
  // create fixedDOF View of bools
  vector<vector<vector<vector<LO> > > > dbc_dofs = disc->dbc_dofs; // [set][block][var][dof]
  for (size_t set=0; set<dbc_dofs.size(); ++set) {
    vector<vector<Kokkos::View<LO*,LA_device> > > set_fixedDOF;
    
    int numLocalDof = disc->DOF_ownedAndShared[set].size();//
    //int numLocalDof = disc->DOF[set]->getNumOwnedAndGhosted();
    Kokkos::View<bool*,LA_device> set_isFixedDOF("logicals for fixed DOFs",numLocalDof);
    auto fixed_host = Kokkos::create_mirror_view(set_isFixedDOF);
    for (size_t block=0; block<dbc_dofs[set].size(); block++) {
      for (size_t var=0; var<dbc_dofs[set][block].size(); var++) {
        for (size_t i=0; i<dbc_dofs[set][block][var].size(); i++) {
          LO dof = dbc_dofs[set][block][var][i];
          fixed_host(dof) = true;
        }
      }
    }
    Kokkos::deep_copy(set_isFixedDOF,fixed_host);
    isFixedDOF.push_back(set_isFixedDOF);
    
    for (size_t block=0; block<dbc_dofs[set].size(); block++) {
      vector<Kokkos::View<LO*,LA_device> > block_dofs;
      for (size_t var=0; var<dbc_dofs[set][block].size(); var++) {
        Kokkos::View<LO*,LA_device> cfixed;
        if (dbc_dofs[set][block][var].size()>0) {
          cfixed = Kokkos::View<LO*,LA_device>("fixed DOFs",dbc_dofs[set][block][var].size());
          auto cfixed_host = Kokkos::create_mirror_view(cfixed);
          for (size_t i=0; i<dbc_dofs[set][block][var].size(); i++) {
            LO dof = dbc_dofs[set][block][var][i];
            cfixed_host(i) = dof;
          }
          Kokkos::deep_copy(cfixed,cfixed_host);
        }
        block_dofs.push_back(cfixed);
      }
      set_fixedDOF.push_back(block_dofs);
    }
    fixedDOF.push_back(set_fixedDOF);
  }
  
  if (debug_level > 0) {
    if (Comm->getRank() == 0) {
      cout << "**** Finished AssemblyManager::createFixedDOFs" << endl;
    }
  }
  
}

////////////////////////////////////////////////////////////////////////////////
// Create the groups
////////////////////////////////////////////////////////////////////////////////

template<class Node>
void AssemblyManager<Node>::createGroups() {
  
  Teuchos::TimeMonitor localtimer(*grouptimer);
  
  if (debug_level > 0) {
    if (Comm->getRank() == 0) {
      cout << "**** Starting AssemblyManager::createGroups ..." << endl;
    }
  }
  
  double storageProportion = settings->sublist("Solver").get<double>("storage proportion",1.0);
  
  vector<stk::mesh::Entity> all_meshElems;
  mesh->stk_mesh->getMyElements(all_meshElems);
  
  
  auto LIDs = disc->DOF_LIDs;
   
  // Disc manager stores offsets as [set][block][var][dof]
  vector<vector<vector<vector<int> > > > disc_offsets = disc->offsets;
  
  // We want these re-ordered as [block][set][var][dof]
  vector<vector<vector<vector<int> > > > my_offsets;
  for (size_t block=0; block<blocknames.size(); ++block) {
    vector<vector<vector<int> > > block_offsets;
    for (size_t set=0; set<disc_offsets.size(); ++set) {
      block_offsets.push_back(disc_offsets[set][block]);
    }
    my_offsets.push_back(block_offsets);
  }
  
  for (size_t block=0; block<blocknames.size(); ++block) {
    Teuchos::RCP<GroupMetaData> blockGroupData;
    vector<Teuchos::RCP<Group> > block_groups;
    vector<Teuchos::RCP<BoundaryGroup> > block_boundary_groups;
    
    vector<stk::mesh::Entity> stk_meshElems;
    mesh->stk_mesh->getMyElements(blocknames[block], stk_meshElems);
    
    topo_RCP cellTopo = mesh->stk_mesh->getCellTopology(blocknames[block]);
    int numNodesPerElem = cellTopo->getNodeCount();
    int spaceDim = phys->spaceDim;
    size_t numTotalElem = stk_meshElems.size();
    size_t processedElem = 0;
    
    if (numTotalElem>0) {
      
      //vector<size_t> localIds;
      //Kokkos::DynRankView<ScalarT,HostDevice> blocknodes;
      //panzer_stk::workset_utils::getIdsAndVertices(*(mesh->stk_mesh), blocknames[block], localIds, blocknodes); // fill on host
      
      vector<size_t> myElem = disc->myElements[block];
      Kokkos::View<LO*,AssemblyDevice> eIDs("local element IDs on device",myElem.size());
      auto host_eIDs = Kokkos::create_mirror_view(eIDs);
      for (size_t elem=0; elem<myElem.size(); elem++) {
        host_eIDs(elem) = static_cast<LO>(myElem[elem]);
      }
      Kokkos::deep_copy(eIDs, host_eIDs);
      
      // LO is int, but just in case that changes ...
      size_t elemPerGroup;
      int tmp_elemPerGroup = settings->sublist("Solver").get<int>("workset size",100);
      if (tmp_elemPerGroup == -1) {
        elemPerGroup = numTotalElem;
      }
      else {
        elemPerGroup = std::min(static_cast<size_t>(tmp_elemPerGroup),numTotalElem);
      }
      
      vector<string> sideSets;// = mesh->side_names;
      mesh->stk_mesh->getSidesetNames(sideSets);
      vector<bool> aface;
      for (size_t set=0; set<assemble_face_terms.size(); ++set) {
        aface.push_back(assemble_face_terms[set][block]);
      }
      blockGroupData = Teuchos::rcp( new GroupMetaData(settings, cellTopo,
                                                       phys, block, 0, elemPerGroup,
                                                       build_face_terms[block],
                                                       aface, sideSets,
                                                       params->num_discretized_params));
                      
      disc->setReferenceData(blockGroupData);
      
      blockGroupData->requireBasisAtNodes = settings->sublist("Postprocess").get<bool>("plot solution at nodes",false);
      
      
      vector<vector<vector<int> > > curroffsets = my_offsets[block];
      vector<Kokkos::View<LO*,AssemblyDevice> > set_numDOF;
      vector<Kokkos::View<LO*,HostDevice> > set_numDOF_host;
      
      for (size_t set=0; set<curroffsets.size(); ++set) {
        Kokkos::View<LO*,AssemblyDevice> numDOF_KV("number of DOF per variable",curroffsets[set].size());
        Kokkos::View<LO*,HostDevice> numDOF_host("numDOF on host",curroffsets[set].size());
        for (size_t k=0; k<curroffsets[set].size(); k++) {
          numDOF_host(k) = static_cast<LO>(curroffsets[set][k].size());
        }
        Kokkos::deep_copy(numDOF_KV, numDOF_host);
        set_numDOF.push_back(numDOF_KV);
        set_numDOF_host.push_back(numDOF_host);
      }
      
      blockGroupData->set_numDOF = set_numDOF;
      blockGroupData->set_numDOF_host = set_numDOF_host;
           
      blockGroupData->numDOF = set_numDOF[0];
      blockGroupData->numDOF_host = set_numDOF_host[0];
      
      //////////////////////////////////////////////////////////////////////////////////
      // Boundary groups
      //////////////////////////////////////////////////////////////////////////////////
      
      if (build_boundary_terms[block]) {
        
        int numBoundaryElem = elemPerGroup;
        
        ///////////////////////////////////////////////////////////////////////////////////
        // Rules for grouping elements into boundary groups
        //
        // 1.  All elements must be on the same processor
        // 2.  All elements must be on the same physical side
        // 3.  Each edge/face on the side must have the same local ID.
        // 4.  No more than numBoundaryElem (= numElem) in a group
        ///////////////////////////////////////////////////////////////////////////////////
        
        for (size_t side=0; side<sideSets.size(); side++ ) {
          string sideName = sideSets[side];
          
          vector<stk::mesh::Entity> sideEntities;
          mesh->stk_mesh->getMySides(sideName, blocknames[block], sideEntities);
          vector<size_t>             local_side_Ids;
          vector<stk::mesh::Entity> side_output;
          vector<size_t>             local_elem_Ids;
          
          panzer_stk::workset_utils::getSideElements(*(mesh->stk_mesh), blocknames[block], sideEntities, local_side_Ids, side_output);
          
          DRV sidenodes;
          mesh->stk_mesh->getElementVertices(side_output, blocknames[block],sidenodes);
          
          size_t numSideElem = local_side_Ids.size();
          size_t belemProg = 0;
          
          if (numSideElem > 0) {
            vector<size_t> unique_sides;
            unique_sides.push_back(local_side_Ids[0]);
            for (size_t e=0; e<numSideElem; e++) {
              bool found = false;
              for (size_t j=0; j<unique_sides.size(); j++) {
                if (unique_sides[j] == local_side_Ids[e]) {
                  found = true;
                }
              }
              if (!found) {
                unique_sides.push_back(local_side_Ids[e]);
              }
            }
            
            for (size_t j=0; j<unique_sides.size(); j++) {
              vector<size_t> group;
              for (size_t e=0; e<numSideElem; e++) {
                if (local_side_Ids[e] == unique_sides[j]) {
                  group.push_back(e);
                }
              }
              
              size_t prog = 0;
              while (prog < group.size()) {
                size_t currElem = numBoundaryElem;
                if (prog+currElem > group.size()){
                  currElem = group.size()-prog;
                }
                Kokkos::View<LO*,AssemblyDevice> eIndex("element indices",currElem);
                //Kokkos::View<LO*,AssemblyDevice> sideIndex("local side indices",currElem);
                DRV currnodes("currnodes", currElem, numNodesPerElem, spaceDim);
                
                auto host_eIndex = Kokkos::create_mirror_view(eIndex); // mirror on host
                Kokkos::View<LO*,HostDevice> host_eIndex2("element indices",currElem);
                //auto host_sideIndex = Kokkos::create_mirror_view(sideIndex); // mirror on host
                auto host_currnodes = Kokkos::create_mirror_view(currnodes); // mirror on host
                LO sideIndex;

                for (size_t e=0; e<currElem; e++) {
                  host_eIndex(e) = mesh->stk_mesh->elementLocalId(side_output[group[e+prog]]);
                  sideIndex = local_side_Ids[group[e+prog]];
                  for (size_type n=0; n<host_currnodes.extent(1); n++) {
                    for (size_type m=0; m<host_currnodes.extent(2); m++) {
                      host_currnodes(e,n,m) = sidenodes(group[e+prog],n,m);
                    }
                  }
                }
                Kokkos::deep_copy(currnodes,host_currnodes);
                Kokkos::deep_copy(eIndex,host_eIndex);
                Kokkos::deep_copy(host_eIndex2,host_eIndex);
                //Kokkos::deep_copy(sideIndex,host_sideIndex);
                
                // Build the Kokkos View of the group LIDs ------
                vector<LIDView> set_LIDs;
                for (size_t set=0; set<LIDs.size(); ++set) {
                  LIDView groupLIDs("LIDs",currElem,LIDs[set].extent(1));
                  auto currLIDs = LIDs[set];
                  parallel_for("assembly copy LIDs bgrp",
                               RangePolicy<AssemblyExec>(0,groupLIDs.extent(0)),
                               KOKKOS_LAMBDA (const int e ) {
                    size_t elemID = eIndex(e);
                    for (size_type j=0; j<currLIDs.extent(1); j++) {
                      groupLIDs(e,j) = currLIDs(elemID,j);
                    }
                  });
                  set_LIDs.push_back(groupLIDs);
                }
                
                //-----------------------------------------------
                // Set the side information (soon to be removed)-
                vector<Kokkos::View<int****,HostDevice> > set_sideinfo;
                for (size_t set=0; set<LIDs.size(); ++set) {
                  Kokkos::View<int****,HostDevice> sideinfo = disc->getSideInfo(set,block,host_eIndex2);
                  set_sideinfo.push_back(sideinfo);
                }
                
                bool storeThis = true;
                if (static_cast<double>(belemProg)/static_cast<double>(numSideElem) >= storageProportion) {
                  storeThis = false;
                }
                
                block_boundary_groups.push_back(Teuchos::rcp(new BoundaryGroup(blockGroupData, currnodes, eIndex, sideIndex,
                                                                               side, sideName, block_boundary_groups.size(),
                                                                               disc, storeThis)));
                size_t cindex = block_boundary_groups.size()-1;
                block_boundary_groups[cindex]->LIDs = set_LIDs;
                block_boundary_groups[cindex]->createHostLIDs();
                block_boundary_groups[cindex]->sideinfo = set_sideinfo;
                prog += currElem;
              }
            }
          }
        }
      }
      
      //////////////////////////////////////////////////////////////////////////////////
      // Groups
      //////////////////////////////////////////////////////////////////////////////////
      
      size_t prog = 0;
      vector<vector<size_t> > elem_groups;
      
      if (assembly_partitioning == "sequential") { // default
        while (prog < numTotalElem) {
          
          vector<size_t> newgroup;
          
          size_t currElem = elemPerGroup;
          if (prog+currElem > numTotalElem){
            currElem = numTotalElem-prog;
          }
          for (size_t e=prog; e<prog+currElem; ++e) {
            newgroup.push_back(e);
          }
          elem_groups.push_back(newgroup);
          prog += currElem;
        }
      }
      else if (assembly_partitioning == "random") { // not implemented yet
        
      }
      else if (assembly_partitioning == "neighbor-avoiding") { // not implemented yet
        // need neighbor information
      }
      else if (assembly_partitioning == "subgrid-preserving") {
        
        ///////////////////////////////////////////////////////////////////////////////////
        // Rules for subgrid-preserving grouping
        //
        // 1.  All elements must be on the same processor
        // 2.  All elements must either be interior, or
        // 3.  All elements must have the same boundary edges/faces (this is the key difference)
        // 4.  No more than elemPerGroup (= numElem) in a group
        ///////////////////////////////////////////////////////////////////////////////////
        
        if (block_boundary_groups.size() > 0) {
          Kokkos::View<bool*> beenadded("been processed",numTotalElem);
          deep_copy(beenadded,false);
          
          Kokkos::View<bool**> onbndry("onbndry",numTotalElem,block_boundary_groups.size());
          deep_copy(onbndry,false);
          
          for (size_t bc=0; bc<block_boundary_groups.size(); ++bc) {
            auto eind = create_mirror_view(block_boundary_groups[bc]->localElemID);
            deep_copy(eind,block_boundary_groups[bc]->localElemID);
            
            for (size_type e=0; e<eind.extent(0); ++e) {
              onbndry(eind(e),bc) = true;
            }
          }
          
          size_t numAdded=0;
          while (numAdded < numTotalElem) {
            vector<size_t> newgroup;
            bool foundind = false;
            size_t refind = 0;
            while (!foundind && refind<numTotalElem) {
              if (!beenadded(refind)) {
                foundind = true;
              }
              else {
                refind++;
              }
            }
            newgroup.push_back(refind);
            beenadded(refind) = true;
            numAdded++;
            for (size_t j=refind+1; j<numTotalElem; ++j) {
              bool matches = true;
              for (size_type k=0; k<onbndry.extent(1); ++k) {
                if (onbndry(j,k) != onbndry(refind,k)) {
                  matches = false;
                }
              }
              if (matches && newgroup.size() < elemPerGroup) {
                newgroup.push_back(j);
                beenadded(j) = true;
                numAdded++;
              }
            }
            elem_groups.push_back(newgroup);
          }
          
          // Re-order the groups from biggest to smallest
          // This is needed for certain parts of MrHyDE that assume the first
          // group contains the most elements
          for (size_t grp=0; grp<elem_groups.size()-1; ++grp) {
            size_t mxgrp_ind = grp;
            size_t mxgrp = elem_groups[grp].size();
            bool perform_swap = false;
            for (size_t grp2=grp+1; grp2<elem_groups.size(); ++grp2) {
              if (elem_groups[grp2].size() > mxgrp) {
                mxgrp = elem_groups[grp2].size();
                mxgrp_ind = grp2;
                perform_swap = true;
              }
            }
            if (perform_swap) {
              elem_groups[grp].swap(elem_groups[mxgrp_ind]);
            }
          }
        }
        else {
          while (prog < numTotalElem) {
            
            vector<size_t> newgroup;
            
            size_t currElem = elemPerGroup;
            if (prog+currElem > numTotalElem){
              currElem = numTotalElem-prog;
            }
            for (size_t e=prog; e<prog+currElem; ++e) {
              newgroup.push_back(e);
            }
            elem_groups.push_back(newgroup);
            prog += currElem;
          }
        }
        
      }
      
      elemPerGroup = std::min(elemPerGroup, elem_groups[0].size());
      
      // Add the groups correspondng to the groups
      for (size_t grp=0; grp<elem_groups.size(); ++grp) {
        size_t currElem = elem_groups[grp].size();
        
        bool storeThis = true;
        if (static_cast<double>(processedElem)/static_cast<double>(numTotalElem) >= storageProportion) {
          storeThis = false;
        }
        
        processedElem += currElem;
        
        Kokkos::View<LO*,AssemblyDevice> eIndex("element indices",currElem);
        DRV currnodes("currnodes", currElem, numNodesPerElem, spaceDim);
        
        auto host_eIndex = Kokkos::create_mirror_view(eIndex); // mirror on host
        Kokkos::View<LO*,HostDevice> host_eIndex2("element indices on host",currElem);
        
        for (size_t e=0; e<currElem; ++e) {
          host_eIndex(e) = elem_groups[grp][e];
        }
        Kokkos::deep_copy(eIndex,host_eIndex);
        Kokkos::deep_copy(host_eIndex2,host_eIndex);
        
        vector<LIDView> set_LIDs;
        for (size_t set=0; set<LIDs.size(); ++set) {
          LIDView groupLIDs("LIDs on device",currElem,LIDs[set].extent(1));
          auto currLIDs = LIDs[set];
          parallel_for("assembly copy nodes",
                       RangePolicy<AssemblyExec>(0,eIndex.extent(0)),
                       KOKKOS_LAMBDA (const int e ) {
            LO elemID = eIndex(e);
            for (size_type j=0; j<currLIDs.extent(1); j++) {
              groupLIDs(e,j) = currLIDs(eIDs(elemID),j);
            }
          });
          set_LIDs.push_back(groupLIDs);
        }
        
        vector<size_t> local_grp(elem_groups[grp].size());
        for (size_t e=0; e<local_grp.size(); ++e) {
          local_grp[e] = host_eIDs(elem_groups[grp][e]);
        }

        mesh->stk_mesh->getElementVertices(local_grp, blocknames[block], currnodes);
        
        // Set the side information (soon to be removed)-
        vector<Kokkos::View<int****,HostDevice> > set_sideinfo;
        for (size_t set=0; set<LIDs.size(); ++set) {
          Kokkos::View<int****,HostDevice> sideinfo = disc->getSideInfo(set,block,host_eIndex2);
          set_sideinfo.push_back(sideinfo);
        }
        
        block_groups.push_back(Teuchos::rcp(new Group(blockGroupData, currnodes, eIndex,
                                                     disc, storeThis)));
        
        size_t cindex = block_groups.size()-1;
        block_groups[cindex]->LIDs = set_LIDs;
        block_groups[cindex]->createHostLIDs();
        block_groups[cindex]->sideinfo = set_sideinfo;
        
        prog += elemPerGroup;
        
      }
    }    
    else {
      blockGroupData = Teuchos::rcp( new GroupMetaData());
    }
    
    groupData.push_back(blockGroupData);
    groups.push_back(block_groups);
    boundary_groups.push_back(block_boundary_groups);
    
  }
}

// =======================================================
// Have the groups compute and store the basis functions
// at the quadrature points (if storage is turned on)
// =======================================================

template<class Node>
void AssemblyManager<Node>::allocateGroupStorage() {
  
  if (debug_level > 0) {
    if (Comm->getRank() == 0) {
      cout << "**** Starting AssemblyManager::allocateGroupStorage" << endl;
    }
  }

  bool keepnodes = false;  
  // There are a few scenarios where we want the groups to keep their nodes
  if (settings->sublist("Solver").get<string>("initial type","L2-projection") == "interpolation") {
    keepnodes = true;
  }
  if (settings->isSublist("Subgrid")) {
    keepnodes = true;
  }
  if (settings->sublist("Solver").get<bool>("keep nodes",false)) {
    keepnodes = true;
  }
  
  for (size_t block=0; block<groups.size(); ++block) {
    
    if (groupData[block]->use_basis_database) {

      vector<std::pair<size_t,size_t> > first_users; // stores <grpID,elemID>
      vector<std::pair<size_t,size_t> > first_boundary_users; // stores <grpID,elemID>
      size_t totalelem = 0, boundaryelem = 0;
      int dimension = groupData[block]->dimension;
      size_type numip = groupData[block]->ref_ip.extent(0);
      size_type numsideip = groupData[block]->ref_side_ip[0].extent(0);

      double database_TOL = settings->sublist("Solver").get<double>("database TOL",1.0e-10);
            
      /////////////////////////////////////////////////////////////////////////////
      // Step 1: determine the unique elements
      /////////////////////////////////////////////////////////////////////////////
      
      /////////////////////////////////////////////////////////////////////////////
      // Step 1a: volumetric elements
      /////////////////////////////////////////////////////////////////////////////
      
      /*
      // For each element, search db for match
      // The match must have the same basis values and the appropriate derivative values
      size_t numbasis = groupData[block]->basis_pointers.size();
      vector<View_Sc4> db_basis(numbasis), db_basis_grad(numbasis), db_basis_curl(numbasis);
      vector<View_Sc3> db_basis_div(numbasis);
      
      {

        Teuchos::TimeMonitor localtimer(*groupdatabaseCreatetimer);

        Kokkos::View<ScalarT*,HostDevice> db_measures("measures for data base",0);
        
        for (size_t grp=0; grp<groups[block].size(); ++grp) {

          groups[block][grp]->storeAll = false;
          totalelem += groups[block][grp]->numElem;
          Kokkos::View<LO*,AssemblyDevice> index("basis database index",groups[block][grp]->numElem);

          // Get the Jacobian for this group
          DRV jacobian("jacobian", groups[block][grp]->numElem, numip, dimension, dimension);
          disc->getJacobian(groupData[block], groups[block][grp]->nodes, jacobian);
          
          // Get the measures for this group
          DRV measure("measure", groups[block][grp]->numElem);
          disc->getMeasure(groupData[block], jacobian, measure);
          auto measure_host = create_mirror_view(measure);
          deep_copy(measure_host,measure);
  
          vector<View_Sc4> tbasis, tbasis_grad, tbasis_curl, tbasis_nodes;
          vector<View_Sc3> tbasis_div;

          // Create an index for the basis type so we don't need to keep checking
          // 0 = HGRAD, 1 = HDIV, 2 = HCURL, 3 = HVOL, 4 = HFACE
          //vector<size_t> basis_type(tbasis.size());
          
          disc->getPhysicalVolumetricBasis(groupData[block], groups[block][grp]->nodes, 
                                           groups[block][grp]->orientation,
                                           tbasis, tbasis_grad, tbasis_curl,
                                           tbasis_div, tbasis_nodes, true);

          for (size_t e=0; e<groups[block][grp]->numElem; ++e) {

            bool found = false;
            size_t db_itr = 0;
            while (!found && db_itr<first_users.size()) {
              ScalarT refmeas = measure_host(e);//std::pow(measure_host(e),1.0/dimension);
              if (abs(db_measures(db_itr) - measure_host(e))/refmeas < database_TOL) {
                bool ruled_out = false;

                for (size_t i=0; i<groupData[block]->basis_pointers.size(); i++) {

                  // First, check the basis values
                  View_Sc4 cbasis = tbasis[i];
                  View_Sc4 dbasis = db_basis[i];
                  
                  ScalarT scale = 0.0;
                  for (size_type dof=0; dof<cbasis.extent(1); ++dof) {
                    for (size_type pt=0; pt<cbasis.extent(2); ++pt) {
                      for (size_type dim=0; dim<cbasis.extent(3); ++dim) {
                        scale += abs(cbasis(e,dof,pt,dim));
                      }
                    }
                  }
                  size_type dof=0;
                  while (!ruled_out && dof<cbasis.extent(1)) {
                    size_type ip = 0;
                    while (!ruled_out && ip<cbasis.extent(2)) {
                      size_type dim=0;
                      while (!ruled_out && dim<cbasis.extent(3)) {
                        if (abs(cbasis(e,dof,ip,dim)-dbasis(db_itr,dof,ip,dim))/scale < database_TOL) {
                          ++dim;
                        }
                        else {
                          ruled_out = true;
                        }
                      }
                      ++ip;
                    }
                    ++dof;
                  }

                  if (!ruled_out) {

                    // Now check derivatives, but just one per basis type
                    if (tbasis_grad[i].extent(0) == groups[block][grp]->numElem) { // HGRAD basis
                      View_Sc4 cbasis_deriv = tbasis_grad[i];
                      View_Sc4 dbasis_deriv = db_basis_grad[i];
                      size_type dof=0;
                      ScalarT scale = 0.0;
                      for (size_type dof=0; dof<cbasis_deriv.extent(1); ++dof) {
                        for (size_type pt=0; pt<cbasis_deriv.extent(2); ++pt) {
                          for (size_type dim=0; dim<cbasis_deriv.extent(3); ++dim) {
                            scale += abs(cbasis_deriv(e,dof,pt,dim));
                          }
                        }
                      }
                      while (!ruled_out && dof<cbasis_deriv.extent(1)) {
                        size_type ip = 0;
                        while (!ruled_out && ip<cbasis_deriv.extent(2)) {
                          size_type dim=0;
                          while (!ruled_out && dim<cbasis_deriv.extent(3)) {
                            if (abs(cbasis_deriv(e,dof,ip,dim)-dbasis_deriv(db_itr,dof,ip,dim))/scale < database_TOL) {
                              ++dim;
                            }
                            else {
                              ruled_out = true;
                            }
                          }
                          if (!ruled_out) {
                            ++ip;
                          }
                        }
                        if (!ruled_out) {
                          ++dof;
                        }
                      }
                    }
                    else if (tbasis_curl[i].extent(0) == groups[block][grp]->numElem) { // HCURL basis
                      View_Sc4 cbasis_deriv = tbasis_curl[i];
                      View_Sc4 dbasis_deriv = db_basis_curl[i];
                      size_type dof=0;
                      ScalarT scale = 0.0;
                      for (size_type dof=0; dof<cbasis_deriv.extent(1); ++dof) {
                        for (size_type pt=0; pt<cbasis_deriv.extent(2); ++pt) {
                          for (size_type dim=0; dim<cbasis_deriv.extent(3); ++dim) {
                            scale += abs(cbasis_deriv(e,dof,pt,dim));
                          }
                        }
                      }
                      while (!ruled_out && dof<cbasis_deriv.extent(1)) {
                        size_type ip = 0;
                        while (!ruled_out && ip<cbasis_deriv.extent(2)) {
                          size_type dim=0;
                          while (!ruled_out && dim<cbasis_deriv.extent(3)) {
                            if (abs(cbasis_deriv(e,dof,ip,dim)-dbasis_deriv(db_itr,dof,ip,dim))/scale < database_TOL) {
                              ++dim;
                            }
                            else {
                              ruled_out = true;
                            }
                          }
                          if (!ruled_out) {
                            ++ip;
                          }
                        }
                        if (!ruled_out) {
                          ++dof;
                        }
                      }
                    }
                    else if (tbasis_div[i].extent(0) == groups[block][grp]->numElem) { // HDIV basis
                      View_Sc3 cbasis_deriv = tbasis_div[i];
                      View_Sc3 dbasis_deriv = db_basis_div[i];
                      size_type dof=0;
                      ScalarT scale = 0.0;
                      for (size_type dof=0; dof<cbasis_deriv.extent(1); ++dof) {
                        for (size_type pt=0; pt<cbasis_deriv.extent(2); ++pt) {
                          scale += abs(cbasis_deriv(e,dof,pt));
                        }
                      }
                      while (!ruled_out && dof<cbasis_deriv.extent(1)) {
                        size_type ip = 0;
                        while (!ruled_out && ip<cbasis_deriv.extent(2)) {
                          if (abs(cbasis_deriv(e,dof,ip)-dbasis_deriv(db_itr,dof,ip))/scale < database_TOL) {
                            ++ip;
                          }
                          else {
                            ruled_out = true;
                          }
                        }
                        if (!ruled_out) {
                          ++dof;
                        }
                      }
                    }
                  }
                }
                if (ruled_out) {
                  ++db_itr;
                }
                else {
                  found = true;
                  index(e) = db_itr;
                }
              }
              else {
                ++db_itr;
              }
            }
            if (!found) {
              index(e) = first_users.size();
              std::pair<size_t,size_t> newuj{grp,e};
              first_users.push_back(newuj);

              // Resize measures and basis/ and add new one
              size_t pad = 100;
              bool resize = false;
              if (first_users.size() >= db_measures.extent(0)) {
                resize = true;
                Kokkos::resize(db_measures, pad+db_measures.extent(0));
                //cout << "db size = " << db_measures.extent(0) << endl;
              }
                for (size_t n=0; n<db_basis.size(); ++n) {
                  if (resize) {
                    Kokkos::resize(db_basis[n], pad+db_basis[n].extent(0), 
                                   tbasis[n].extent(1), tbasis[n].extent(2), tbasis[n].extent(3) );  
                  }
                  auto db_slice = subview(db_basis[n], first_users.size()-1, ALL(), ALL(), ALL());
                  auto jac_slice = subview(tbasis[n], e, ALL(), ALL(), ALL());
                  deep_copy(db_slice,jac_slice);
                }
                
                // HGRAD
                for (size_t n=0; n<db_basis_grad.size(); ++n) {
                  if (tbasis_grad[n].extent(0) == groups[block][grp]->numElem) {
                    if (resize) {
                      Kokkos::resize(db_basis_grad[n], pad+db_basis_grad[n].extent(0), 
                                     tbasis_grad[n].extent(1), tbasis_grad[n].extent(2), tbasis_grad[n].extent(3) );  
                    }
                    auto db_slice = subview(db_basis_grad[n], first_users.size()-1, ALL(), ALL(), ALL());
                    auto jac_slice = subview(tbasis_grad[n], e, ALL(), ALL(), ALL());
                    deep_copy(db_slice,jac_slice);
                  }
                }
                
                // HCURL
                for (size_t n=0; n<db_basis_curl.size(); ++n) {
                  if (tbasis_curl[n].extent(0) == groups[block][grp]->numElem) {
                    if (resize) {
                      Kokkos::resize(db_basis_curl[n], pad+db_basis_curl[n].extent(0), 
                                     tbasis_curl[n].extent(1), tbasis_curl[n].extent(2), tbasis_curl[n].extent(3) );  
                    }
                    auto db_slice = subview(db_basis_curl[n], first_users.size()-1, ALL(), ALL(), ALL());
                    auto jac_slice = subview(tbasis_curl[n], e, ALL(), ALL(), ALL());
                    deep_copy(db_slice,jac_slice);
                  }
                }
                
                // HDIV
                for (size_t n=0; n<db_basis_div.size(); ++n) {
                  if (tbasis_div[n].extent(0) == groups[block][grp]->numElem) {
                    if (resize) {
                      Kokkos::resize(db_basis_div[n], pad+db_basis_div[n].extent(0), 
                                     tbasis_div[n].extent(1), tbasis_div[n].extent(2) );  
                    }
                    auto db_slice = subview(db_basis_div[n], first_users.size()-1, ALL(), ALL());
                    auto jac_slice = subview(tbasis_div[n], e, ALL(), ALL());
                    deep_copy(db_slice,jac_slice);
                  }
                }
                
                
              //}
              db_measures(first_users.size()-1) = measure_host(e);
            }
            
          }
        
          groups[block][grp]->basis_database_index = index;
        } 
      
        if (first_users.size() < db_measures.extent(0)) {
          Kokkos::resize(db_measures, first_users.size());
          for (size_t n=0; n<db_basis.size(); ++n) {
            Kokkos::resize(db_basis[n], first_users.size(),
                           db_basis[n].extent(1), db_basis[n].extent(2), db_basis[n].extent(3) );  
          }    
          // HGRAD
          for (size_t n=0; n<db_basis_grad.size(); ++n) {
            Kokkos::resize(db_basis_grad[n], first_users.size(),
                           db_basis_grad[n].extent(1), db_basis_grad[n].extent(2), db_basis_grad[n].extent(3) );  
          }      
          // HCURL
          for (size_t n=0; n<db_basis_curl.size(); ++n) {
            Kokkos::resize(db_basis_curl[n], first_users.size(),
                           db_basis_curl[n].extent(1), db_basis_curl[n].extent(2), db_basis_curl[n].extent(3) );  
          }
                
                // HDIV
          for (size_t n=0; n<db_basis_div.size(); ++n) {
            Kokkos::resize(db_basis_div[n], first_users.size(),
                           db_basis_div[n].extent(1), db_basis_div[n].extent(2) );  
          }
        }           

        groupData[block]->database_basis = db_basis;
        groupData[block]->database_basis_grad = db_basis_grad;
        groupData[block]->database_basis_div = db_basis_div;
        groupData[block]->database_basis_curl = db_basis_curl;

      }
*/

      {
        Teuchos::TimeMonitor localtimer(*groupdatabaseCreatetimer);

        Kokkos::View<ScalarT****,HostDevice> db_jacobians("jacobians for data base",1,numip,dimension,dimension);
        Kokkos::View<ScalarT*,HostDevice> db_measures("measures for data base",1);
        
        // There are only so many unique orientation
        // Creating a short list of the unique ones and the index for each element 

        vector<string> unique_orients;
        vector<vector<size_t> > all_orients;
        for (size_t grp=0; grp<groups[block].size(); ++grp) {
          vector<size_t> grp_orient(groups[block][grp]->numElem);
          for (size_t e=0; e<groups[block][grp]->numElem; ++e) {
            string orient = groups[block][grp]->orientation(e).to_string();
            bool found = false;
            size_t oprog = 0;
            while (!found && oprog<unique_orients.size()) {
              if (orient == unique_orients[oprog]) {
                found = true;
              }
              else {
                ++oprog;
              }
            }
            if (found) {
              grp_orient[e] = oprog;
            }
            else {
              unique_orients.push_back(orient);
              grp_orient[e] = unique_orients.size()-1;
            }
          }
          all_orients.push_back(grp_orient);
        }
        
        
        for (size_t grp=0; grp<groups[block].size(); ++grp) {
          groups[block][grp]->storeAll = false;
          totalelem += groups[block][grp]->numElem;
          Kokkos::View<LO*,AssemblyDevice> index("basis database index",groups[block][grp]->numElem);

          // Get the Jacobian for this group
          DRV jacobian("jacobian", groups[block][grp]->numElem, numip, dimension, dimension);
          disc->getJacobian(groupData[block], groups[block][grp]->nodes, jacobian);
          auto jacobian_host = create_mirror_view(jacobian);
          deep_copy(jacobian_host,jacobian);
          
          // Get the measures for this group
          DRV measure("measure", groups[block][grp]->numElem);
          disc->getMeasure(groupData[block], jacobian, measure);
          auto measure_host = create_mirror_view(measure);
          deep_copy(measure_host,measure);
  
          for (size_t e=0; e<groups[block][grp]->numElem; ++e) {
            bool found = false;
            size_t prog = 0;
            while (!found && prog<first_users.size()) {
              size_t refgrp = first_users[prog].first;
              size_t refelem = first_users[prog].second;

              // Check #1: element orientations
              size_t orient = all_orients[grp][e];
              size_t reforient = all_orients[refgrp][refelem];
              if (orient == reforient) {
                
                // Check #2: element measures
                ScalarT diff = abs(measure_host(e)-db_measures(prog));
                ScalarT refmeas = std::pow(db_measures(prog),1.0/dimension);
                if (abs(diff/refmeas)<database_TOL) { 
                
                  // Check #3: element Jacobians
                  ScalarT diff2 = 0.0; 
                  for (size_type pt=0; pt<jacobian_host.extent(1); ++pt) {
                    for (size_type d0=0; d0<jacobian_host.extent(2); ++d0) {
                      for (size_type d1=0; d1<jacobian_host.extent(3); ++d1) {
                        diff2 += abs(jacobian_host(e,pt,d0,d1) - db_jacobians(prog,pt,d0,d1));
                      }
                    }
                  }
                  if (abs(diff2/refmeas)<database_TOL) { 
                    found = true;
                    index(e) = prog;                
                  }
                  else {
                    ++prog;
                  }               

                }
                else {
                  ++prog;
                }
              }
              else {
                ++prog;
              }
            }
            if (!found) {
              index(e) = first_users.size();
              std::pair<size_t,size_t> newuj{grp,e};
              first_users.push_back(newuj);

              // Resize Jacobians and add new one
              if (first_users.size() > db_jacobians.extent(0)) {
                Kokkos::resize(db_jacobians, 2*db_jacobians.extent(0), numip, dimension, dimension);
                //cout << "New db_jacobian size = " << db_jacobians.extent(0) << endl;
              }
              auto db_slice = subview(db_jacobians, first_users.size()-1, ALL(), ALL(), ALL());
              auto jac_slice = subview(jacobian, e, ALL(), ALL(), ALL());
              deep_copy(db_slice,jac_slice);

              // Resize measures and add new one
              if (first_users.size() > db_measures.extent(0)) {
                Kokkos::resize(db_measures, 2*db_measures.extent(0));
                //cout << "New db_measures size = " << db_measures.extent(0) << endl;
              }
              db_measures(first_users.size()-1) = measure(e);
            }
          }
          groups[block][grp]->basis_index = index;
        }
      }

      /////////////////////////////////////////////////////////////////////////////
      // Step 1b: boundary elements
      /////////////////////////////////////////////////////////////////////////////
      
      {
        Teuchos::TimeMonitor localtimer(*groupdatabaseCreatetimer);

        Kokkos::View<ScalarT****,HostDevice> db_jacobians("jacobians for data base",1,numip,dimension,dimension);
        Kokkos::View<ScalarT*,HostDevice> db_measures("measures for data base",1);
      
        // There are only so many unique orientation
        // Creating a short list of the unique ones and the index for each element 
        vector<string> unique_orients;
        vector<vector<size_t> > all_orients;
        for (size_t grp=0; grp<boundary_groups[block].size(); ++grp) {
          vector<size_t> grp_orient(boundary_groups[block][grp]->numElem);
          for (size_t e=0; e<boundary_groups[block][grp]->numElem; ++e) {
            string orient = boundary_groups[block][grp]->orientation(e).to_string();
            bool found = false;
            size_t oprog = 0;
            while (!found && oprog<unique_orients.size()) {
              if (orient == unique_orients[oprog]) {
                found = true;
              }
              else {
                ++oprog;
              }
            }
            if (found) {
              grp_orient[e] = oprog;
            }
            else {
              unique_orients.push_back(orient);
              grp_orient[e] = unique_orients.size()-1;
            }
          }
          all_orients.push_back(grp_orient);
        }
        
        for (size_t grp=0; grp<boundary_groups[block].size(); ++grp) {
          boundary_groups[block][grp]->storeAll = false;
          boundaryelem += boundary_groups[block][grp]->numElem;
          Kokkos::View<LO*,AssemblyDevice> index("basis database index",boundary_groups[block][grp]->numElem);

          // Get the Jacobian for this group
          DRV jacobian("jacobian", boundary_groups[block][grp]->numElem, numip, dimension, dimension);
          disc->getJacobian(groupData[block], boundary_groups[block][grp]->nodes, jacobian);
          auto jacobian_host = create_mirror_view(jacobian);
          deep_copy(jacobian_host,jacobian);
          
          // Get the measures for this group
          DRV measure("measure", boundary_groups[block][grp]->numElem);
          disc->getMeasure(groupData[block], jacobian, measure);
          auto measure_host = create_mirror_view(measure);
          deep_copy(measure_host,measure);
          
          for (size_t e=0; e<boundary_groups[block][grp]->numElem; ++e) {
            LO localSideID = boundary_groups[block][grp]->localSideID;
            LO sidenum = boundary_groups[block][grp]->sidenum;
            bool found = false;
            size_t prog = 0;
            while (!found && prog<first_boundary_users.size()) {
              size_t refgrp = first_boundary_users[prog].first;
              size_t refelem = first_boundary_users[prog].second;

              // Check #0: side IDs must match
              if (localSideID == boundary_groups[block][refgrp]->localSideID &&
                  sidenum == boundary_groups[block][refgrp]->sidenum) {

                // Check #1: element orientations

                size_t orient = all_orients[grp][e];
                size_t reforient = all_orients[refgrp][refelem];
                if (orient == reforient) { // if all 3 checks have passed
                    
                  // Check #2: element measures
                  ScalarT diff = abs(measure_host(e)-db_measures(prog));
                  ScalarT refmeas = std::pow(db_measures(prog),1.0/dimension);
            
                  if (abs(diff/refmeas)<database_TOL) { 

                    // Check #3: element Jacobians
  
                    ScalarT diff2 = 0.0;              
                    for (size_type pt=0; pt<jacobian_host.extent(1); ++pt) {
                      for (size_type d0=0; d0<jacobian_host.extent(2); ++d0) {
                        for (size_type d1=0; d1<jacobian_host.extent(3); ++d1) {
                          diff2 += abs(jacobian_host(e,pt,d0,d1) - db_jacobians(prog,pt,d0,d1));
                        }
                      }
                    }

                    if (abs(diff2/refmeas)<database_TOL) { 
                      found = true;
                      index(e) = prog;                
                    }
                    else {
                      ++prog;
                    }

                  }
                  else {
                    ++prog;
                  }
                }
                else {
                  ++prog;
                }
              }
              else {
                ++prog;
              }
            }
            if (!found) {
              index(e) = first_boundary_users.size();
              std::pair<size_t,size_t> newuj{grp,e};
              first_boundary_users.push_back(newuj);
              
              // Resize Jacobians and add new one
              if (first_boundary_users.size() > db_jacobians.extent(0)) {
                Kokkos::resize(db_jacobians, 2*db_jacobians.extent(0), numip, dimension, dimension);
                //cout << "New boundary db_jacobian size = " << db_jacobians.extent(0) << endl;
              }
              auto db_slice = subview(db_jacobians, first_boundary_users.size()-1, ALL(), ALL(), ALL());
              auto jac_slice = subview(jacobian, e, ALL(), ALL(), ALL());
              deep_copy(db_slice,jac_slice);

              // Resize measures and add new one
              if (first_boundary_users.size() > db_measures.extent(0)) {
                Kokkos::resize(db_measures, 2*db_measures.extent(0));
                //cout << "New boundary db_measures size = " << db_measures.extent(0) << endl;
              }
              db_measures(first_boundary_users.size()-1) = measure(e);
            }
          }
          boundary_groups[block][grp]->basis_index = index;
        }
      }
    
      /////////////////////////////////////////////////////////////////////////////
      // Step 2: inform the user about the savings
      /////////////////////////////////////////////////////////////////////////////
      
      if (verbosity > 5) {
        cout << " - Processor " << Comm->getRank() << ": Number of elements on block " << blocknames[block] << ": " << totalelem << endl;
        cout << " - Processor " << Comm->getRank() << ": Number of unique elements on block " << blocknames[block] << ": " << first_users.size() << endl;
        cout << " - Processor " << Comm->getRank() << ": Database memory savings on " << blocknames[block] << ": " 
             << (100.0 - 100.0*((double)first_users.size()/(double)totalelem)) << "%" << endl;
        cout << " - Processor " << Comm->getRank() << ": Number of boundary elements on block " << blocknames[block] << ": " << boundaryelem << endl;
        cout << " - Processor " << Comm->getRank() << ": Number of unique boundary elements on block " << blocknames[block] << ": " << first_boundary_users.size() << endl;
        cout << " - Processor " << Comm->getRank() << ": Database boundary memory savings on " << blocknames[block] << ": " 
             << (100.0 - 100.0*((double)first_boundary_users.size()/(double)boundaryelem)) << "%" << endl;
      }

      /////////////////////////////////////////////////////////////////////////////
      // Step 3: build the database basis
      /////////////////////////////////////////////////////////////////////////////

      {
        Teuchos::TimeMonitor localtimer(*groupdatabaseBasistimer);
      
        /////////////////////////////////////////////////////////////////////////////
        // Step 3a: volumetric database
        /////////////////////////////////////////////////////////////////////////////

        {

          
          size_t database_numElem = first_users.size();
          DRV database_nodes("nodes for the database",database_numElem, groups[block][0]->nodes.extent(1), dimension);
          Kokkos::DynRankView<Intrepid2::Orientation,PHX::Device> database_orientation("database orientations",database_numElem);
          View_Sc2 database_wts("physical wts",database_numElem, groupData[block]->ref_ip.extent(0));
        
          auto database_nodes_host = create_mirror_view(database_nodes);
          auto database_orientation_host = create_mirror_view(database_orientation);
          auto database_wts_host = create_mirror_view(database_wts);

          for (size_t e=0; e<first_users.size(); ++e) {
            size_t refgrp = first_users[e].first;
            size_t refelem = first_users[e].second;
          
            // Get the nodes on the host
            auto sub_nodes = subview(groups[block][refgrp]->nodes, refelem, ALL(), ALL());
            auto sub_nodes_host = create_mirror_view(sub_nodes);
            deep_copy(sub_nodes_host, sub_nodes);

            for (size_type node=0; node<database_nodes.extent(1); ++node) {
              for (size_type dim=0; dim<database_nodes.extent(2); ++dim) {
                database_nodes_host(e,node,dim) = sub_nodes_host(node,dim);
              }
            }
          
            // Get the orientations on the host
            auto orientations_host = create_mirror_view(groups[block][refgrp]->orientation);
            deep_copy(orientations_host, groups[block][refgrp]->orientation);
            database_orientation_host(e) = orientations_host(refelem);

            // Get the wts on the host
            auto sub_wts = subview(groups[block][refgrp]->wts, refelem, ALL());
            auto sub_wts_host = create_mirror_view(sub_wts);
            deep_copy(sub_wts_host, sub_wts);
          
            for (size_type pt=0; pt<sub_wts.extent(0); ++pt) {
              database_wts_host(e,pt) = sub_wts_host(pt);
            }
          
          }
        
          deep_copy(database_nodes, database_nodes_host);
          deep_copy(database_orientation, database_orientation_host);
          deep_copy(database_wts, database_wts_host);

          
          vector<View_Sc4> tbasis, tbasis_grad, tbasis_curl, tbasis_nodes;
          vector<View_Sc3> tbasis_div;
      
          disc->getPhysicalVolumetricBasis(groupData[block], database_nodes, database_orientation,
                                          tbasis, tbasis_grad, tbasis_curl,
                                          tbasis_div, tbasis_nodes, true);
          groupData[block]->database_basis = tbasis;
          groupData[block]->database_basis_grad = tbasis_grad;
          groupData[block]->database_basis_div = tbasis_div;
          groupData[block]->database_basis_curl = tbasis_curl;

          if (groupData[block]->build_face_terms) {
            for (size_type side=0; side<groupData[block]->numSides; side++) {
              vector<View_Sc4> face_basis, face_basis_grad;
          
              disc->getPhysicalFaceBasis(groupData[block], side, database_nodes, database_orientation,
                                         face_basis, face_basis_grad);
          
              groupData[block]->database_face_basis.push_back(face_basis);
              groupData[block]->database_face_basis_grad.push_back(face_basis_grad);
            }
        
          }

          /////////////////////////////////////////////////////////////////////////////
          // Step 3b: database of mass matrices while we have basis and wts
          /////////////////////////////////////////////////////////////////////////////
        
          // Create a database of mass matrices
          if (groupData[block]->use_mass_database) {
            size_t database_numElem = first_users.size();
            for (size_t set=0; set<phys->setnames.size(); ++set) {
              View_Sc3 mass("local mass",database_numElem, groups[block][0]->LIDs[set].extent(1), 
                             groups[block][0]->LIDs[set].extent(1));
  
              auto offsets = wkset[block]->set_offsets[set];
              auto numDOF = groupData[block]->set_numDOF[set];
          
              auto cwts = database_wts;
        
              for (size_type n=0; n<numDOF.extent(0); n++) {
                ScalarT mwt = phys->masswts[set][block][n];
                View_Sc4 cbasis = tbasis[wkset[block]->set_usebasis[set][n]];
                string btype = wkset[block]->basis_types[wkset[block]->set_usebasis[set][n]];
                auto off = subview(offsets,n,ALL());
                if (btype.substr(0,5) == "HGRAD" || btype.substr(0,4) == "HVOL") {
                  parallel_for("Group get mass",
                             RangePolicy<AssemblyExec>(0,mass.extent(0)),
                             KOKKOS_LAMBDA (const size_type e ) {
                    for (size_type i=0; i<cbasis.extent(1); i++ ) {
                      for (size_type j=0; j<cbasis.extent(1); j++ ) {
                        for (size_type k=0; k<cbasis.extent(2); k++ ) {
                          mass(e,off(i),off(j)) += cbasis(e,i,k,0)*cbasis(e,j,k,0)*cwts(e,k)*mwt;
                        }
                      }
                    }
                  });
                }
                else if (btype.substr(0,4) == "HDIV" || btype.substr(0,5) == "HCURL") {
                  parallel_for("Group get mass",
                               RangePolicy<AssemblyExec>(0,mass.extent(0)),
                               KOKKOS_LAMBDA (const size_type e ) {
                    for (size_type i=0; i<cbasis.extent(1); i++ ) {
                      for (size_type j=0; j<cbasis.extent(1); j++ ) {
                        for (size_type k=0; k<cbasis.extent(2); k++ ) {
                          for (size_type dim=0; dim<cbasis.extent(3); dim++ ) {
                            mass(e,off(i),off(j)) += cbasis(e,i,k,dim)*cbasis(e,j,k,dim)*cwts(e,k)*mwt;
                          }
                        }
                      }
                    }
                  });
                }
              }
              groupData[block]->database_mass.push_back(mass);
            }
          }
        }

        
        /////////////////////////////////////////////////////////////////////////////
        // Step 3c: boundary database
        /////////////////////////////////////////////////////////////////////////////
        
        {
          size_t database_boundary_numElem = first_boundary_users.size();
          vector<View_Sc4> bbasis, bbasis_grad;
          for (size_t i=0; i<groupData[block]->basis_pointers.size(); i++) {
            int numb = groupData[block]->basis_pointers[i]->getCardinality();
            View_Sc4 basis_vals, basis_grad_vals;
            if (groupData[block]->basis_types[i].substr(0,5) == "HGRAD"){
              basis_vals = View_Sc4("basis vals",database_boundary_numElem,numb,numsideip,1);
              basis_grad_vals = View_Sc4("basis vals",database_boundary_numElem,numb,numsideip,groupData[block]->dimension);
            }
            else if (groupData[block]->basis_types[i].substr(0,4) == "HVOL"){ // does not require orientations
              basis_vals = View_Sc4("basis vals",database_boundary_numElem,numb,numsideip,1);
            }
            else if (groupData[block]->basis_types[i].substr(0,5) == "HFACE"){
              basis_vals = View_Sc4("basis vals",database_boundary_numElem,numb,numsideip,1);
            }
            else if (groupData[block]->basis_types[i].substr(0,4) == "HDIV"){
              basis_vals = View_Sc4("basis vals",database_boundary_numElem,numb,numsideip,groupData[block]->dimension);
            }
            else if (groupData[block]->basis_types[i].substr(0,5) == "HCURL"){
              basis_vals = View_Sc4("basis vals",database_boundary_numElem,numb,numsideip,groupData[block]->dimension);
            }
            bbasis.push_back(basis_vals);
            bbasis_grad.push_back(basis_grad_vals);
          }
          for (size_t e=0; e<first_boundary_users.size(); ++e) {
            size_t refgrp = first_boundary_users[e].first;
            size_t refelem = first_boundary_users[e].second;

            DRV database_bnodes("nodes for the database", 1, groups[block][0]->nodes.extent(1), dimension);
            Kokkos::DynRankView<Intrepid2::Orientation,PHX::Device> database_borientation("database orientations", 1);
        
            auto database_bnodes_host = create_mirror_view(database_bnodes);
            auto database_borientation_host = create_mirror_view(database_borientation);
          
            LO localSideID = boundary_groups[block][refgrp]->localSideID;
            // Get the nodes on the host
            auto sub_nodes = subview(boundary_groups[block][refgrp]->nodes, refelem, ALL(), ALL());
            auto sub_nodes_host = create_mirror_view(sub_nodes);
            deep_copy(sub_nodes_host, sub_nodes);

            for (size_type node=0; node<database_bnodes.extent(1); ++node) {
              for (size_type dim=0; dim<database_bnodes.extent(2); ++dim) {
                database_bnodes_host(0,node,dim) = sub_nodes_host(node,dim);
              }
            }
            deep_copy(database_bnodes, database_bnodes_host);

            // Get the orientations on the host
            auto orientations_host = create_mirror_view(boundary_groups[block][refgrp]->orientation);
            deep_copy(orientations_host, boundary_groups[block][refgrp]->orientation);
            database_borientation_host(0) = orientations_host(refelem);
            deep_copy(database_borientation, database_borientation_host);
            
            vector<View_Sc4> tbasis, tbasis_grad, tbasis_curl;
            vector<View_Sc3> tbasis_div;
            disc->getPhysicalBoundaryBasis(groupData[block], database_bnodes, localSideID, database_borientation,
                                           tbasis, tbasis_grad, tbasis_curl, tbasis_div);

            for (size_t i=0; i<groupData[block]->basis_pointers.size(); i++) {
              auto tbasis_slice = subview(tbasis[i],0,ALL(),ALL(),ALL());
              auto bbasis_slice = subview(bbasis[i],e,ALL(),ALL(),ALL());
              deep_copy(bbasis_slice, tbasis_slice);
            }
          }
                  
          groupData[block]->database_side_basis = bbasis;
          groupData[block]->database_side_basis_grad = bbasis_grad;
        
          
        }
      }
    }
  }    

  for (size_t block=0; block<groups.size(); ++block) {
    for (size_t grp=0; grp<groups[block].size(); ++grp) {
      groups[block][grp]->computeBasis(keepnodes);
    }
  }
  
  for (size_t block=0; block<boundary_groups.size(); ++block) {
    for (size_t grp=0; grp<boundary_groups[block].size(); ++grp) {
      boundary_groups[block][grp]->computeBasis(keepnodes);
    }
  }
  
  
  // ==============================================
  // Inform the user how many groups are on
  // each processor and much memory is utilized by
  // the groups
  // ==============================================
  
  if (verbosity > 5) {
    
    // Volumetric elements
    size_t numelements = 0;
    double minsize = 1e100;
    double maxsize = 0.0;
    for (size_t block=0; block<groups.size(); ++block) {
      for (size_t grp=0; grp<groups[block].size(); ++grp) {
        numelements += groups[block][grp]->numElem;
        auto wts = groups[block][grp]->wts;
        auto host_wts = create_mirror_view(wts);
        deep_copy(host_wts,wts);
        for (size_type e=0; e<host_wts.extent(0); ++e) {
          double currsize = 0.0;
          for (size_type pt=0; pt<host_wts.extent(1); ++pt) {
            currsize += host_wts(e,pt);
          }
          maxsize = std::max(currsize,maxsize);
          minsize = std::min(currsize,minsize);
        }
      }
    }
    cout << " - Processor " << Comm->getRank() << " has " << numelements << " elements" << endl;
    cout << " - Processor " << Comm->getRank() << " min element size: " << minsize << endl;
    cout << " - Processor " << Comm->getRank() << " max element size: " << maxsize << endl;
    
    // Boundary elements
    size_t numbndryelements = 0;
    double minbsize = 1e100;
    double maxbsize = 0.0;
    for (size_t block=0; block<boundary_groups.size(); ++block) {
      for (size_t grp=0; grp<boundary_groups[block].size(); ++grp) {
        numbndryelements += boundary_groups[block][grp]->numElem;
        //if (boundary_groups[block][grp]->storeAll) {
          auto wts = boundary_groups[block][grp]->wts;
          auto host_wts = create_mirror_view(wts);
          deep_copy(host_wts,wts);
          for (size_type e=0; e<host_wts.extent(0); ++e) {
            double currsize = 0.0;
            for (size_type pt=0; pt<host_wts.extent(1); ++pt) {
              currsize += host_wts(e,pt);
            }
            maxbsize = std::max(currsize,maxbsize);
            minbsize = std::min(currsize,minbsize);
          }
        //}
      }
    }
    cout << " - Processor " << Comm->getRank() << " has " << numbndryelements << " boundary elements" << endl;
    cout << " - Processor " << Comm->getRank() << " min boundary element size: " << minbsize << endl;
    cout << " - Processor " << Comm->getRank() << " max boundary element size: " << maxbsize << endl;
    
    // Volumetric ip/basis
    size_t groupstorage = 0;
    for (size_t block=0; block<groups.size(); ++block) {
      if (groupData[block]->use_basis_database) {
        groupstorage += groupData[block]->getDatabaseStorage();
      }
      else {
        for (size_t grp=0; grp<groups[block].size(); ++grp) {
          groupstorage += groups[block][grp]->getVolumetricStorage();
        }
      }
    }
    double totalstorage = static_cast<double>(groupstorage)/1.0e6;
    cout << " - Processor " << Comm->getRank() << " is using " << totalstorage << " MB to store volumetric data" << endl;
    
    // Face ip/basis
    size_t facestorage = 0;
    for (size_t block=0; block<groups.size(); ++block) {
      for (size_t grp=0; grp<groups[block].size(); ++grp) {
        facestorage += groups[block][grp]->getFaceStorage();
      }
    }
    totalstorage = static_cast<double>(facestorage)/1.0e6;
    cout << " - Processor " << Comm->getRank() << " is using " << totalstorage << " MB to store face data" << endl;
    
    // Boundary ip/basis
    size_t boundarystorage = 0;
    for (size_t block=0; block<boundary_groups.size(); ++block) {
      for (size_t grp=0; grp<boundary_groups[block].size(); ++grp) {
        boundarystorage += boundary_groups[block][grp]->getStorage();
      }
    }
    totalstorage = static_cast<double>(boundarystorage)/1.0e6;
    cout << " - Processor " << Comm->getRank() << " is using " << totalstorage << " MB to store boundary data" << endl;
  }
  if (debug_level > 0) {
    if (Comm->getRank() == 0) {
      cout << "**** Finished AssemblyManager::allocategroupstorage" << endl;
    }
  }
}

/////////////////////////////////////////////////////////////////////////////
// Worksets
/////////////////////////////////////////////////////////////////////////////

template<class Node>
void AssemblyManager<Node>::createWorkset() {
  
  Teuchos::TimeMonitor localtimer(*wksettimer);
  
  if (debug_level > 0) {
    if (Comm->getRank() == 0) {
      cout << "**** Starting AssemblyManager::createWorkset ..." << endl;
    }
  }
  
  for (size_t block=0; block<groups.size(); ++block) {
    if (groups[block].size() > 0) {
      vector<int> info;
      info.push_back(groupData[block]->dimension);
      info.push_back((int)groupData[block]->numDiscParams);
      info.push_back(groupData[block]->numElem);
      info.push_back(groupData[block]->numip);
      info.push_back(groupData[block]->numsideip);
      info.push_back(phys->setnames.size());
      vector<size_t> numVars;
      for (size_t set=0; set<groupData[block]->set_numDOF.size(); ++set) {
        numVars.push_back(groupData[block]->set_numDOF[set].extent(0));
      }
      vector<Kokkos::View<string**,HostDevice> > bcs(phys->setnames.size());
      for (size_t set=0; set<phys->setnames.size(); ++set) {
        Kokkos::View<string**,HostDevice> vbcs = disc->getVarBCs(set,block);
        bcs[set] = vbcs;
      }
      wkset.push_back(Teuchos::rcp( new workset(info,
                                                numVars,
                                                isTransient,
                                                disc->basis_types[block],
                                                disc->basis_pointers[block],
                                                params->discretized_param_basis,
                                                groupData[block]->cellTopo)));
                                                //mesh->cellTopo[block]) ) );
      wkset[block]->block = block;
      wkset[block]->set_var_bcs = bcs;
      wkset[block]->var_bcs = bcs[0];
<<<<<<< HEAD
      // TODO now we will ALWAYS initialize as shown below
      //// initialize BDF_wts vector (empty views)
      //vector<Kokkos::View<ScalarT*,AssemblyDevice> > tmpBDF_wts(phys->setnames.size());
      //wkset[block]->set_BDF_wts = tmpBDF_wts;
      //// initial Butcher tableau vectors (empty views);
      //vector<Kokkos::View<ScalarT**,AssemblyDevice> > tmpbutcher_A(phys->setnames.size());
      //vector<Kokkos::View<ScalarT*,AssemblyDevice> > tmpbutcher_b(phys->setnames.size());
      //vector<Kokkos::View<ScalarT*,AssemblyDevice> > tmpbutcher_c(phys->setnames.size());
      //wkset[block]->set_butcher_A = tmpbutcher_A;
      //wkset[block]->set_butcher_b = tmpbutcher_b;
      //wkset[block]->set_butcher_c = tmpbutcher_c;
=======
      // initialize BDF_wts vector (empty views)
      vector<Kokkos::View<ScalarT*,AssemblyDevice> > tmpBDF_wts(phys->setnames.size());
      wkset[block]->set_BDF_wts = tmpBDF_wts;
      // initial Butcher tableau vectors (empty views);
      vector<Kokkos::View<ScalarT**,AssemblyDevice> > tmpbutcher_A(phys->setnames.size());
      vector<Kokkos::View<ScalarT*,AssemblyDevice> > tmpbutcher_b(phys->setnames.size());
      vector<Kokkos::View<ScalarT*,AssemblyDevice> > tmpbutcher_c(phys->setnames.size());
      wkset[block]->set_butcher_A = tmpbutcher_A;
      wkset[block]->set_butcher_b = tmpbutcher_b;
      wkset[block]->set_butcher_c = tmpbutcher_c;
>>>>>>> 8b00f16f
    }
    else {
      wkset.push_back(Teuchos::rcp( new workset()));
      wkset[block]->isInitialized = false;
      wkset[block]->block = block;
    }
      // initialize BDF_wts vector (empty views)
      vector<Kokkos::View<ScalarT*,AssemblyDevice> > tmpBDF_wts(phys->setnames.size());
      wkset[block]->set_BDF_wts = tmpBDF_wts;
      // initial Butcher tableau vectors (empty views);
      vector<Kokkos::View<ScalarT**,AssemblyDevice> > tmpbutcher_A(phys->setnames.size());
      vector<Kokkos::View<ScalarT*,AssemblyDevice> > tmpbutcher_b(phys->setnames.size());
      vector<Kokkos::View<ScalarT*,AssemblyDevice> > tmpbutcher_c(phys->setnames.size());
      wkset[block]->set_butcher_A = tmpbutcher_A;
      wkset[block]->set_butcher_b = tmpbutcher_b;
      wkset[block]->set_butcher_c = tmpbutcher_c;
  }
  
  if (debug_level > 0) {
    if (Comm->getRank() == 0) {
      cout << "**** Finished AssemblyManager::createWorkset" << endl;
    }
  }
  
}

// ========================================================================================
// ========================================================================================

// TMW: this might be deprecated
template<class Node>
void AssemblyManager<Node>::updateJacDBC(matrix_RCP & J, const vector<vector<GO> > & dofs,
                                         const size_t & block, const bool & compute_disc_sens) {
  
  // given a "block" and the unknown field update jacobian to enforce Dirichlet BCs
  for( size_t i=0; i<dofs[block].size(); i++ ) { // for each node
    if (compute_disc_sens) {
      int numcols = globalParamUnknowns; // TMW fix this!
      for( int col=0; col<numcols; col++ ) {
        ScalarT m_val = 0.0; // set ALL of the entries to 0 in the Jacobian
        J->replaceGlobalValues(col, 1, &m_val, &dofs[block][i]);
      }
    }
    else {
      GO numcols = J->getGlobalNumCols(); // TMW fix this!
      for( GO col=0; col<numcols; col++ ) {
        ScalarT m_val = 0.0; // set ALL of the entries to 0 in the Jacobian
        J->replaceGlobalValues(dofs[block][i], 1, &m_val, &col);
      }
      ScalarT val = 1.0; // set diagonal entry to 1
      J->replaceGlobalValues(dofs[block][i], 1, &val, &dofs[block][i]);
    }
  }
}

// ========================================================================================
// ========================================================================================

template<class Node>
void AssemblyManager<Node>::updateJacDBC(matrix_RCP & J,
                                         const vector<LO> & dofs, const bool & compute_disc_sens) {
  
  if (compute_disc_sens) {
    // nothing to do here
  }
  else {
    for( size_t i=0; i<dofs.size(); i++ ) {
      ScalarT val = 1.0; // set diagonal entry to 1
      J->replaceLocalValues(dofs[i], 1, &val, &dofs[i]);
    }
  }
}

// ========================================================================================
// ========================================================================================

template<class Node>
void AssemblyManager<Node>::setInitial(const size_t & set, vector_RCP & rhs, matrix_RCP & mass, const bool & useadjoint,
                                       const bool & lumpmass, const ScalarT & scale) {
  
  Teuchos::TimeMonitor localtimer(*setinittimer);
  
  if (debug_level > 0) {
    if (Comm->getRank() == 0) {
      cout << "**** Starting AssemblyManager::setInitial ..." << endl;
    }
  }
  
  for (size_t block=0; block<groups.size(); block++) {
    this->setInitial(set,rhs,mass,useadjoint,lumpmass,scale,block,block);
  }
    
  mass->fillComplete();
  
  if (debug_level > 0) {
    if (Comm->getRank() == 0) {
      cout << "**** Finished AssemblyManager::setInitial ..." << endl;
    }
  }
  
}

// ========================================================================================
// ========================================================================================

template<class Node>
void AssemblyManager<Node>::setInitial(const size_t & set, vector_RCP & rhs, matrix_RCP & mass, const bool & useadjoint,
                                       const bool & lumpmass, const ScalarT & scale,
                                       const size_t & block, const size_t & groupblock) {

  typedef typename Node::execution_space LA_exec;
  using namespace std;
  
  bool use_atomics_ = false;
  if (LA_exec::concurrency() > 1) {
    use_atomics_ = true;
  }
  
  bool fix_zero_rows = true;
  
  auto localMatrix = mass->getLocalMatrixHost();
  auto rhs_view = rhs->template getLocalView<LA_device>(Tpetra::Access::ReadWrite);
  bool lump_mass_ = lump_mass;

  wkset[block]->updatePhysicsSet(set);
  groupData[block]->updatePhysicsSet(set);
  
  auto offsets = wkset[block]->offsets;
  auto numDOF = groupData[block]->numDOF;

  for (size_t grp=0; grp<groups[groupblock].size(); ++grp) {

    auto LIDs = groups[groupblock][grp]->LIDs[set];
    
    auto localrhs = groups[groupblock][grp]->getInitial(true, useadjoint);
    auto localmass = groups[groupblock][grp]->getMass();

    parallel_for("assembly insert Jac",
                 RangePolicy<LA_exec>(0,LIDs.extent(0)),
                 KOKKOS_LAMBDA (const int elem ) {
      
      int row = 0;
      LO rowIndex = 0;
      
      for (size_type n=0; n<numDOF.extent(0); ++n) {
        for (int j=0; j<numDOF(n); j++) {
          row = offsets(n,j);
          rowIndex = LIDs(elem,row);
          ScalarT val = localrhs(elem,row);
          if (use_atomics_) {
            Kokkos::atomic_add(&(rhs_view(rowIndex,0)), val);
          }
          else {
            rhs_view(rowIndex,0) += val;
          }
        }
      }
      
      const size_type numVals = LIDs.extent(1);
      int col = 0;
      LO cols[maxDerivs];
      ScalarT vals[maxDerivs];
      for (size_type n=0; n<numDOF.extent(0); ++n) {
        for (int j=0; j<numDOF(n); j++) {
          row = offsets(n,j);
          rowIndex = LIDs(elem,row);
          for (size_type m=0; m<numDOF.extent(0); m++) {
            for (int k=0; k<numDOF(m); k++) {
              col = offsets(m,k);
              vals[col] = localmass(elem,row,col);
              if (lump_mass_) {
                cols[col] = rowIndex;
              }
              else {
                cols[col] = LIDs(elem,col);
              }
            }
          }
          localMatrix.sumIntoValues(rowIndex, cols, numVals, vals, false, use_atomics_);
        }
      }
    });
  }
  
  if (fix_zero_rows) {
    size_t numrows = mass->getNodeNumRows();
    
    parallel_for("assembly insert Jac",
                 RangePolicy<LA_exec>(0,numrows),
                 KOKKOS_LAMBDA (const size_t row ) {
      auto rowdata = localMatrix.row(row);
      ScalarT abssum = 0.0;
      for (int col=0; col<rowdata.length; ++col ) {
        abssum += abs(rowdata.value(col));
      }
      ScalarT val[1];
      LO cols[1];
      if (abssum<1.0e-14) { // needs to be generalized!
        val[0] = 1.0;
        cols[0] = row;
        localMatrix.replaceValues(row,cols,1,val,false,false);
      }
    });
  }
}

// ========================================================================================
// ========================================================================================

template<class Node>
void AssemblyManager<Node>::getWeightedMass(const size_t & set,
                                            matrix_RCP & mass,
                                            vector_RCP & diagMass) {
  
  Teuchos::TimeMonitor localtimer(*setinittimer);
  
  if (debug_level > 0) {
    if (Comm->getRank() == 0) {
      cout << "**** Starting AssemblyManager::getWeightedMass ..." << endl;
    }
  }
  
  typedef typename Node::execution_space LA_exec;
  bool use_atomics_ = false;
  if (LA_exec::concurrency() > 1) {
    use_atomics_ = true;
  }
  bool compute_matrix = true;
  if (lump_mass || matrix_free) {
    compute_matrix = false;
  }
  bool use_jacobi = true;
  if (lump_mass) {
    use_jacobi = false;
  }
  
  typedef typename Tpetra::CrsMatrix<ScalarT, LO, GO, Node >::local_matrix_device_type local_matrix;
  local_matrix localMatrix;
  
  // TMW TODO: This probably won't work if the LA_device is not the AssemblyDevice

  if (compute_matrix) {
    localMatrix = mass->getLocalMatrixDevice();
  }
  
  auto diag_view = diagMass->template getLocalView<LA_device>(Tpetra::Access::ReadWrite);
  
  for (size_t block=0; block<groups.size(); ++block) {
    
    auto offsets = wkset[block]->offsets;
    auto numDOF = groupData[block]->numDOF;
    
    for (size_t grp=0; grp<groups[block].size(); ++grp) {
      
      auto LIDs = groups[block][grp]->LIDs[set];
      
      Kokkos::View<ScalarT***,AssemblyDevice> localmass = groups[block][grp]->getWeightedMass(phys->masswts[set][block]);
      
      parallel_for("assembly insert Jac",
                   RangePolicy<LA_exec>(0,LIDs.extent(0)),
                   KOKKOS_LAMBDA (const int elem ) {
        
        int row = 0;
        LO rowIndex = 0;
        
        for (size_type n=0; n<numDOF.extent(0); ++n) {
          for (int j=0; j<numDOF(n); j++) {
            row = offsets(n,j);
            rowIndex = LIDs(elem,row);
            
            ScalarT val = 0.0;
            if (use_jacobi) {
              val = localmass(elem,row,row);
            }
            else {
              for (int k=0; k<numDOF(n); k++) {
                int col = offsets(n,k);
                val += localmass(elem,row,col);
              }
            }
            
            if (use_atomics_) {
              Kokkos::atomic_add(&(diag_view(rowIndex,0)), val);
            }
            else {
              diag_view(rowIndex,0) += val;
            }
            
          }
        }
      });
      
      if (compute_matrix) {
        parallel_for("assembly insert Jac",
                     RangePolicy<LA_exec>(0,LIDs.extent(0)),
                     KOKKOS_LAMBDA (const int elem ) {
          
          int row = 0;
          LO rowIndex = 0;
          
          int col = 0;
          LO cols[64];
          ScalarT vals[64];
          for (size_type n=0; n<numDOF.extent(0); ++n) {
            const size_type numVals = numDOF(n);
            for (int j=0; j<numDOF(n); j++) {
              row = offsets(n,j);
              rowIndex = LIDs(elem,row);
              for (int k=0; k<numDOF(n); k++) {
                col = offsets(n,k);
                vals[k] = localmass(elem,row,col);
                cols[k] = LIDs(elem,col);
              }
              
              localMatrix.sumIntoValues(rowIndex, cols, numVals, vals, false, use_atomics_);
            }
          }
        });
      }
       
    }
  }
  
  if (compute_matrix) {
    mass->fillComplete();
  }
  
  if (debug_level > 0) {
    if (Comm->getRank() == 0) {
      cout << "**** Finished AssemblyManager::getWeightedMass ..." << endl;
    }
  }
  
}

// ========================================================================================
// ========================================================================================

template<class Node>
void AssemblyManager<Node>::applyMassMatrixFree(const size_t & set, vector_RCP & x, vector_RCP & y) {
  
  typedef typename Node::execution_space LA_exec;
  bool use_atomics_ = false;
  if (LA_exec::concurrency() > 1) {
    use_atomics_ = true;
  }
  
  auto x_kv = x->template getLocalView<LA_device>(Tpetra::Access::ReadWrite);
  auto x_slice = Kokkos::subview(x_kv, Kokkos::ALL(), 0);
  
  auto y_kv = y->template getLocalView<LA_device>(Tpetra::Access::ReadWrite);
  auto y_slice = Kokkos::subview(y_kv, Kokkos::ALL(), 0);
  
  for (size_t block=0; block<groups.size(); ++block) {
    auto offsets = wkset[block]->offsets;
    auto numDOF = groupData[block]->numDOF;
    
    for (size_t grp=0; grp<groups[block].size(); ++grp) {
      
      auto cLIDs = groups[block][grp]->LIDs[set];
      
      if (!groups[block][grp]->storeMass) { //groupData[block]->store_mass) { //groupData->matrix_free) {
        auto twts = groups[block][grp]->wts;
        vector<View_Sc4> tbasis;
        if (groups[block][grp]->storeAll) { // unlikely case, but enabled
          tbasis = groups[block][grp]->basis;
        }
        else {
          disc->getPhysicalVolumetricBasis(groupData[block], groups[block][grp]->nodes,
                                           groups[block][grp]->orientation, tbasis);
        }
        
        for (size_type var=0; var<numDOF.extent(0); var++) {
          int bindex = wkset[block]->usebasis[var];
          View_Sc4 cbasis = tbasis[bindex];
          
          string btype = wkset[block]->basis_types[bindex];
          auto off = subview(offsets,var,ALL());
          ScalarT mwt = phys->masswts[set][block][var];
          
          if (btype.substr(0,5) == "HGRAD" || btype.substr(0,4) == "HVOL") {
            parallel_for("get mass",
                         RangePolicy<AssemblyExec>(0,twts.extent(0)),
                         KOKKOS_LAMBDA (const size_type e ) {
              for (size_type i=0; i<cbasis.extent(1); i++ ) {
                for (size_type j=0; j<cbasis.extent(1); j++ ) {
                  ScalarT massval = 0.0;
                  for (size_type k=0; k<cbasis.extent(2); k++ ) {
                    massval += cbasis(e,i,k,0)*cbasis(e,j,k,0)*twts(e,k)*mwt;
                  }
                  LO indi = cLIDs(e,off(i));
                  LO indj = cLIDs(e,off(j));
                  if (use_atomics_) {
                    Kokkos::atomic_add(&(y_slice(indi)), massval*x_slice(indj));
                  }
                  else {
                    y_slice(indi) += massval*x_slice(indj);
                  }
                }
              }
            });
          }
          else if (btype.substr(0,4) == "HDIV" || btype.substr(0,5) == "HCURL") {
            parallel_for("get mass",
                         RangePolicy<AssemblyExec>(0,twts.extent(0)),
                         KOKKOS_LAMBDA (const size_type e ) {
              for (size_type i=0; i<cbasis.extent(1); i++ ) {
                for (size_type j=0; j<cbasis.extent(1); j++ ) {
                  ScalarT massval = 0.0;
                  for (size_type k=0; k<cbasis.extent(2); k++ ) {
                    for (size_type dim=0; dim<cbasis.extent(3); dim++ ) {
                      massval += cbasis(e,i,k,dim)*cbasis(e,j,k,dim)*twts(e,k)*mwt;
                    }
                  }
                  LO indi = cLIDs(e,off(i));
                  LO indj = cLIDs(e,off(j));
                  if (use_atomics_) {
                    Kokkos::atomic_add(&(y_slice(indi)), massval*x_slice(indj));
                  }
                  else {
                    y_slice(indi) += massval*x_slice(indj);
                  }
                }
              }
            });
          }
        }
      }
      else {
        
        if (groupData[block]->use_mass_database) {
          auto curr_mass = groupData[block]->database_mass[set];
          auto index = groups[block][grp]->basis_index;
          parallel_for("get mass",
                       RangePolicy<AssemblyExec>(0,index.extent(0)),
                       KOKKOS_LAMBDA (const size_type elem ) {
            LO eindex = index(elem);
            for (size_type var=0; var<numDOF.extent(0); var++) {
              for (int i=0; i<numDOF(var); i++ ) {
                for (int j=0; j<numDOF(var); j++ ) {
                  LO indi = cLIDs(elem,offsets(var,i));
                  LO indj = cLIDs(elem,offsets(var,j));
                  if (use_atomics_) {
                    Kokkos::atomic_add(&(y_slice(indi)), curr_mass(eindex,offsets(var,i),offsets(var,j))*x_slice(indj));
                  }
                  else {
                    y_slice(indi) += curr_mass(eindex,offsets(var,i),offsets(var,j))*x_slice(indj);
                  }
                }
              }
            }
          });
          
        }
        else {
          auto curr_mass = groups[block][grp]->local_mass[set];
          parallel_for("get mass",
                       RangePolicy<AssemblyExec>(0,curr_mass.extent(0)),
                       KOKKOS_LAMBDA (const size_type elem ) {
            for (size_type var=0; var<numDOF.extent(0); var++) {
              for (int i=0; i<numDOF(var); i++ ) {
                for (int j=0; j<numDOF(var); j++ ) {
                  LO indi = cLIDs(elem,offsets(var,i));
                  LO indj = cLIDs(elem,offsets(var,j));
                  if (use_atomics_) {
                    Kokkos::atomic_add(&(y_slice(indi)), curr_mass(elem,offsets(var,i),offsets(var,j))*x_slice(indj));
                  }
                  else {
                    y_slice(indi) += curr_mass(elem,offsets(var,i),offsets(var,j))*x_slice(indj);
                  }
                }
              }
            }
          });
        }        
      }
    }
  }
  
}


// ========================================================================================
// ========================================================================================

template<class Node>
void AssemblyManager<Node>::getWeightVector(const size_t & set, vector_RCP & wts) {
  
  Teuchos::TimeMonitor localtimer(*setinittimer);
  
  typedef typename Node::execution_space LA_exec;
  
  if (debug_level > 0) {
    if (Comm->getRank() == 0) {
      cout << "**** Starting AssemblyManager::getWeightVector ..." << endl;
    }
  }
  
  auto wts_view = wts->template getLocalView<LA_device>(Tpetra::Access::ReadWrite);
  
  vector<vector<ScalarT> > normwts = phys->normwts[set];
  
  for (size_t block=0; block<groups.size(); ++block) {
    
    auto offsets = wkset[block]->offsets;
    auto numDOF = groupData[block]->numDOF;
    
    for (size_t grp=0; grp<groups[block].size(); ++grp) {
      
      for (size_type n=0; n<numDOF.extent(0); ++n) {
      
        ScalarT val = normwts[block][n];
        auto LIDs = groups[block][grp]->LIDs[set];
        parallel_for("assembly insert Jac",
                     RangePolicy<LA_exec>(0,LIDs.extent(0)),
                     KOKKOS_LAMBDA (const int elem ) {
          
          int row = 0;
          LO rowIndex = 0;
          
          for (int j=0; j<numDOF(n); j++) {
            row = offsets(n,j);
            rowIndex = LIDs(elem,row);
            wts_view(rowIndex,0) = val;
          }
          
        });
      }
       
    }
  }
  
  if (debug_level > 0) {
    if (Comm->getRank() == 0) {
      cout << "**** Finished AssemblyManager::getWeightVector ..." << endl;
    }
  }
  
}

// ========================================================================================
// ========================================================================================

template<class Node>
void AssemblyManager<Node>::setInitial(const size_t & set, vector_RCP & initial, const bool & useadjoint) {

  for (size_t block=0; block<groups.size(); ++block) {
    for (size_t grp=0; grp<groups[block].size(); ++grp) {
      LIDView_host LIDs = groups[block][grp]->LIDs_host[set];
      Kokkos::View<ScalarT**,AssemblyDevice> localinit = groups[block][grp]->getInitial(false, useadjoint);
      auto host_init = Kokkos::create_mirror_view(localinit);
      Kokkos::deep_copy(host_init,localinit);
      int numElem = groups[block][grp]->numElem;
      for (int c=0; c<numElem; c++) {
        for( size_t row=0; row<LIDs.extent(1); row++ ) {
          LO rowIndex = LIDs(c,row);
          ScalarT val = host_init(c,row);
          initial->replaceLocalValue(rowIndex,0, val);
        }
      }
    }
  }
  
}

// ========================================================================================
// ========================================================================================

template<class Node>
void AssemblyManager<Node>::setDirichlet(const size_t & set, vector_RCP & rhs, matrix_RCP & mass,
                                         const bool & useadjoint,
                                         const ScalarT & time,
                                         const bool & lumpmass) {
  
  Teuchos::TimeMonitor localtimer(*setdbctimer);
  
  if (debug_level > 0) {
    if (Comm->getRank() == 0) {
      cout << "**** Starting AssemblyManager::setDirichlet ..." << endl;
    }
  }
  
  // TMW TODO: The Dirichlet BCs are being applied on the host
  //           This is expensive and unnecessary if the LA_Device is not the host device
  //           Will take a fair bit of work to generalize to all cases

  auto localMatrix = mass->getLocalMatrixHost();
  
  for (size_t block=0; block<boundary_groups.size(); ++block) {
    //wkset[block]->setTime(time);
    wkset[block]->isOnSide = true;
    for (size_t grp=0; grp<boundary_groups[block].size(); ++grp) {
      int numElem = boundary_groups[block][grp]->numElem;
      auto LIDs = boundary_groups[block][grp]->LIDs_host[set];

      auto localrhs = boundary_groups[block][grp]->getDirichlet(set);
      auto localmass = boundary_groups[block][grp]->getMass(set);
      auto host_rhs = Kokkos::create_mirror_view(localrhs);
      auto host_mass = Kokkos::create_mirror_view(localmass);
      Kokkos::deep_copy(host_rhs,localrhs);
      Kokkos::deep_copy(host_mass,localmass);
  
      size_t numVals = LIDs.extent(1);
      // assemble into global matrix
      for (int c=0; c<numElem; c++) {
        for( size_t row=0; row<LIDs.extent(1); row++ ) {
          LO rowIndex = LIDs(c,row);
          if (isFixedDOF[set](rowIndex)) {
            ScalarT val = host_rhs(c,row);
            rhs->sumIntoLocalValue(rowIndex,0, val);
            if (lumpmass) {
              LO cols[1];
              ScalarT vals[1];
              
              ScalarT totalval = 0.0;
              for( size_t col=0; col<LIDs.extent(1); col++ ) {
                cols[0] = LIDs(c,col);
                totalval += host_mass(c,row,col);
              }
              vals[0] = totalval;
              localMatrix.sumIntoValues(rowIndex, cols, 1, vals, true, false);
            }
            else {
              LO cols[maxDerivs];
              ScalarT vals[maxDerivs];
              for( size_t col=0; col<LIDs.extent(1); col++ ) {
                cols[col] = LIDs(c,col);
                vals[col] = host_mass(c,row,col);
              }
              localMatrix.sumIntoValues(rowIndex, cols, numVals, vals, true, false);
              
            }
          }
        }
      }
    }
    wkset[block]->isOnSide = false;
  }
  

  // Loop over the groups to put ones on the diagonal for DOFs not on Dirichlet boundaries
  for (size_t block=0; block<groups.size(); ++block) {
    for (size_t grp=0; grp<groups[block].size(); ++grp) {
      auto LIDs = groups[block][grp]->LIDs_host[set];
      for (size_t c=0; c<groups[block][grp]->numElem; c++) {
        for( size_type row=0; row<LIDs.extent(1); row++ ) {
          LO rowIndex = LIDs(c,row);
          if (!isFixedDOF[set](rowIndex)) {
            ScalarT vals[1];
            LO cols[1];
            vals[0] = 1.0;
            cols[0] = rowIndex;
            localMatrix.replaceValues(rowIndex, cols, 1, vals, true, false);
          }
        }
      }
    }
  }
  
  mass->fillComplete();
  
  if (debug_level > 0) {
    if (Comm->getRank() == 0) {
      cout << "**** Finished AssemblyManager::setDirichlet ..." << endl;
    }
  }
  
}

// ========================================================================================
// ========================================================================================

template<class Node>
void AssemblyManager<Node>::setInitialFace(const size_t & set, vector_RCP & rhs, matrix_RCP & mass,
                                           const bool & lumpmass) {
  
//  // TODO TIMERS BROKEN
//  //Teuchos::TimeMonitor localtimer(*setdbctimer);
//
  
  using namespace std;
  if (debug_level > 0) {
    if (Comm->getRank() == 0) {
      cout << "**** Starting AssemblyManager::setInitialFace ..." << endl;
    }
  }
  
  auto localMatrix = mass->getLocalMatrixHost();
  
  for (size_t block=0; block<groups.size(); ++block) {
    wkset[block]->isOnSide = true;
    for (size_t grp=0; grp<groups[block].size(); ++grp) {
      int numElem = groups[block][grp]->numElem;
      auto LIDs = groups[block][grp]->LIDs_host[set];
      // Get the requested IC from the group
      auto localrhs = groups[block][grp]->getInitialFace(true);
      // Create the mass matrix
      auto localmass = groups[block][grp]->getMassFace();
      auto host_rhs = Kokkos::create_mirror_view(localrhs);
      auto host_mass = Kokkos::create_mirror_view(localmass);
      Kokkos::deep_copy(host_rhs,localrhs);
      Kokkos::deep_copy(host_mass,localmass);
      
      size_t numVals = LIDs.extent(1);
      // assemble into global matrix
      for (int c=0; c<numElem; c++) {
        for( size_t row=0; row<LIDs.extent(1); row++ ) {
          LO rowIndex = LIDs(c,row);
            ScalarT val = host_rhs(c,row);
            rhs->sumIntoLocalValue(rowIndex,0, val);
            if (lumpmass) {
              LO cols[1];
              ScalarT vals[1];
              
              ScalarT totalval = 0.0;
              for( size_t col=0; col<LIDs.extent(1); col++ ) {
                cols[0] = LIDs(c,col);
                totalval += host_mass(c,row,col);
              }
              vals[0] = totalval;
              localMatrix.sumIntoValues(rowIndex, cols, 1, vals, true, false);
            }
            else {
              LO cols[maxDerivs];
              ScalarT vals[maxDerivs];
              for( size_t col=0; col<LIDs.extent(1); col++ ) {
                cols[col] = LIDs(c,col);
                vals[col] = host_mass(c,row,col);
              }
              localMatrix.sumIntoValues(rowIndex, cols, numVals, vals, true, false);
              
          }
        }
      }
    }
    wkset[block]->isOnSide = false;
  }

  // make sure we don't have any rows of all zeroes
  // TODO I don't think this can ever happen?
  // at least globally
  
  typedef typename Node::execution_space LA_exec;
  size_t numrows = mass->getNodeNumRows();
  
  parallel_for("assembly insert Jac",
               RangePolicy<LA_exec>(0,numrows),
               KOKKOS_LAMBDA (const size_t row ) {
    auto rowdata = localMatrix.row(row);
    ScalarT abssum = 0.0;
    for (int col=0; col<rowdata.length; ++col ) {
      abssum += abs(rowdata.value(col));
    }
    ScalarT val[1];
    LO cols[1];
    if (abssum<1.0e-14) { // needs to be generalized!
      val[0] = 1.0;
      cols[0] = row;
      localMatrix.replaceValues(row,cols,1,val,false,false);
    }
  });

  mass->fillComplete();
  
  if (debug_level > 0) {
    if (Comm->getRank() == 0) {
      cout << "**** Finished AssemblyManager::setInitialFace ..." << endl;
    }
  }
  
}

// ========================================================================================
// Wrapper to the main assembly routine to assemble over all blocks (most common use case)
// ========================================================================================

template<class Node>
void AssemblyManager<Node>::assembleJacRes(const size_t & set, vector_RCP & u, vector_RCP & phi,
                                           const bool & compute_jacobian, const bool & compute_sens,
                                           const bool & compute_disc_sens,
                                           vector_RCP & res, matrix_RCP & J, const bool & isTransient,
                                           const ScalarT & current_time,
                                           const bool & useadjoint, const bool & store_adjPrev,
                                           const int & num_active_params,
                                           vector_RCP & Psol, const bool & is_final_time,
                                           const ScalarT & deltat) {
  
  if (debug_level > 1) {
    if (Comm->getRank() == 0) {
      cout << "******** Starting AssemblyManager::assembleJacRes ..." << endl;
    }
  }
 
  {
    Teuchos::TimeMonitor localtimer(*gathertimer);
    
    // Local gather of solutions
    this->performGather(set, u, 0, 0);
    if (params->num_discretized_params > 0) {
      this->performGather(set, Psol, 4, 0);
    }
    if (useadjoint) {
      this->performGather(set, phi, 2, 0);
    }
  }

  
  for (size_t block=0; block<groups.size(); ++block) {
    if (groups[block].size() > 0) {
      this->assembleJacRes(set, compute_jacobian,
                           compute_sens, compute_disc_sens, res, J, isTransient,
                           current_time, useadjoint, store_adjPrev, num_active_params,
                           is_final_time, block, deltat);
    }
  }
  
  if (debug_level > 1) {
    if (Comm->getRank() == 0) {
      cout << "******** Finished AssemblyManager::assembleJacRes" << endl;
    }
  }
}

// ========================================================================================
// Main assembly routine ... only assembles on a given block (b)
// ========================================================================================

template<class Node>
void AssemblyManager<Node>::assembleJacRes(const size_t & set, const bool & compute_jacobian, const bool & compute_sens,
                                           const bool & compute_disc_sens,
                                           vector_RCP & res, matrix_RCP & J, const bool & isTransient,
                                           const ScalarT & current_time,
                                           const bool & useadjoint, const bool & store_adjPrev,
                                           const int & num_active_params,
                                           const bool & is_final_time,
                                           const int & block, const ScalarT & deltat) {
  
  Teuchos::TimeMonitor localassemblytimer(*assemblytimer);
  
  // Kokkos::CRSMatrix and Kokkos::View for J and res
  // Scatter needs to be on LA_device
  typedef typename Tpetra::CrsMatrix<ScalarT, LO, GO, Node >::local_matrix_device_type local_matrix;
  local_matrix J_kcrs;
  if (compute_jacobian) {
    J_kcrs = J->getLocalMatrixDevice();
  }
  
  auto res_view = res->template getLocalView<LA_device>(Tpetra::Access::ReadWrite);
  
  typedef typename Node::execution_space LA_exec;
  
  // Can the LA_device execution_space access the AseemblyDevice data?
  bool data_avail = true;
  if (!Kokkos::SpaceAccessibility<LA_exec, AssemblyDevice::memory_space>::accessible) {
    data_avail = false;
  }
  
  // LIDs are on AssemblyDevice.  If the AssemblyDevice memory is accessible, then these are fine.
  // Copy of LIDs is stored on HostDevice.
  bool use_host_LIDs = false;
  if (!data_avail) {
    if (Kokkos::SpaceAccessibility<LA_exec, HostDevice::memory_space>::accessible) {
      use_host_LIDs = true;
    }
  }
  
  // Determine if we can use the reduced memory version of assembly
  // This is the preferred approach, but not features are enabled yet
  bool reduce_memory = true;
  if (!data_avail || useadjoint || groupData[block]->multiscale || compute_disc_sens || compute_sens) {
    reduce_memory = false;
  }
  
  // Set the seeding flag for AD objects
  int seedwhat = 0;
  if (compute_jacobian) {
    if (compute_disc_sens) {
      seedwhat = 3;
    }
    else {
      seedwhat = 1;
    }
  }
  
  //////////////////////////////////////////////////////////////////////////////////////
  // Set up the worksets and allocate the local residual and Jacobians
  //////////////////////////////////////////////////////////////////////////////////////
    
  if (isTransient) {
    // TMW: tmp fix
    auto butcher_c = Kokkos::create_mirror_view(wkset[block]->butcher_c);
    Kokkos::deep_copy(butcher_c, wkset[block]->butcher_c);
    ScalarT timeval = current_time + butcher_c(wkset[block]->current_stage)*deltat;
    
    wkset[block]->setTime(timeval);
    wkset[block]->setDeltat(deltat);
    wkset[block]->alpha = 1.0/deltat;
  }
  
  wkset[block]->isTransient = isTransient;
  wkset[block]->isAdjoint = useadjoint;
  
  int numElem = groupData[block]->numElem;
  int numDOF = groups[block][0]->LIDs[set].extent(1);
  
  int numParamDOF = 0;
  if (compute_disc_sens) {
    numParamDOF = groups[block][0]->paramLIDs.extent(1);
  }
  
  // This data needs to be available on Host and Device
  // Optimizing layout for AssemblyExec
  Kokkos::View<ScalarT***,AssemblyDevice> local_res, local_J;
  
  if (!reduce_memory) {
    if (compute_sens) {
      local_res = Kokkos::View<ScalarT***,AssemblyDevice>("local residual on device",numElem,numDOF,num_active_params);
    }
    else {
      local_res = Kokkos::View<ScalarT***,AssemblyDevice>("local residual on device",numElem,numDOF,1);
    }
    
    if (compute_disc_sens) {
      local_J = Kokkos::View<ScalarT***,AssemblyDevice>("local Jacobian on device",numElem,numDOF,numParamDOF);
    }
    else { // note that this does increase memory as numElem increases
      local_J = Kokkos::View<ScalarT***,AssemblyDevice>("local Jacobian on device",numElem,numDOF,numDOF);
    }
  }
  
  /////////////////////////////////////////////////////////////////////////////
  // Volume contribution
  /////////////////////////////////////////////////////////////////////////////
  
  // Note: Cannot parallelize over groups since data structures are re-used
  
  for (size_t grp=0; grp<groups[block].size(); ++grp) {

    wkset[block]->localEID = grp;
    
    if (isTransient && useadjoint && !groups[block][0]->groupData->multiscale) {
      if (is_final_time) {
        groups[block][grp]->resetAdjPrev(set,0.0);
      }
    }
 
    /////////////////////////////////////////////////////////////////////////////
    // Compute the local residual and Jacobian on this group
    /////////////////////////////////////////////////////////////////////////////
    
    bool fixJacDiag = false;
    
    {
      Teuchos::TimeMonitor localtimer(*phystimer);
      
      //////////////////////////////////////////////////////////////
      // Compute res and J=dF/du
      //////////////////////////////////////////////////////////////
      
      // Volumetric contribution
      if (assemble_volume_terms[set][block]) {
        if (groupData[block]->multiscale) {
          int sgindex = groups[block][grp]->subgrid_model_index[groups[block][grp]->subgrid_model_index.size()-1];
          groups[block][grp]->subgridModels[sgindex]->subgridSolver(groups[block][grp]->u[set], groups[block][grp]->phi[set], 
                                                                    wkset[block]->time, isTransient, useadjoint,
                                                                    compute_jacobian, compute_sens, num_active_params,
                                                                    compute_disc_sens, false,
                                                                    *(wkset[block]), groups[block][grp]->subgrid_usernum, 0,
                                                                    groups[block][grp]->subgradient, store_adjPrev);
          fixJacDiag = true;
        }
        else {
          groups[block][grp]->updateWorkset(seedwhat);
          phys->volumeResidual(set,block);
        }
      }
      
      ///////////////////////////////////////////////////////////////////////////
      // Edge/face contribution
      ///////////////////////////////////////////////////////////////////////////
      
      if (assemble_face_terms[set][block]) {
        if (groupData[block]->multiscale) {
          // do nothing
        }
        else {
          wkset[block]->isOnSide = true;
          for (size_t s=0; s<groupData[block]->numSides; s++) {
            groups[block][grp]->updateWorksetFace(s);
            phys->faceResidual(set,block);
          }
          wkset[block]->isOnSide =false;
        }
      }
      
    }
        
    ///////////////////////////////////////////////////////////////////////////
    // Scatter into global matrix/vector
    ///////////////////////////////////////////////////////////////////////////
    
    if (reduce_memory) { // skip local_res and local_J
      this->scatter(set, J_kcrs, res_view,
                    groups[block][grp]->LIDs[set], groups[block][grp]->paramLIDs, block,
                    compute_jacobian, compute_sens, compute_disc_sens, useadjoint);
    }
    else { // fill local_res and local_J and then scatter
    
      Teuchos::TimeMonitor localtimer(*scattertimer);
      
      Kokkos::deep_copy(local_res,0.0);
      Kokkos::deep_copy(local_J,0.0);
      
      // Use AD residual to update local Jacobian
      if (compute_jacobian) {
        if (compute_disc_sens) {
          groups[block][grp]->updateParamJac(local_J);
        }
        else {
          groups[block][grp]->updateJac(useadjoint, local_J);
        }
      }
      
      if (compute_jacobian && fixJacDiag) {
        groups[block][grp]->fixDiagJac(local_J, local_res);
      }
      
      // Update the local residual
      
      if (useadjoint) {
        groups[block][grp]->updateAdjointRes(compute_jacobian, isTransient,
                                      false, store_adjPrev,
                                      local_J, local_res);
      }
      else {
        groups[block][grp]->updateRes(compute_sens, local_res);
      }
      
      // Now scatter from local_res and local_J
      
      if (data_avail) {
        this->scatterRes(res_view, local_res, groups[block][grp]->LIDs[set]);
        if (compute_jacobian) {
          this->scatterJac(set, J_kcrs, local_J, groups[block][grp]->LIDs[set], groups[block][grp]->paramLIDs, compute_disc_sens);
        }
      }
      else {
        auto local_res_ladev = create_mirror(LA_exec(),local_res);
        auto local_J_ladev = create_mirror(LA_exec(),local_J);
        
        Kokkos::deep_copy(local_J_ladev,local_J);
        Kokkos::deep_copy(local_res_ladev,local_res);
        
        if (use_host_LIDs) { // LA_device = Host, AssemblyDevice = CUDA (no UVM)
          this->scatterRes(res_view, local_res_ladev, groups[block][grp]->LIDs_host[set]);
          if (compute_jacobian) {
            this->scatterJac(set, J_kcrs, local_J_ladev, groups[block][grp]->LIDs_host[set], groups[block][grp]->paramLIDs_host, compute_disc_sens);
          }
          
        }
        else { // LA_device = CUDA, AssemblyDevice = Host
          // TMW: this should be a very rare instance, so we are just being lazy and copying the data here
          auto LIDs_dev = Kokkos::create_mirror(LA_exec(), groups[block][grp]->LIDs[set]);
          auto paramLIDs_dev = Kokkos::create_mirror(LA_exec(), groups[block][grp]->paramLIDs);
          Kokkos::deep_copy(LIDs_dev,groups[block][grp]->LIDs[set]);
          Kokkos::deep_copy(paramLIDs_dev,groups[block][grp]->paramLIDs);
          
          this->scatterRes(res_view, local_res_ladev, LIDs_dev);
          if (compute_jacobian) {
            this->scatterJac(set, J_kcrs, local_J_ladev, LIDs_dev, paramLIDs_dev, compute_disc_sens);
          }
        }
        
      }
    }
    
  } // group loop
  
  //////////////////////////////////////////////////////////////////////////////////////
  // Boundary terms
  //////////////////////////////////////////////////////////////////////////////////////
  
  if (assemble_boundary_terms[set][block]) {
    
    wkset[block]->isOnSide = true;

    if (!reduce_memory) {
      if (compute_sens) {
        local_res = Kokkos::View<ScalarT***,AssemblyDevice>("local residual",numElem,numDOF,num_active_params);
      }
      else {
        local_res = Kokkos::View<ScalarT***,AssemblyDevice>("local residual",numElem,numDOF,1);
      }
      
      if (compute_disc_sens) {
        local_J = Kokkos::View<ScalarT***,AssemblyDevice>("local Jacobian",numElem,numDOF,numParamDOF);
      }
      else {
        local_J = Kokkos::View<ScalarT***,AssemblyDevice>("local Jacobian",numElem,numDOF,numDOF);
      }
    }
    
    for (size_t grp=0; grp<boundary_groups[block].size(); ++grp) {
      
      if (boundary_groups[block][grp]->numElem > 0) {
        
        /////////////////////////////////////////////////////////////////////////////
        // Compute the local residual and Jacobian on this boundary group
        /////////////////////////////////////////////////////////////////////////////
        wkset[block]->resetResidual();
        boundary_groups[block][grp]->updateWorkset(seedwhat);
        
        if (!groupData[block]->multiscale) {
          Teuchos::TimeMonitor localtimer(*phystimer);
          phys->boundaryResidual(set,block);
        }
        
        {
          phys->fluxConditions(set,block);
        }
        ///////////////////////////////////////////////////////////////////////////
        // Scatter into global matrix/vector
        ///////////////////////////////////////////////////////////////////////////
        
        if (reduce_memory) { // skip local_res and local_J
          this->scatter(set, J_kcrs, res_view,
                        boundary_groups[block][grp]->LIDs[set], boundary_groups[block][grp]->paramLIDs, block,
                        compute_jacobian, compute_sens, compute_disc_sens, useadjoint);
        }
        else { // fill local_res and local_J and then scatter
        
          Teuchos::TimeMonitor localtimer(*scattertimer);
          
          Kokkos::deep_copy(local_res,0.0);
          Kokkos::deep_copy(local_J,0.0);
        
          // Use AD residual to update local Jacobian
          if (compute_jacobian) {
            if (compute_disc_sens) {
              boundary_groups[block][grp]->updateParamJac(local_J);
            }
            else {
              boundary_groups[block][grp]->updateJac(useadjoint, local_J);
            }
          }
          
          // Update the local residual (forward mode)
          if (!useadjoint) {
            boundary_groups[block][grp]->updateRes(compute_sens, local_res);
          }
         
          if (data_avail) {
            this->scatterRes(res_view, local_res, boundary_groups[block][grp]->LIDs[set]);
            if (compute_jacobian) {
              this->scatterJac(set, J_kcrs, local_J, boundary_groups[block][grp]->LIDs[set], boundary_groups[block][grp]->paramLIDs, compute_disc_sens);
            }
          }
          else {
            auto local_res_ladev = create_mirror(LA_exec(),local_res);
            auto local_J_ladev = create_mirror(LA_exec(),local_J);
            
            Kokkos::deep_copy(local_J_ladev,local_J);
            Kokkos::deep_copy(local_res_ladev,local_res);
            
            if (use_host_LIDs) { // LA_device = Host, AssemblyDevice = CUDA (no UVM)
              this->scatterRes(res_view, local_res_ladev, boundary_groups[block][grp]->LIDs_host[set]);
              if (compute_jacobian) {
                this->scatterJac(set, J_kcrs, local_J_ladev,
                                 boundary_groups[block][grp]->LIDs_host[set], boundary_groups[block][grp]->paramLIDs_host,
                                 compute_disc_sens);
              }
            }
            else { // LA_device = CUDA, AssemblyDevice = Host
              // TMW: this should be a very rare instance, so we are just being lazy and copying the data here
              auto LIDs_dev = Kokkos::create_mirror(LA_exec(), boundary_groups[block][grp]->LIDs[set]);
              auto paramLIDs_dev = Kokkos::create_mirror(LA_exec(), boundary_groups[block][grp]->paramLIDs);
              Kokkos::deep_copy(LIDs_dev,boundary_groups[block][grp]->LIDs[set]);
              Kokkos::deep_copy(paramLIDs_dev,boundary_groups[block][grp]->paramLIDs);
              
              this->scatterRes(res_view, local_res_ladev, LIDs_dev);
              if (compute_jacobian) {
                this->scatterJac(set, J_kcrs, local_J_ladev, LIDs_dev, paramLIDs_dev, compute_disc_sens);
              }
            }
            
          }
        }
        
      }
    } // element loop
    wkset[block]->isOnSide = false;
  }
  
  // Apply constraints, e.g., strongly imposed Dirichlet
  this->dofConstraints(set, J, res, current_time, compute_jacobian, compute_disc_sens);
  
  
  if (fix_zero_rows) {
    size_t numrows = J->getNodeNumRows();
    
    parallel_for("assembly insert Jac",
                 RangePolicy<LA_exec>(0,numrows),
                 KOKKOS_LAMBDA (const size_t row ) {
      auto rowdata = J_kcrs.row(row);
      ScalarT abssum = 0.0;
      for (int col=0; col<rowdata.length; ++col ) {
        abssum += abs(rowdata.value(col));
      }
      ScalarT val[1];
      LO cols[1];
      if (abssum<1.0e-14) { // needs to be generalized!
        val[0] = 1.0;
        cols[0] = row;
        J_kcrs.replaceValues(row,cols,1,val,false,false);
      }
    });
  }
   
}


// ========================================================================================
// Enforce DOF constraints - includes strong Dirichlet
// ========================================================================================

template<class Node>
void AssemblyManager<Node>::dofConstraints(const size_t & set, matrix_RCP & J, vector_RCP & res,
                                           const ScalarT & current_time,
                                           const bool & compute_jacobian,
                                           const bool & compute_disc_sens) {
  
  if (debug_level > 1) {
    if (Comm->getRank() == 0) {
      cout << "******** Starting AssemblyManager::dofConstraints" << endl;
    }
  }
  
  Teuchos::TimeMonitor localtimer(*dbctimer);
  
  if (usestrongDBCs) {
    vector<vector<vector<LO> > > dbcDOFs = disc->dbc_dofs[set];
    for (size_t block=0; block<dbcDOFs.size(); block++) {
      for (size_t var=0; var<dbcDOFs[block].size(); var++) {
        if (compute_jacobian) {
          this->updateJacDBC(J,dbcDOFs[block][var],compute_disc_sens);
        }
      }
    }
  }
  
  vector<vector<GO> > fixedDOFs = disc->point_dofs[set];
  for (size_t block=0; block<fixedDOFs.size(); block++) {
    if (compute_jacobian) {
      this->updateJacDBC(J,fixedDOFs,block,compute_disc_sens);
    }
  }
  
  if (debug_level > 1) {
    if (Comm->getRank() == 0) {
      cout << "******** Finished AssemblyManager::dofConstraints" << endl;
    }
  }
  
}


// ========================================================================================
//
// ========================================================================================

template<class Node>
void AssemblyManager<Node>::resetPrevSoln(const size_t & set) {
  for (size_t block=0; block<groups.size(); ++block) {
    for (size_t grp=0; grp<groups[block].size(); ++grp) {
      groups[block][grp]->resetPrevSoln(set);
    }
  }
  for (size_t block=0; block<boundary_groups.size(); ++block) {
    for (size_t grp=0; grp<boundary_groups[block].size(); ++grp) {
      boundary_groups[block][grp]->resetPrevSoln(set);
    }
  }
}

template<class Node>
void AssemblyManager<Node>::revertSoln(const size_t & set) {
  for (size_t block=0; block<groups.size(); ++block) {
    for (size_t grp=0; grp<groups[block].size(); ++grp) {
      groups[block][grp]->revertSoln(set);
    }
  }
  for (size_t block=0; block<boundary_groups.size(); ++block) {
    for (size_t grp=0; grp<boundary_groups[block].size(); ++grp) {
      boundary_groups[block][grp]->revertSoln(set);
    }
  }
}

template<class Node>
void AssemblyManager<Node>::resetStageSoln(const size_t & set) {
  for (size_t block=0; block<groups.size(); ++block) {
    for (size_t grp=0; grp<groups[block].size(); ++grp) {
      groups[block][grp]->resetStageSoln(set);
    }
  }
  for (size_t block=0; block<boundary_groups.size(); ++block) {
    for (size_t grp=0; grp<boundary_groups[block].size(); ++grp) {
      boundary_groups[block][grp]->resetStageSoln(set);
    }
  }
}

template<class Node>
void AssemblyManager<Node>::updateStage(const int & stage, const ScalarT & current_time,
                                        const ScalarT & deltat) {
  for (size_t block=0; block<wkset.size(); ++block) {
    cout << "1/2 UPDATE :: BLOCK " << block << " :: RANK " << Comm->getRank() << endl;
    wkset[block]->setStage(stage);
    auto butcher_c = Kokkos::create_mirror_view(wkset[block]->butcher_c);
    Kokkos::deep_copy(butcher_c, wkset[block]->butcher_c);
    ScalarT timeval = current_time + butcher_c(stage)*deltat;
    wkset[block]->setTime(timeval);
    wkset[block]->setDeltat(deltat);
    wkset[block]->alpha = 1.0/deltat;
    cout << "2/2 UPDATE :: BLOCK " << block << " :: RANK " << Comm->getRank() << endl;
  }
  
}

template<class Node>
void AssemblyManager<Node>::updateStageSoln(const size_t & set)  {
  for (size_t block=0; block<groups.size(); ++block) {
    for (size_t grp=0; grp<groups[block].size(); ++grp) {
      groups[block][grp]->updateStageSoln(set);
    }
  }
  for (size_t block=0; block<boundary_groups.size(); ++block) {
    for (size_t grp=0; grp<boundary_groups[block].size(); ++grp) {
      boundary_groups[block][grp]->updateStageSoln(set);
    }
  }
}

// ========================================================================================
// Gather local solutions on groups.
// This intermediate function allows us to copy the data from LA_device to AssemblyDevice only once (if necessary)
// ========================================================================================

template<class Node>
void AssemblyManager<Node>::performGather(const size_t & set, const vector_RCP & vec, const int & type, const size_t & entry) {
  
  typedef typename LA_device::memory_space LA_mem;
  
  auto vec_kv = vec->template getLocalView<LA_device>(Tpetra::Access::ReadWrite);
  
  // Even if there are multiple vectors, we only use one at a time
  auto vec_slice = Kokkos::subview(vec_kv, Kokkos::ALL(), entry);
  
  // vector is on LA_device, but gather must happen on AssemblyDevice
  if (Kokkos::SpaceAccessibility<AssemblyExec, LA_mem>::accessible) { // can we avoid a copy?
    this->performGather(set, vec_slice, type);
    this->performBoundaryGather(set, vec_slice, type);
  }
  else { // apparently not
    auto vec_dev = Kokkos::create_mirror(AssemblyDevice::memory_space(),vec_slice);
    Kokkos::deep_copy(vec_dev,vec_slice);
    this->performGather(set, vec_dev, type);
    this->performBoundaryGather(set, vec_dev, type);
  }
  
}

// ========================================================================================
//
// ========================================================================================

template<class Node>
template<class ViewType>
void AssemblyManager<Node>::performGather(const size_t & set, ViewType vec_dev, const int & type) {

  Kokkos::View<LO*,AssemblyDevice> numDOF;
  Kokkos::View<ScalarT***,AssemblyDevice> data;
  Kokkos::View<int**,AssemblyDevice> offsets;
  LIDView LIDs;
  
  for (size_t block=0; block<groups.size(); ++block) {
    for (size_t grp=0; grp<groups[block].size(); ++grp) {
      switch(type) {
        case 0 :
          LIDs = groups[block][grp]->LIDs[set];
          numDOF = groups[block][grp]->groupData->numDOF;
          data = groups[block][grp]->u[set];
          offsets = wkset[block]->offsets;
          break;
        case 1 : // deprecated (u_dot)
          break;
        case 2 :
          LIDs = groups[block][grp]->LIDs[set];
          numDOF = groups[block][grp]->groupData->numDOF;
          data = groups[block][grp]->phi[set];
          offsets = wkset[block]->offsets;
          break;
        case 3 : // deprecated (phi_dot)
          break;
        case 4:
          LIDs = groups[block][grp]->paramLIDs;
          numDOF = groups[block][grp]->groupData->numParamDOF;
          data = groups[block][grp]->param;
          offsets = wkset[block]->paramoffsets;
          break;
        default :
          cout << "ERROR - NOTHING WAS GATHERED" << endl;
      }
      
      parallel_for("assembly gather",
                   RangePolicy<AssemblyExec>(0,data.extent(0)), 
                   KOKKOS_LAMBDA (const int elem ) {
        for (size_type var=0; var<offsets.extent(0); var++) {
          for(int dof=0; dof<numDOF(var); dof++ ) {
            data(elem,var,dof) = vec_dev(LIDs(elem,offsets(var,dof)));
          }
        }
      });
      
    }
  }
}

// ========================================================================================
//
// ========================================================================================

template<class Node>
template<class ViewType>
void AssemblyManager<Node>::performBoundaryGather(const size_t & set, ViewType vec_dev, const int & type) {
  
  for (size_t block=0; block<boundary_groups.size(); ++block) {
    
    Kokkos::View<LO*,AssemblyDevice> numDOF;
    Kokkos::View<ScalarT***,AssemblyDevice> data;
    Kokkos::View<int**,AssemblyDevice> offsets;
    LIDView LIDs;
    
    for (size_t grp=0; grp<boundary_groups[block].size(); ++grp) {
      if (boundary_groups[block][grp]->numElem > 0) {
        
        switch(type) {
          case 0 :
            LIDs = boundary_groups[block][grp]->LIDs[set];
            numDOF = boundary_groups[block][grp]->groupData->numDOF;
            data = boundary_groups[block][grp]->u[set];
            offsets = wkset[block]->offsets;
            break;
          case 1 : // deprecated (u_dot)
            break;
          case 2 :
            LIDs = boundary_groups[block][grp]->LIDs[set];
            numDOF = boundary_groups[block][grp]->groupData->numDOF;
            data = boundary_groups[block][grp]->phi[set];
            offsets = wkset[block]->offsets;
            break;
          case 3 : // deprecated (phi_dot)
            break;
          case 4:
            LIDs = boundary_groups[block][grp]->paramLIDs;
            numDOF = boundary_groups[block][grp]->groupData->numParamDOF;
            data = boundary_groups[block][grp]->param;
            offsets = wkset[block]->paramoffsets;
            break;
          default :
            cout << "ERROR - NOTHING WAS GATHERED" << endl;
        }
        
        parallel_for("assembly boundary gather",
                     RangePolicy<AssemblyExec>(0,data.extent(0)), 
                     KOKKOS_LAMBDA (const int elem ) {
          for (size_t var=0; var<numDOF.extent(0); var++) {
            for(int dof=0; dof<numDOF(var); dof++ ) {
              data(elem,var,dof) = vec_dev(LIDs(elem,offsets(var,dof)));
            }
          }
        });
      }
    }
  }
}

//==============================================================
// Scatter just the Jacobian
//==============================================================

template<class Node>
template<class MatType, class LocalViewType, class LIDViewType>
void AssemblyManager<Node>::scatterJac(const size_t & set, MatType J_kcrs, LocalViewType local_J,
                                       LIDViewType LIDs, LIDViewType paramLIDs,
                                       const bool & compute_disc_sens) {

  //Teuchos::TimeMonitor localtimer(*scattertimer);
  
  typedef typename Node::execution_space LA_exec;
  
  /////////////////////////////////////
  // This scatter needs to happen on the LA_device due to the use of J_kcrs->sumIntoValues()
  // Could be changed to the AssemblyDevice, but would require a mirror view of this data and filling such a view is nontrivial
  /////////////////////////////////////
  
  auto fixedDOF = isFixedDOF[set];
  bool use_atomics_ = false;
  if (LA_exec::concurrency() > 1) {
    use_atomics_ = true;
  }
  
  if (compute_disc_sens) {
    parallel_for("assembly insert Jac sens",
                 RangePolicy<LA_exec>(0,LIDs.extent(0)),
                 KOKKOS_LAMBDA (const int elem ) {
      for (size_t row=0; row<LIDs.extent(1); row++ ) {
        LO rowIndex = LIDs(elem,row);
        for (size_t col=0; col<paramLIDs.extent(1); col++ ) {
          LO colIndex = paramLIDs(elem,col);
          ScalarT val = local_J(elem,row,col);
          J_kcrs.sumIntoValues(colIndex, &rowIndex, 1, &val, false, use_atomics_); // isSorted, useAtomics
        }
      }
    });
  }
  else {
    parallel_for("assembly insert Jac",
                 RangePolicy<LA_exec>(0,LIDs.extent(0)),
                 KOKKOS_LAMBDA (const int elem ) {
      const size_type numVals = LIDs.extent(1);
      LO cols[maxDerivs];
      ScalarT vals[maxDerivs];
      for (size_type row=0; row<LIDs.extent(1); row++ ) {
        LO rowIndex = LIDs(elem,row);
        if (!fixedDOF(rowIndex)) {
          for (size_type col=0; col<LIDs.extent(1); col++ ) {
            vals[col] = local_J(elem,row,col);
            cols[col] = LIDs(elem,col);
          }
          J_kcrs.sumIntoValues(rowIndex, cols, numVals, vals, false, use_atomics_); // isSorted, useAtomics
        }
      }
    });
  }
  
}

//==============================================================
// Scatter just the Residual
//==============================================================

template<class Node>
template<class VecViewType, class LocalViewType, class LIDViewType>
void AssemblyManager<Node>::scatterRes(VecViewType res_view, LocalViewType local_res, LIDViewType LIDs) {

  //Teuchos::TimeMonitor localtimer(*scattertimer);
  
  typedef typename Node::execution_space LA_exec;
  
  /////////////////////////////////////
  // This scatter needs to happen on the LA_device due to the use of J_kcrs->sumIntoValues()
  // Could be changed to the AssemblyDevice, but would require a mirror view of this data and filling such a view is nontrivial
  /////////////////////////////////////
  
  auto fixedDOF = isFixedDOF[0];
  bool use_atomics_ = false;
  if (LA_exec::concurrency() > 1) {
    use_atomics_ = true;
  }
  
  parallel_for("assembly scatter res",
               RangePolicy<LA_exec>(0,LIDs.extent(0)),
               KOKKOS_LAMBDA (const int elem ) {
    for( size_type row=0; row<LIDs.extent(1); row++ ) {
      LO rowIndex = LIDs(elem,row);
      if (!fixedDOF(rowIndex)) {
        for (size_type g=0; g<local_res.extent(2); g++) {
          ScalarT val = local_res(elem,row,g);
          if (use_atomics_) {
            Kokkos::atomic_add(&(res_view(rowIndex,g)), val);
          }
          else {
            res_view(rowIndex,g) += val;
          }
        }
      }
    }
  });
}

//==============================================================
// Scatter both and use wkset->res
//==============================================================

template<class Node>
template<class MatType, class VecViewType, class LIDViewType>
void AssemblyManager<Node>::scatter(const size_t & set, MatType J_kcrs, VecViewType res_view,
                                    LIDViewType LIDs, LIDViewType paramLIDs,
                                    const int & block,
                                    const bool & compute_jacobian,
                                    const bool & compute_sens,
                                    const bool & compute_disc_sens,
                                    const bool & isAdjoint) {

  Teuchos::TimeMonitor localtimer(*scattertimer);
  
  typedef typename Node::execution_space LA_exec;
  
  /////////////////////////////////////
  // This scatter needs to happen on the LA_device due to the use of J_kcrs->sumIntoValues()
  // Could be changed to the AssemblyDevice, but would require a mirror view of this data and filling such a view is nontrivial
  /////////////////////////////////////
  
  // Make sure the functor can access the necessary data
  auto fixedDOF = isFixedDOF[set];
  auto res = wkset[block]->res;
  auto offsets = wkset[block]->offsets;
  auto numDOF = groupData[block]->numDOF;
  bool compute_sens_ = compute_sens;
#ifndef MrHyDE_NO_AD
  bool lump_mass_ = lump_mass, isAdjoint_ = isAdjoint, compute_jacobian_ = compute_jacobian;
#endif
  
  bool use_atomics_ = false;
  if (LA_exec::concurrency() > 1) {
    use_atomics_ = true;
  }
  
  parallel_for("assembly insert Jac",
               RangePolicy<LA_exec>(0,LIDs.extent(0)),
               KOKKOS_LAMBDA (const int elem ) {
    
    int row = 0;
    LO rowIndex = 0;
    
    // Residual scatter
    for (size_type n=0; n<numDOF.extent(0); ++n) {
      for (int j=0; j<numDOF(n); j++) {
        row = offsets(n,j);
        rowIndex = LIDs(elem,row);
        if (!fixedDOF(rowIndex)) {
          if (compute_sens_) {
#ifndef MrHyDE_NO_AD
            if (use_atomics_) {
              for (size_type r=0; r<res_view.extent(1); ++r) {
                ScalarT val = -res(elem,row).fastAccessDx(r);
                Kokkos::atomic_add(&(res_view(rowIndex,r)), val);
              }
            }
            else {
              for (size_type r=0; r<res_view.extent(1); ++r) {
                ScalarT val = -res(elem,row).fastAccessDx(r);
                res_view(rowIndex,r) += val;
              }
            }
#endif
          }
          else {
#ifndef MrHyDE_NO_AD
            ScalarT val = -res(elem,row).val();
#else
            ScalarT val = -res(elem,row);
#endif
            if (use_atomics_) {
              Kokkos::atomic_add(&(res_view(rowIndex,0)), val);
            }
            else {
              res_view(rowIndex,0) += val;
            }
          }
        }
      }
    }
    
#ifndef MrHyDE_NO_AD
    // Jacobian scatter
    if (compute_jacobian_) {
      const size_type numVals = LIDs.extent(1);
      int col = 0;
      LO cols[maxDerivs];
      ScalarT vals[maxDerivs];
      for (size_type n=0; n<numDOF.extent(0); ++n) {
        for (int j=0; j<numDOF(n); j++) {
          row = offsets(n,j);
          rowIndex = LIDs(elem,row);
          if (!fixedDOF(rowIndex)) {
            for (size_type m=0; m<numDOF.extent(0); m++) {
              for (int k=0; k<numDOF(m); k++) {
                col = offsets(m,k);
                if (isAdjoint_) {
                  vals[col] = res(elem,row).fastAccessDx(row);
                }
                else {
                  vals[col] = res(elem,row).fastAccessDx(col);
                }
                if (lump_mass_) {
                  cols[col] = rowIndex;
                }
                else {
                  cols[col] = LIDs(elem,col);
                }
              }
            }
            J_kcrs.sumIntoValues(rowIndex, cols, numVals, vals, false, use_atomics_); // isSorted, useAtomics
          }
        }
      }
    }
#endif
  });
}

/////////////////////////////////////////////////////////////////////////////////////////////
/////////////////////////////////////////////////////////////////////////////////////////////

template<class Node>
void AssemblyManager<Node>::updatePhysicsSet(const size_t & set) {
  for (size_t block=0; block<blocknames.size(); ++block) {
    if (wkset[block]->isInitialized) {
      wkset[block]->updatePhysicsSet(set);
      groupData[block]->updatePhysicsSet(set);
    }
  }
}

/////////////////////////////////////////////////////////////////////////////////////////////
// After the setup phase, we can get rid of a few things
/////////////////////////////////////////////////////////////////////////////////////////////

template<class Node>
void AssemblyManager<Node>::purgeMemory() {
  // nothing here
}


template class MrHyDE::AssemblyManager<SolverNode>;
#if MrHyDE_REQ_SUBGRID_ETI
  template class MrHyDE::AssemblyManager<SubgridSolverNode>;
#endif<|MERGE_RESOLUTION|>--- conflicted
+++ resolved
@@ -1645,7 +1645,6 @@
       wkset[block]->block = block;
       wkset[block]->set_var_bcs = bcs;
       wkset[block]->var_bcs = bcs[0];
-<<<<<<< HEAD
       // TODO now we will ALWAYS initialize as shown below
       //// initialize BDF_wts vector (empty views)
       //vector<Kokkos::View<ScalarT*,AssemblyDevice> > tmpBDF_wts(phys->setnames.size());
@@ -1657,18 +1656,6 @@
       //wkset[block]->set_butcher_A = tmpbutcher_A;
       //wkset[block]->set_butcher_b = tmpbutcher_b;
       //wkset[block]->set_butcher_c = tmpbutcher_c;
-=======
-      // initialize BDF_wts vector (empty views)
-      vector<Kokkos::View<ScalarT*,AssemblyDevice> > tmpBDF_wts(phys->setnames.size());
-      wkset[block]->set_BDF_wts = tmpBDF_wts;
-      // initial Butcher tableau vectors (empty views);
-      vector<Kokkos::View<ScalarT**,AssemblyDevice> > tmpbutcher_A(phys->setnames.size());
-      vector<Kokkos::View<ScalarT*,AssemblyDevice> > tmpbutcher_b(phys->setnames.size());
-      vector<Kokkos::View<ScalarT*,AssemblyDevice> > tmpbutcher_c(phys->setnames.size());
-      wkset[block]->set_butcher_A = tmpbutcher_A;
-      wkset[block]->set_butcher_b = tmpbutcher_b;
-      wkset[block]->set_butcher_c = tmpbutcher_c;
->>>>>>> 8b00f16f
     }
     else {
       wkset.push_back(Teuchos::rcp( new workset()));
