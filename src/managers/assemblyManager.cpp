--- conflicted
+++ resolved
@@ -1166,15 +1166,10 @@
     }
   }
   
-<<<<<<< HEAD
   for (size_t block=0; block<m_groups.size(); block++) {
-    this->setInitial(set,rhs,mass,useadjoint,lumpmass,scale,block,block);
-=======
-  for (size_t block=0; block<groups.size(); block++) {
     if (wkset[block]->isInitialized) {
       this->setInitial(set,rhs,mass,useadjoint,lumpmass,scale,block,block);
     }
->>>>>>> e678b3bf
   }
   
   mass->fillComplete();
