--- conflicted
+++ resolved
@@ -2095,18 +2095,10 @@
   
   for (size_t block=0; block<m_groups.size(); ++block) {
     
-<<<<<<< HEAD
-    if (groupData[block]->multiscale || compute_sens || useadjoint) {
-      allow_autotune = false;
-    }
-
     if (m_groups[block].size() > 0) {
-=======
-    if (groups[block].size() > 0) {
       if (groupData[block]->multiscale) {
         allow_autotune = false;
       }
->>>>>>> 94f25d57
       if (!allow_autotune) {
         this->assembleJacRes<AD>(set, compute_jacobian,
                              compute_sens, compute_disc_sens, res, J, isTransient,
@@ -6465,13 +6457,8 @@
   auto offsets = wset->offsets;
   auto numDOF = groupData[block]->num_dof;
   
-<<<<<<< HEAD
-  size_t set = wkset_AD[block]->current_set;
+  size_t set = wset->current_set;
   auto cphi = m_groups[block][grp]->phi[set];
-=======
-  size_t set = wset->current_set;
-  auto cphi = groups[block][grp]->phi[set];
->>>>>>> 94f25d57
   
   if (compute_jacobian) {
     parallel_for("Group adjust adjoint jac",
@@ -6538,15 +6525,9 @@
         
         // Sum new contributions into vectors
         int seedwhat = 2; // 2 for J wrt previous step solutions
-<<<<<<< HEAD
         for (size_type step=0; step<m_groups[block][grp]->sol_prev[set].extent(3); step++) {
-          this->updateWorkset<AD>(block, grp, seedwhat,step);
-          physics->volumeResidual<AD>(set, groupData[block]->my_block);
-=======
-        for (size_type step=0; step<groups[block][grp]->sol_prev[set].extent(3); step++) {
           this->updateWorkset<EvalT>(block, grp, seedwhat,step);
           physics->volumeResidual<EvalT>(set, groupData[block]->my_block);
->>>>>>> 94f25d57
           Kokkos::View<ScalarT***,AssemblyDevice> Jdot("temporary fix for transient adjoint",
                                                        local_J.extent(0), local_J.extent(1), local_J.extent(2));
           this->updateJac(block, grp, true, Jdot);
@@ -6854,15 +6835,9 @@
                                            Teuchos::RCP<Workset<EvalT> > & wset) {
   
 #ifndef MrHyDE_NO_AD
-<<<<<<< HEAD
-  auto res_AD = wkset_AD[block]->res;
-  auto offsets = wkset_AD[block]->offsets;
-  auto aoffsets = m_groups[block][grp]->auxoffsets;
-=======
   auto res_AD = wset->res;
   auto offsets = wset->offsets;
-  auto aoffsets = groups[block][grp]->auxoffsets;
->>>>>>> 94f25d57
+  auto aoffsets = m_groups[block][grp]->auxoffsets;
   auto numDOF = groupData[block]->num_dof;
   auto numAuxDOF = groupData[block]->num_aux_dof;
   
