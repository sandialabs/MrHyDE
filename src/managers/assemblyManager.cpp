/***********************************************************************
 This is a framework for solving Multi-resolution Hybridized
 Differential Equations (MrHyDE), an optimized version of
 Multiscale/Multiphysics Interfaces for Large-scale Optimization (MILO)
 
 Copyright 2018 National Technology & Engineering Solutions of Sandia,
 LLC (NTESS). Under the terms of Contract DE-NA0003525 with NTESS, the
 U.S. Government retains certain rights in this software.”
 
 Questions? Contact Tim Wildey (tmwilde@sandia.gov) and/or
 Bart van Bloemen Waanders (bartv@sandia.gov)
 ************************************************************************/

#include "assemblyManager.hpp"

// Remove this when done testing
#include "Intrepid2_CellTools.hpp"


using namespace MrHyDE;

#define EEP_DEBUG_ASSEMBLY_MANAGER 0

// ========================================================================================
/* Constructor to set up the problem */
// ========================================================================================

template<class Node>
AssemblyManager<Node>::AssemblyManager(const Teuchos::RCP<MpiComm> & comm_,
                                       Teuchos::RCP<Teuchos::ParameterList> & settings_,
                                       Teuchos::RCP<MeshInterface> & mesh_,
                                       Teuchos::RCP<DiscretizationInterface> & disc_,
                                       Teuchos::RCP<PhysicsInterface> & physics_,
                                       Teuchos::RCP<ParameterManager<Node>> & params_) :
comm(comm_), settings(settings_), mesh(mesh_), disc(disc_), physics(physics_), params(params_) {
  
  RCP<Teuchos::Time> constructor_time = Teuchos::TimeMonitor::getNewCounter("MrHyDE::AssemblyManager - constructor");
  Teuchos::TimeMonitor constructor_timer(*constructor_time);
  
  // Get the required information from the settings
  debug_level = settings->get<int>("debug level",0);
  
  if (debug_level > 0) {
    if (comm->getRank() == 0) {
      cout << "**** Starting assembly manager constructor ..." << endl;
    }
  }
  
  verbosity = settings->get<int>("verbosity",0);
  usestrongDBCs = settings->sublist("Solver").get<bool>("use strong DBCs",true);
  
  // TMW: the following flag should only be used if there are extra variables, but no corresponding equation/constraint
  fix_zero_rows = settings->sublist("Solver").get<bool>("fix zero rows",false);
  
  // Really, this lumps the Jacobian and should only be used in explicit time integration
  lump_mass = settings->sublist("Solver").get<bool>("lump mass",false);
  matrix_free = settings->sublist("Solver").get<bool>("matrix free",false);
  
  use_meas_as_dbcs = settings->sublist("Mesh").get<bool>("use measurements as DBCs", false);
  
  assembly_partitioning = settings->sublist("Solver").get<string>("assembly partitioning","sequential");
  allow_autotune = settings->sublist("Solver").get<bool>("enable autotune",true);
  
  //if (settings->isSublist("Subgrid")) {
  //assembly_partitioning = "subgrid-preserving";
  //}
  
  string solver_type = settings->sublist("Solver").get<string>("solver","none"); // or "transient"
  isTransient = false;
  if (solver_type == "transient") {
    isTransient = true;
  }
  
  // needed information from the mesh
  //blocknames = mesh->block_names;
  mesh->stk_mesh->getElementBlockNames(blocknames);
  
  // check if we need to assembly volumetric, boundary and face terms
  for (size_t set=0; set<physics->set_names.size(); ++set) {
    vector<bool> set_assemble_vol, set_assemble_bndry, set_assemble_face;
    for (size_t block=0; block<blocknames.size(); ++block) {
      set_assemble_vol.push_back(physics->physics_settings[set][block].template get<bool>("assemble volume terms",true));
      set_assemble_bndry.push_back(physics->physics_settings[set][block].template get<bool>("assemble boundary terms",true));
      set_assemble_face.push_back(physics->physics_settings[set][block].template get<bool>("assemble face terms",false));
    }
    assemble_volume_terms.push_back(set_assemble_vol);
    assemble_boundary_terms.push_back(set_assemble_bndry);
    assemble_face_terms.push_back(set_assemble_face);
  }
  // overwrite assemble_face_terms if HFACE vars are used
  for (size_t set=0; set<assemble_face_terms.size(); ++set) {
    for (size_t block=0; block<blocknames.size(); ++block) {
      vector<string> ctypes = physics->unique_types[block];
      for (size_t n=0; n<ctypes.size(); n++) {
        if (ctypes[n] == "HFACE") {
          assemble_face_terms[set][block] = true;
        }
      }
    }
  }
  
  // determine if we need to build basis functions
  for (size_t block=0; block<blocknames.size(); ++block) {
    bool build_volume = false, build_bndry = false, build_face = false;
    
    for (size_t set=0; set<physics->set_names.size(); ++set) {
      
      if (assemble_volume_terms[set][block]) {
        build_volume = true;
      }
      else if (physics->physics_settings[set][block].template get<bool>("build volume terms",true) ) {
        build_volume = true;
      }
      
      if (assemble_boundary_terms[set][block]) {
        build_bndry = true;
      }
      else if (physics->physics_settings[set][block].template get<bool>("build boundary terms",true)) {
        build_bndry = true;
      }
      
      if (assemble_face_terms[set][block]) {
        build_face = true;
      }
      else if (physics->physics_settings[set][block].template get<bool>("build face terms",false)) {
        build_face = true;
      }
    }
    build_volume_terms.push_back(build_volume);
    build_boundary_terms.push_back(build_bndry);
    build_face_terms.push_back(build_face);
  }
  
  // needed information from the physics interface
  varlist = physics->var_list;
  
  // Create groups/boundary groups
  this->createGroups();
  
  params->setupDiscretizedParameters(groups, boundary_groups);
  
  this->createFixedDOFs();
  
  this->createFunctions();

  num_derivs_required = disc->num_derivs_required;
  physics->num_derivs_required = disc->num_derivs_required;

  if (debug_level > 0) {
    if (comm->getRank() == 0) {
      cout << "**** Finished assembly manager constructor" << endl;
    }
  }
  
}

////////////////////////////////////////////////////////////////////////////////
// Create the fixed DOFs
////////////////////////////////////////////////////////////////////////////////

template<class Node>
void AssemblyManager<Node>::createFixedDOFs() {
  
  if (debug_level > 0) {
    if (comm->getRank() == 0) {
      cout << "**** Starting AssemblyManager::createFixedDOFs ... " << endl;
    }
  }
  
  // create fixedDOF View of bools
  vector<vector<vector<vector<LO> > > > dbc_dofs = disc->dbc_dofs; // [set][block][var][dof]
  for (size_t set=0; set<dbc_dofs.size(); ++set) {
    vector<vector<Kokkos::View<LO*,LA_device> > > set_fixedDOF;
    
    int numLocalDof = disc->dof_owned_and_shared[set].size();//
    //int numLocalDof = disc->DOF[set]->getNumOwnedAndGhosted();
    Kokkos::View<bool*,LA_device> set_isFixedDOF("logicals for fixed DOFs",numLocalDof);
    auto fixed_host = Kokkos::create_mirror_view(set_isFixedDOF);
    for (size_t block=0; block<dbc_dofs[set].size(); block++) {
      for (size_t var=0; var<dbc_dofs[set][block].size(); var++) {
        for (size_t i=0; i<dbc_dofs[set][block][var].size(); i++) {
          LO dof = dbc_dofs[set][block][var][i];
          fixed_host(dof) = true;
        }
      }
    }
    Kokkos::deep_copy(set_isFixedDOF,fixed_host);
    isFixedDOF.push_back(set_isFixedDOF);
    
    for (size_t block=0; block<dbc_dofs[set].size(); block++) {
      vector<Kokkos::View<LO*,LA_device> > block_dofs;
      for (size_t var=0; var<dbc_dofs[set][block].size(); var++) {
        Kokkos::View<LO*,LA_device> cfixed;
        if (dbc_dofs[set][block][var].size()>0) {
          cfixed = Kokkos::View<LO*,LA_device>("fixed DOFs",dbc_dofs[set][block][var].size());
          auto cfixed_host = Kokkos::create_mirror_view(cfixed);
          for (size_t i=0; i<dbc_dofs[set][block][var].size(); i++) {
            LO dof = dbc_dofs[set][block][var][i];
            cfixed_host(i) = dof;
          }
          Kokkos::deep_copy(cfixed,cfixed_host);
        }
        block_dofs.push_back(cfixed);
      }
      set_fixedDOF.push_back(block_dofs);
    }
    fixedDOF.push_back(set_fixedDOF);
  }
  
  if (debug_level > 0) {
    if (comm->getRank() == 0) {
      cout << "**** Finished AssemblyManager::createFixedDOFs" << endl;
    }
  }
  
}

////////////////////////////////////////////////////////////////////////////////
// Create the groups
////////////////////////////////////////////////////////////////////////////////

template<class Node>
void AssemblyManager<Node>::createGroups() {
  
  Teuchos::TimeMonitor localtimer(*group_timer);
  
  if (debug_level > 0) {
    if (comm->getRank() == 0) {
      cout << "**** Starting AssemblyManager::createGroups ..." << endl;
    }
  }
  
  double storageProportion = settings->sublist("Solver").get<double>("storage proportion",1.0);
  double mesh_scale = settings->sublist("Mesh").get<double>("scale factor",1.0);

  vector<stk::mesh::Entity> all_meshElems;
  mesh->stk_mesh->getMyElements(all_meshElems);
  
  
  auto LIDs = disc->dof_lids;
  
  // Disc manager stores offsets as [set][block][var][dof]
  vector<vector<vector<vector<int> > > > disc_offsets = disc->offsets;
  
  // We want these re-ordered as [block][set][var][dof]
  vector<vector<vector<vector<int> > > > my_offsets;
  for (size_t block=0; block<blocknames.size(); ++block) {
    vector<vector<vector<int> > > block_offsets;
    for (size_t set=0; set<disc_offsets.size(); ++set) {
      block_offsets.push_back(disc_offsets[set][block]);
    }
    my_offsets.push_back(block_offsets);
  }
  
  for (size_t block=0; block<blocknames.size(); ++block) {
    Teuchos::RCP<GroupMetaData> blockGroupData;
    vector<Teuchos::RCP<Group> > block_groups;
    vector<Teuchos::RCP<BoundaryGroup> > block_boundary_groups;
    
    vector<stk::mesh::Entity> stk_meshElems;
    mesh->stk_mesh->getMyElements(blocknames[block], stk_meshElems);
    
    topo_RCP cellTopo = mesh->stk_mesh->getCellTopology(blocknames[block]);
    int numNodesPerElem = cellTopo->getNodeCount();
    int dimension = physics->dimension;
    size_t numTotalElem = stk_meshElems.size();
    size_t processedElem = 0;
    
    if (numTotalElem>0) {
      
      //vector<size_t> localIds;
      //Kokkos::DynRankView<ScalarT,HostDevice> blocknodes;
      //panzer_stk::workset_utils::getIdsAndVertices(*(mesh->stk_mesh), blocknames[block], localIds, blocknodes); // fill on host
      
      vector<size_t> myElem = disc->my_elements[block];
      Kokkos::View<LO*,AssemblyDevice> eIDs("local element IDs on device",myElem.size());
      auto host_eIDs = Kokkos::create_mirror_view(eIDs);
      for (size_t elem=0; elem<myElem.size(); elem++) {
        host_eIDs(elem) = static_cast<LO>(myElem[elem]);
      }
      Kokkos::deep_copy(eIDs, host_eIDs);
      
      // LO is int, but just in case that changes ...
      size_t elemPerGroup;
      int tmp_elemPerGroup = settings->sublist("Solver").get<int>("workset size",100);
      if (tmp_elemPerGroup == -1) {
        elemPerGroup = numTotalElem;
      }
      else {
        elemPerGroup = std::min(static_cast<size_t>(tmp_elemPerGroup),numTotalElem);
      }
      
      vector<string> sideSets;// = mesh->side_names;
      mesh->stk_mesh->getSidesetNames(sideSets);
      vector<bool> aface;
      for (size_t set=0; set<assemble_face_terms.size(); ++set) {
        aface.push_back(assemble_face_terms[set][block]);
      }
      blockGroupData = Teuchos::rcp( new GroupMetaData(settings, cellTopo,
                                                       physics, block, 0, elemPerGroup,
                                                       build_face_terms[block],
                                                       aface, sideSets,
                                                       params->num_discretized_params));
      
      disc->setReferenceData(blockGroupData);
      
      blockGroupData->require_basis_at_nodes = settings->sublist("Postprocess").get<bool>("plot solution at nodes",false);
      bool write_solution = settings->sublist("Postprocess").get("write solution",false);
      
      // if any of the discretizations are greater than 1st order and the user requests output, override the input to plot solution at nodes
      // TMW: modified to only override for HGRAD basis'.  HCURL and HDIV only plot cell averages.
      for (size_t i_basis=0; i_basis<physics->unique_orders[block].size(); ++i_basis) {
        if (physics->unique_orders[block][i_basis] > 1 && write_solution) {
          if (physics->unique_types[block][i_basis] == "HGRAD") {
            blockGroupData->require_basis_at_nodes = true;
          }
        }
      }
      vector<vector<vector<int> > > curroffsets = my_offsets[block];
      vector<Kokkos::View<LO*,AssemblyDevice> > set_numDOF;
      vector<Kokkos::View<LO*,HostDevice> > set_numDOF_host;
      
      for (size_t set=0; set<curroffsets.size(); ++set) {
        Kokkos::View<LO*,AssemblyDevice> numDOF_KV("number of DOF per variable",curroffsets[set].size());
        Kokkos::View<LO*,HostDevice> numDOF_host("numDOF on host",curroffsets[set].size());
        for (size_t k=0; k<curroffsets[set].size(); k++) {
          numDOF_host(k) = static_cast<LO>(curroffsets[set][k].size());
        }
        Kokkos::deep_copy(numDOF_KV, numDOF_host);
        set_numDOF.push_back(numDOF_KV);
        set_numDOF_host.push_back(numDOF_host);
      }
      
      blockGroupData->set_num_dof = set_numDOF;
      blockGroupData->set_num_dof_host = set_numDOF_host;
      
      blockGroupData->num_dof = set_numDOF[0];
      blockGroupData->num_dof_host = set_numDOF_host[0];
      
      //////////////////////////////////////////////////////////////////////////////////
      // Boundary groups
      //////////////////////////////////////////////////////////////////////////////////
      
      if (build_boundary_terms[block]) {
        
        int numBoundaryElem = elemPerGroup;
        
        ///////////////////////////////////////////////////////////////////////////////////
        // Rules for grouping elements into boundary groups
        //
        // 1.  All elements must be on the same processor
        // 2.  All elements must be on the same physical side
        // 3.  Each edge/face on the side must have the same local ID.
        // 4.  No more than numBoundaryElem (= numElem) in a group
        ///////////////////////////////////////////////////////////////////////////////////
        
        for (size_t side=0; side<sideSets.size(); side++ ) {
          string sideName = sideSets[side];
          
          vector<stk::mesh::Entity> sideEntities;
          mesh->stk_mesh->getMySides(sideName, blocknames[block], sideEntities);
          vector<size_t>             local_side_Ids;
          vector<stk::mesh::Entity> side_output;
          vector<size_t>             local_elem_Ids;
          
          panzer_stk::workset_utils::getSideElements(*(mesh->stk_mesh), blocknames[block], sideEntities, local_side_Ids, side_output);
          
          DRV sidenodes;
          mesh->stk_mesh->getElementVertices(side_output, blocknames[block],sidenodes);
          
          size_t numSideElem = local_side_Ids.size();
          size_t belemProg = 0;
          
          if (numSideElem > 0) {
            vector<size_t> unique_sides;
            unique_sides.push_back(local_side_Ids[0]);
            for (size_t e=0; e<numSideElem; e++) {
              bool found = false;
              for (size_t j=0; j<unique_sides.size(); j++) {
                if (unique_sides[j] == local_side_Ids[e]) {
                  found = true;
                }
              }
              if (!found) {
                unique_sides.push_back(local_side_Ids[e]);
              }
            }
            
            for (size_t j=0; j<unique_sides.size(); j++) {
              vector<size_t> group;
              for (size_t e=0; e<numSideElem; e++) {
                if (local_side_Ids[e] == unique_sides[j]) {
                  group.push_back(e);
                }
              }
              
              size_t prog = 0;
              while (prog < group.size()) {
                size_t currElem = numBoundaryElem;
                if (prog+currElem > group.size()){
                  currElem = group.size()-prog;
                }
                Kokkos::View<LO*,AssemblyDevice> eIndex("element indices",currElem);
                //Kokkos::View<LO*,AssemblyDevice> sideIndex("local side indices",currElem);
                DRV currnodes("currnodes", currElem, numNodesPerElem, dimension);
                
                auto host_eIndex = Kokkos::create_mirror_view(eIndex); // mirror on host
                Kokkos::View<LO*,HostDevice> host_eIndex2("element indices",currElem);
                //auto host_sideIndex = Kokkos::create_mirror_view(sideIndex); // mirror on host
                auto host_currnodes = Kokkos::create_mirror_view(currnodes); // mirror on host
                LO sideIndex;
                
                for (size_t e=0; e<currElem; e++) {
                  host_eIndex(e) = mesh->stk_mesh->elementLocalId(side_output[group[e+prog]]);
                  sideIndex = local_side_Ids[group[e+prog]];
                  for (size_type n=0; n<host_currnodes.extent(1); n++) {
                    for (size_type m=0; m<host_currnodes.extent(2); m++) {
                      host_currnodes(e,n,m) = mesh_scale*sidenodes(group[e+prog],n,m);
                    }
                  }
                }
                Kokkos::deep_copy(currnodes,host_currnodes);
                Kokkos::deep_copy(eIndex,host_eIndex);
                Kokkos::deep_copy(host_eIndex2,host_eIndex);
                //Kokkos::deep_copy(sideIndex,host_sideIndex);
                
                // Build the Kokkos View of the group LIDs ------
                vector<LIDView> set_LIDs;
                for (size_t set=0; set<LIDs.size(); ++set) {
                  LIDView groupLIDs("LIDs",currElem,LIDs[set].extent(1));
                  auto currLIDs = LIDs[set];
                  parallel_for("assembly copy LIDs bgrp",
                               RangePolicy<AssemblyExec>(0,groupLIDs.extent(0)),
                               KOKKOS_LAMBDA (const int e ) {
                    size_t elemID = eIndex(e);
                    for (size_type j=0; j<currLIDs.extent(1); j++) {
                      groupLIDs(e,j) = currLIDs(elemID,j);
                    }
                  });
                  set_LIDs.push_back(groupLIDs);
                }
                
                //-----------------------------------------------
                // Set the side information (soon to be removed)-
                vector<Kokkos::View<int****,HostDevice> > set_sideinfo;
                for (size_t set=0; set<LIDs.size(); ++set) {
                  Kokkos::View<int****,HostDevice> sideinfo = disc->getSideInfo(set,block,host_eIndex2);
                  set_sideinfo.push_back(sideinfo);
                }
                
                bool storeThis = true;
                if (static_cast<double>(belemProg)/static_cast<double>(numSideElem) >= storageProportion) {
                  storeThis = false;
                }
                
                block_boundary_groups.push_back(Teuchos::rcp(new BoundaryGroup(blockGroupData, currnodes, eIndex, sideIndex,
                                                                               side, sideName, block_boundary_groups.size(),
                                                                               disc, storeThis)));
                size_t cindex = block_boundary_groups.size()-1;
                block_boundary_groups[cindex]->LIDs = set_LIDs;
                block_boundary_groups[cindex]->createHostLIDs();
                block_boundary_groups[cindex]->sideinfo = set_sideinfo;
                prog += currElem;
              }
            }
          }
        }
      }
      
      //////////////////////////////////////////////////////////////////////////////////
      // Groups
      //////////////////////////////////////////////////////////////////////////////////
      
      size_t prog = 0;
      vector<vector<size_t> > elem_groups;
      
      if (assembly_partitioning == "sequential") { // default
        while (prog < numTotalElem) {
          
          vector<size_t> newgroup;
          
          size_t currElem = elemPerGroup;
          if (prog+currElem > numTotalElem){
            currElem = numTotalElem-prog;
          }
          for (size_t e=prog; e<prog+currElem; ++e) {
            newgroup.push_back(e);
          }
          elem_groups.push_back(newgroup);
          prog += currElem;
        }
      }
      else if (assembly_partitioning == "random") { // not implemented yet
        
      }
      else if (assembly_partitioning == "neighbor-avoiding") { // not implemented yet
        // need neighbor information
      }
      else if (assembly_partitioning == "subgrid-preserving") {
        
        ///////////////////////////////////////////////////////////////////////////////////
        // Rules for subgrid-preserving grouping
        //
        // 1.  All elements must be on the same processor
        // 2.  All elements must either be interior, or
        // 3.  All elements must have the same boundary edges/faces (this is the key difference)
        // 4.  No more than elemPerGroup (= numElem) in a group
        ///////////////////////////////////////////////////////////////////////////////////
        
        if (block_boundary_groups.size() > 0) {
          Kokkos::View<bool*> beenadded("been processed",numTotalElem);
          deep_copy(beenadded,false);
          
          Kokkos::View<bool**> onbndry("onbndry",numTotalElem,block_boundary_groups.size());
          deep_copy(onbndry,false);
          
          for (size_t bc=0; bc<block_boundary_groups.size(); ++bc) {
            auto eind = create_mirror_view(block_boundary_groups[bc]->localElemID);
            deep_copy(eind,block_boundary_groups[bc]->localElemID);
            
            for (size_type e=0; e<eind.extent(0); ++e) {
              onbndry(eind(e),bc) = true;
            }
          }
          
          size_t numAdded=0;
          while (numAdded < numTotalElem) {
            vector<size_t> newgroup;
            bool foundind = false;
            size_t refind = 0;
            while (!foundind && refind<numTotalElem) {
              if (!beenadded(refind)) {
                foundind = true;
              }
              else {
                refind++;
              }
            }
            newgroup.push_back(refind);
            beenadded(refind) = true;
            numAdded++;
            for (size_t j=refind+1; j<numTotalElem; ++j) {
              bool matches = true;
              for (size_type k=0; k<onbndry.extent(1); ++k) {
                if (onbndry(j,k) != onbndry(refind,k)) {
                  matches = false;
                }
              }
              if (matches && newgroup.size() < elemPerGroup) {
                newgroup.push_back(j);
                beenadded(j) = true;
                numAdded++;
              }
            }
            elem_groups.push_back(newgroup);
          }
          
          // Re-order the groups from biggest to smallest
          // This is needed for certain parts of MrHyDE that assume the first
          // group contains the most elements
          for (size_t grp=0; grp<elem_groups.size()-1; ++grp) {
            size_t mxgrp_ind = grp;
            size_t mxgrp = elem_groups[grp].size();
            bool perform_swap = false;
            for (size_t grp2=grp+1; grp2<elem_groups.size(); ++grp2) {
              if (elem_groups[grp2].size() > mxgrp) {
                mxgrp = elem_groups[grp2].size();
                mxgrp_ind = grp2;
                perform_swap = true;
              }
            }
            if (perform_swap) {
              elem_groups[grp].swap(elem_groups[mxgrp_ind]);
            }
          }
        }
        else {
          while (prog < numTotalElem) {
            
            vector<size_t> newgroup;
            
            size_t currElem = elemPerGroup;
            if (prog+currElem > numTotalElem){
              currElem = numTotalElem-prog;
            }
            for (size_t e=prog; e<prog+currElem; ++e) {
              newgroup.push_back(e);
            }
            elem_groups.push_back(newgroup);
            prog += currElem;
          }
        }
        
      }
      
      elemPerGroup = std::min(elemPerGroup, elem_groups[0].size());
      
      // Add the groups correspondng to the groups
      for (size_t grp=0; grp<elem_groups.size(); ++grp) {
        size_t currElem = elem_groups[grp].size();
        
        bool storeThis = true;
        if (static_cast<double>(processedElem)/static_cast<double>(numTotalElem) >= storageProportion) {
          storeThis = false;
        }
        
        processedElem += currElem;
        
        Kokkos::View<LO*,AssemblyDevice> eIndex("element indices",currElem);
        DRV currnodes("currnodes", currElem, numNodesPerElem, dimension);
        
        auto host_eIndex = Kokkos::create_mirror_view(eIndex); // mirror on host
        Kokkos::View<LO*,HostDevice> host_eIndex2("element indices on host",currElem);
        
        for (size_t e=0; e<currElem; ++e) {
          host_eIndex(e) = elem_groups[grp][e];
        }
        Kokkos::deep_copy(eIndex,host_eIndex);
        Kokkos::deep_copy(host_eIndex2,host_eIndex);
        
        vector<LIDView> set_LIDs;
        for (size_t set=0; set<LIDs.size(); ++set) {
          LIDView groupLIDs("LIDs on device",currElem,LIDs[set].extent(1));
          auto currLIDs = LIDs[set];
          parallel_for("assembly copy nodes",
                       RangePolicy<AssemblyExec>(0,eIndex.extent(0)),
                       KOKKOS_LAMBDA (const int e ) {
            LO elemID = eIndex(e);
            for (size_type j=0; j<currLIDs.extent(1); j++) {
              groupLIDs(e,j) = currLIDs(eIDs(elemID),j);
            }
          });
          set_LIDs.push_back(groupLIDs);
        }
        
        vector<size_t> local_grp(elem_groups[grp].size());
        for (size_t e=0; e<local_grp.size(); ++e) {
          local_grp[e] = host_eIDs(elem_groups[grp][e]);
        }
        
        mesh->stk_mesh->getElementVertices(local_grp, blocknames[block], currnodes);
        parallel_for("assembly scale nodes",
                     RangePolicy<AssemblyExec>(0,currnodes.extent(0)),
                     KOKKOS_LAMBDA (const int elem ) {
          for (size_t pt=0; pt<currnodes.extent(1); ++pt) {
            for (size_t dim=0; dim<currnodes.extent(2); ++dim) {
              currnodes(elem,pt,dim) *= mesh_scale;
            }
          }
        });
          
        // Set the side information (soon to be removed)-
        vector<Kokkos::View<int****,HostDevice> > set_sideinfo;
        for (size_t set=0; set<LIDs.size(); ++set) {
          Kokkos::View<int****,HostDevice> sideinfo = disc->getSideInfo(set,block,host_eIndex2);
          set_sideinfo.push_back(sideinfo);
        }
        
        block_groups.push_back(Teuchos::rcp(new Group(blockGroupData, currnodes, eIndex,
                                                      disc, storeThis)));
        
        size_t cindex = block_groups.size()-1;
        block_groups[cindex]->LIDs = set_LIDs;
        block_groups[cindex]->createHostLIDs();
        block_groups[cindex]->sideinfo = set_sideinfo;
        
        prog += elemPerGroup;
        
      }
    }
    else {
      blockGroupData = Teuchos::rcp( new GroupMetaData());
    }
    
    groupData.push_back(blockGroupData);
    groups.push_back(block_groups);
    boundary_groups.push_back(block_boundary_groups);
    
  }
}

// =======================================================
// Have the groups compute and store the basis functions
// at the quadrature points (if storage is turned on)
// =======================================================

template<class Node>
void AssemblyManager<Node>::allocateGroupStorage() {
  
  if (debug_level > 0) {
    if (comm->getRank() == 0) {
      cout << "**** Starting AssemblyManager::allocateGroupStorage" << endl;
    }
  }
  
  bool keepnodes = false;
  // There are a few scenarios where we want the groups to keep their nodes
  if (settings->sublist("Solver").get<string>("initial type","L2-projection") == "interpolation") {
    keepnodes = true;
  }
  if (settings->isSublist("Subgrid")) {
    keepnodes = true;
  }
  if (settings->sublist("Solver").get<bool>("keep nodes",false)) {
    keepnodes = true;
  }
  
  for (size_t block=0; block<groups.size(); ++block) {
    if (groupData[block]->use_basis_database) {
      this->buildDatabase(block);
    }
  }
  
  for (size_t block=0; block<groups.size(); ++block) {
    for (size_t grp=0; grp<groups[block].size(); ++grp) {
      groups[block][grp]->computeBasis(keepnodes);
    }
  }
  
  for (size_t block=0; block<boundary_groups.size(); ++block) {
    for (size_t grp=0; grp<boundary_groups[block].size(); ++grp) {
      boundary_groups[block][grp]->computeBasis(keepnodes);
    }
  }
  
  // ==============================================
  // Inform the user how many groups are on
  // each processor and much memory is utilized by
  // the groups
  // ==============================================
  
  if (verbosity > 5) {
    
    // Volumetric elements
    size_t numelements = 0;
    double minsize = 1e100;
    double maxsize = 0.0;
    for (size_t block=0; block<groups.size(); ++block) {
      for (size_t grp=0; grp<groups[block].size(); ++grp) {
        numelements += groups[block][grp]->numElem;
        auto wts = groups[block][grp]->wts;
        auto host_wts = create_mirror_view(wts);
        deep_copy(host_wts,wts);
        for (size_type e=0; e<host_wts.extent(0); ++e) {
          double currsize = 0.0;
          for (size_type pt=0; pt<host_wts.extent(1); ++pt) {
            currsize += host_wts(e,pt);
          }
          maxsize = std::max(currsize,maxsize);
          minsize = std::min(currsize,minsize);
        }
      }
    }
    cout << " - Processor " << comm->getRank() << " has " << numelements << " elements" << endl;
    cout << " - Processor " << comm->getRank() << " min element size: " << minsize << endl;
    cout << " - Processor " << comm->getRank() << " max element size: " << maxsize << endl;
    
    // Boundary elements
    size_t numbndryelements = 0;
    double minbsize = 1e100;
    double maxbsize = 0.0;
    for (size_t block=0; block<boundary_groups.size(); ++block) {
      for (size_t grp=0; grp<boundary_groups[block].size(); ++grp) {
        numbndryelements += boundary_groups[block][grp]->numElem;
        //if (boundary_groups[block][grp]->storeAll) {
        auto wts = boundary_groups[block][grp]->wts;
        auto host_wts = create_mirror_view(wts);
        deep_copy(host_wts,wts);
        for (size_type e=0; e<host_wts.extent(0); ++e) {
          double currsize = 0.0;
          for (size_type pt=0; pt<host_wts.extent(1); ++pt) {
            currsize += host_wts(e,pt);
          }
          maxbsize = std::max(currsize,maxbsize);
          minbsize = std::min(currsize,minbsize);
        }
        //}
      }
    }
    cout << " - Processor " << comm->getRank() << " has " << numbndryelements << " boundary elements" << endl;
    cout << " - Processor " << comm->getRank() << " min boundary element size: " << minbsize << endl;
    cout << " - Processor " << comm->getRank() << " max boundary element size: " << maxbsize << endl;
    
    // Volumetric ip/basis
    size_t groupstorage = 0;
    for (size_t block=0; block<groups.size(); ++block) {
      if (groupData[block]->use_basis_database) {
        groupstorage += groupData[block]->getDatabaseStorage();
      }
      else {
        for (size_t grp=0; grp<groups[block].size(); ++grp) {
          groupstorage += groups[block][grp]->getVolumetricStorage();
        }
      }
    }
    double totalstorage = static_cast<double>(groupstorage)/1.0e6;
    cout << " - Processor " << comm->getRank() << " is using " << totalstorage << " MB to store volumetric data" << endl;
    
    // Face ip/basis
    size_t facestorage = 0;
    for (size_t block=0; block<groups.size(); ++block) {
      for (size_t grp=0; grp<groups[block].size(); ++grp) {
        facestorage += groups[block][grp]->getFaceStorage();
      }
    }
    totalstorage = static_cast<double>(facestorage)/1.0e6;
    cout << " - Processor " << comm->getRank() << " is using " << totalstorage << " MB to store face data" << endl;
    
    // Boundary ip/basis
    size_t boundarystorage = 0;
    for (size_t block=0; block<boundary_groups.size(); ++block) {
      for (size_t grp=0; grp<boundary_groups[block].size(); ++grp) {
        boundarystorage += boundary_groups[block][grp]->getStorage();
      }
    }
    totalstorage = static_cast<double>(boundarystorage)/1.0e6;
    cout << " - Processor " << comm->getRank() << " is using " << totalstorage << " MB to store boundary data" << endl;
  }
  if (debug_level > 0) {
    if (comm->getRank() == 0) {
      cout << "**** Finished AssemblyManager::allocategroupstorage" << endl;
    }
  }
}

/////////////////////////////////////////////////////////////////////////////
// Worksets
/////////////////////////////////////////////////////////////////////////////

template<class Node>
void AssemblyManager<Node>::createWorkset() {
  
  Teuchos::TimeMonitor localtimer(*wkset_timer);
  
  if (debug_level > 0) {
    if (comm->getRank() == 0) {
      cout << "**** Starting AssemblyManager::createWorkset ..." << endl;
    }
  }
  
  for (size_t block=0; block<groups.size(); ++block) {
    if (groups[block].size() > 0) {
      vector<int> info;
      info.push_back(groupData[block]->dimension);
      info.push_back((int)groupData[block]->num_disc_params);
      info.push_back(groupData[block]->num_elem);
      info.push_back(groupData[block]->num_ip);
      info.push_back(groupData[block]->num_side_ip);
      info.push_back(physics->set_names.size());
      vector<size_t> numVars;
      for (size_t set=0; set<groupData[block]->set_num_dof.size(); ++set) {
        numVars.push_back(groupData[block]->set_num_dof[set].extent(0));
      }
      vector<Kokkos::View<string**,HostDevice> > bcs(physics->set_names.size());
      for (size_t set=0; set<physics->set_names.size(); ++set) {
        Kokkos::View<string**,HostDevice> vbcs = disc->getVarBCs(set,block);
        bcs[set] = vbcs;
      }

      // ScalarT workset, always active unless no elements on proc
      wkset.push_back(Teuchos::rcp( new Workset<ScalarT>(info,
                                                numVars,
                                                isTransient,
                                                disc->basis_types[block],
                                                disc->basis_pointers[block],
                                                params->discretized_param_basis,
                                                groupData[block]->cell_topo)));
      wkset[block]->block = block;
      wkset[block]->blockname = blocknames[block];
      wkset[block]->set_var_bcs = bcs;
      wkset[block]->var_bcs = bcs[0];
#ifndef MrHyDE_NO_AD
      // AD workset, always active unless no elements on proc
      wkset_AD.push_back(Teuchos::rcp( new Workset<AD>(info,
                                                numVars,
                                                isTransient,
                                                disc->basis_types[block],
                                                disc->basis_pointers[block],
                                                params->discretized_param_basis,
                                                groupData[block]->cell_topo)));
      wkset_AD[block]->block = block;
      wkset_AD[block]->blockname = blocknames[block];
      wkset_AD[block]->set_var_bcs = bcs;
      wkset_AD[block]->var_bcs = bcs[0];

      
      int ndr = num_derivs_required[block];
      if (ndr>0 && ndr <= 2 ) {
        // AD2 workset
        wkset_AD2.push_back(Teuchos::rcp( new Workset<AD2>(info,
                                                numVars,
                                                isTransient,
                                                disc->basis_types[block],
                                                disc->basis_pointers[block],
                                                params->discretized_param_basis,
                                                groupData[block]->cell_topo)));
        wkset_AD2[block]->block = block;
        wkset_AD2[block]->blockname = blocknames[block];
        wkset_AD2[block]->set_var_bcs = bcs;
        wkset_AD2[block]->var_bcs = bcs[0];
      }
      else {
        wkset_AD2.push_back(Teuchos::rcp( new Workset<AD2>(block, physics->set_names.size())));  
      }

      if (ndr>2 && ndr <= 4 ) {
        // AD4 workset
        wkset_AD4.push_back(Teuchos::rcp( new Workset<AD4>(info,
                                                numVars,
                                                isTransient,
                                                disc->basis_types[block],
                                                disc->basis_pointers[block],
                                                params->discretized_param_basis,
                                                groupData[block]->cell_topo)));
        wkset_AD4[block]->block = block;
        wkset_AD4[block]->blockname = blocknames[block];
        wkset_AD4[block]->set_var_bcs = bcs;
        wkset_AD4[block]->var_bcs = bcs[0];
      }
      else {
        wkset_AD4.push_back(Teuchos::rcp( new Workset<AD4>(block, physics->set_names.size())));  
      }

      if (ndr>4 && ndr <= 8 ) {
        // AD8 workset
        wkset_AD8.push_back(Teuchos::rcp( new Workset<AD8>(info,
                                                numVars,
                                                isTransient,
                                                disc->basis_types[block],
                                                disc->basis_pointers[block],
                                                params->discretized_param_basis,
                                                groupData[block]->cell_topo)));
        wkset_AD8[block]->block = block;
        wkset_AD8[block]->blockname = blocknames[block];
        wkset_AD8[block]->set_var_bcs = bcs;
        wkset_AD8[block]->var_bcs = bcs[0];
      }
      else {
        wkset_AD8.push_back(Teuchos::rcp( new Workset<AD8>(block, physics->set_names.size())));  
      }

      if (ndr>8 && ndr <= 16 ) {
        // AD16 workset
        wkset_AD16.push_back(Teuchos::rcp( new Workset<AD16>(info,
                                                numVars,
                                                isTransient,
                                                disc->basis_types[block],
                                                disc->basis_pointers[block],
                                                params->discretized_param_basis,
                                                groupData[block]->cell_topo)));
        wkset_AD16[block]->block = block;
        wkset_AD16[block]->blockname = blocknames[block];
        wkset_AD16[block]->set_var_bcs = bcs;
        wkset_AD16[block]->var_bcs = bcs[0];
      }
      else {
        wkset_AD16.push_back(Teuchos::rcp( new Workset<AD16>(block, physics->set_names.size())));  
      }

      if (ndr>16 && ndr <= 18 ) {
        // AD18 workset
        wkset_AD18.push_back(Teuchos::rcp( new Workset<AD18>(info,
                                                numVars,
                                                isTransient,
                                                disc->basis_types[block],
                                                disc->basis_pointers[block],
                                                params->discretized_param_basis,
                                                groupData[block]->cell_topo)));
        wkset_AD18[block]->block = block;
        wkset_AD18[block]->blockname = blocknames[block];
        wkset_AD18[block]->set_var_bcs = bcs;
        wkset_AD18[block]->var_bcs = bcs[0];
      }
      else {
        wkset_AD18.push_back(Teuchos::rcp( new Workset<AD18>(block, physics->set_names.size())));  
      }

      if (ndr>18 && ndr <= 24 ) {
        // AD24 workset
        wkset_AD24.push_back(Teuchos::rcp( new Workset<AD24>(info,
                                                numVars,
                                                isTransient,
                                                disc->basis_types[block],
                                                disc->basis_pointers[block],
                                                params->discretized_param_basis,
                                                groupData[block]->cell_topo)));
        wkset_AD24[block]->block = block;
        wkset_AD24[block]->blockname = blocknames[block];
        wkset_AD24[block]->set_var_bcs = bcs;
        wkset_AD24[block]->var_bcs = bcs[0];
      }
      else {
        wkset_AD24.push_back(Teuchos::rcp( new Workset<AD24>(block, physics->set_names.size())));  
      }

      if (ndr>24 && ndr <= 32 ) {
        // AD32 workset
        wkset_AD32.push_back(Teuchos::rcp( new Workset<AD32>(info,
                                                numVars,
                                                isTransient,
                                                disc->basis_types[block],
                                                disc->basis_pointers[block],
                                                params->discretized_param_basis,
                                                groupData[block]->cell_topo)));
        wkset_AD32[block]->block = block;
        wkset_AD32[block]->blockname = blocknames[block];
        wkset_AD32[block]->set_var_bcs = bcs;
        wkset_AD32[block]->var_bcs = bcs[0];
      }
      else {
        wkset_AD32.push_back(Teuchos::rcp( new Workset<AD32>(block, physics->set_names.size())));  
      }
#endif
    }
    else {
      wkset.push_back(Teuchos::rcp( new Workset<ScalarT>(block, physics->set_names.size())));
#ifndef MrHyDE_NO_AD
      wkset_AD.push_back(Teuchos::rcp( new Workset<AD>(block, physics->set_names.size())));
      wkset_AD2.push_back(Teuchos::rcp( new Workset<AD2>(block, physics->set_names.size())));
      wkset_AD4.push_back(Teuchos::rcp( new Workset<AD4>(block, physics->set_names.size())));
      wkset_AD8.push_back(Teuchos::rcp( new Workset<AD8>(block, physics->set_names.size())));
      wkset_AD16.push_back(Teuchos::rcp( new Workset<AD16>(block, physics->set_names.size())));
      wkset_AD18.push_back(Teuchos::rcp( new Workset<AD18>(block, physics->set_names.size())));
      wkset_AD24.push_back(Teuchos::rcp( new Workset<AD24>(block, physics->set_names.size())));
      wkset_AD32.push_back(Teuchos::rcp( new Workset<AD32>(block, physics->set_names.size())));
#endif
    }
    
  }
  
  if (debug_level > 0) {
    if (comm->getRank() == 0) {
      cout << "**** Finished AssemblyManager::createWorkset" << endl;
    }
  }
  
}

// ========================================================================================
// ========================================================================================

template<class Node>
void AssemblyManager<Node>::addFunction(const int & block, const string & name, const string & expression, const string & location) {
  function_managers[block]->addFunction(name, expression, location);
#ifndef MrHyDE_NO_AD
  function_managers_AD[block]->addFunction(name, expression, location);
  function_managers_AD2[block]->addFunction(name, expression, location);
  function_managers_AD4[block]->addFunction(name, expression, location);
  function_managers_AD8[block]->addFunction(name, expression, location);
  function_managers_AD16[block]->addFunction(name, expression, location);
  function_managers_AD18[block]->addFunction(name, expression, location);
  function_managers_AD24[block]->addFunction(name, expression, location);
  function_managers_AD32[block]->addFunction(name, expression, location);
#endif
}

template<class Node>
View_Sc2 AssemblyManager<Node>::evaluateFunction(const int & block, const string & name, const string & location) {

  typedef typename Node::execution_space LA_exec;

  auto data = function_managers[block]->evaluate(name, location);
  size_type num_elem = function_managers[block]->num_elem_;
  size_type num_pts = 0;
  if (location == "ip") {
    num_pts = function_managers[block]->num_ip_;
  }
  else if (location == "side ip") {
    num_pts = function_managers[block]->num_ip_side_;
  }
  else if (location == "point") {
    num_pts = 1;
  }

  View_Sc2 outdata("data from function evaluation", num_elem, num_pts);

  parallel_for("assembly eval func",
                 RangePolicy<LA_exec>(0,num_elem),
                 KOKKOS_LAMBDA (const int elem ) {
    for (size_type pt=0; pt<num_pts; ++pt) {
      outdata(elem,pt) = data(elem,pt);
    }
  });

  return outdata;
}
    


// ========================================================================================
// ========================================================================================

// TMW: this might be deprecated
template<class Node>
void AssemblyManager<Node>::updateJacDBC(matrix_RCP & J, const vector<vector<GO> > & dofs,
                                         const size_t & block, const bool & compute_disc_sens) {
  
  // given a "block" and the unknown field update jacobian to enforce Dirichlet BCs
  for( size_t i=0; i<dofs[block].size(); i++ ) { // for each node
    if (compute_disc_sens) {
      int numcols = globalParamUnknowns; // TMW fix this!
      for( int col=0; col<numcols; col++ ) {
        ScalarT m_val = 0.0; // set ALL of the entries to 0 in the Jacobian
        J->replaceGlobalValues(col, 1, &m_val, &dofs[block][i]);
      }
    }
    else {
      GO numcols = J->getGlobalNumCols(); // TMW fix this!
      for( GO col=0; col<numcols; col++ ) {
        ScalarT m_val = 0.0; // set ALL of the entries to 0 in the Jacobian
        J->replaceGlobalValues(dofs[block][i], 1, &m_val, &col);
      }
      ScalarT val = 1.0; // set diagonal entry to 1
      J->replaceGlobalValues(dofs[block][i], 1, &val, &dofs[block][i]);
    }
  }
}

// ========================================================================================
// ========================================================================================

template<class Node>
void AssemblyManager<Node>::updateJacDBC(matrix_RCP & J,
                                         const vector<LO> & dofs, const bool & compute_disc_sens) {
  
  if (compute_disc_sens) {
    // nothing to do here
  }
  else {
    for( size_t i=0; i<dofs.size(); i++ ) {
      ScalarT val = 1.0; // set diagonal entry to 1
      J->replaceLocalValues(dofs[i], 1, &val, &dofs[i]);
    }
  }
}

// ========================================================================================
// ========================================================================================

template<class Node>
void AssemblyManager<Node>::setInitial(const size_t & set, vector_RCP & rhs, matrix_RCP & mass, const bool & useadjoint,
                                       const bool & lumpmass, const ScalarT & scale) {
  
  Teuchos::TimeMonitor localtimer(*set_init_timer);
  
  if (debug_level > 0) {
    if (comm->getRank() == 0) {
      cout << "**** Starting AssemblyManager::setInitial ..." << endl;
    }
  }
  
  for (size_t block=0; block<groups.size(); block++) {
    this->setInitial(set,rhs,mass,useadjoint,lumpmass,scale,block,block);
  }
  
  mass->fillComplete();
  
  if (debug_level > 0) {
    if (comm->getRank() == 0) {
      cout << "**** Finished AssemblyManager::setInitial ..." << endl;
    }
  }
  
}

// ========================================================================================
// ========================================================================================

template<class Node>
void AssemblyManager<Node>::setInitial(const size_t & set, vector_RCP & rhs, matrix_RCP & mass, const bool & useadjoint,
                                       const bool & lumpmass, const ScalarT & scale,
                                       const size_t & block, const size_t & groupblock) {
  
  typedef typename Node::execution_space LA_exec;
  using namespace std;
  
  bool use_atomics_ = false;
  if (LA_exec::concurrency() > 1) {
    use_atomics_ = true;
  }
  
  bool fix_zero_rows = true;
  
  auto localMatrix = mass->getLocalMatrixHost();
  auto rhs_view = rhs->template getLocalView<LA_device>(Tpetra::Access::ReadWrite);
  bool lump_mass_ = lump_mass;
  
  wkset[block]->updatePhysicsSet(set);
  groupData[block]->updatePhysicsSet(set);
  
  auto offsets = wkset[block]->offsets;
  auto numDOF = groupData[block]->num_dof;
  
  for (size_t grp=0; grp<groups[groupblock].size(); ++grp) {
    
    auto LIDs = groups[groupblock][grp]->LIDs[set];
    
    auto localrhs = this->getInitial(groupblock, grp, true, useadjoint);
    auto localmass = this->getMass(groupblock, grp);
    
    parallel_for("assembly insert Jac",
                 RangePolicy<LA_exec>(0,LIDs.extent(0)),
                 KOKKOS_LAMBDA (const int elem ) {
      
      int row = 0;
      LO rowIndex = 0;
      
      for (size_type n=0; n<numDOF.extent(0); ++n) {
        for (int j=0; j<numDOF(n); j++) {
          row = offsets(n,j);
          rowIndex = LIDs(elem,row);
          ScalarT val = localrhs(elem,row);
          if (use_atomics_) {
            Kokkos::atomic_add(&(rhs_view(rowIndex,0)), val);
          }
          else {
            rhs_view(rowIndex,0) += val;
          }
        }
      }
      
      const size_type numVals = LIDs.extent(1);
      int col = 0;
      LO cols[MAXDERIVS];
      ScalarT vals[MAXDERIVS];
      for (size_type n=0; n<numDOF.extent(0); ++n) {
        for (int j=0; j<numDOF(n); j++) {
          row = offsets(n,j);
          rowIndex = LIDs(elem,row);
          for (size_type m=0; m<numDOF.extent(0); m++) {
            for (int k=0; k<numDOF(m); k++) {
              col = offsets(m,k);
              vals[col] = localmass(elem,row,col);
              if (lump_mass_) {
                cols[col] = rowIndex;
              }
              else {
                cols[col] = LIDs(elem,col);
              }
            }
          }
          localMatrix.sumIntoValues(rowIndex, cols, numVals, vals, false, use_atomics_);
        }
      }
    });
  }
  
  if (fix_zero_rows) {
    size_t numrows = mass->getLocalNumRows();
    
    parallel_for("assembly insert Jac",
                 RangePolicy<LA_exec>(0,numrows),
                 KOKKOS_LAMBDA (const size_t row ) {
      auto rowdata = localMatrix.row(row);
      ScalarT abssum = 0.0;
      for (int col=0; col<rowdata.length; ++col ) {
        abssum += abs(rowdata.value(col));
      }
      ScalarT val[1];
      LO cols[1];
      if (abssum<1.0e-14) { // needs to be generalized!
        val[0] = 1.0;
        cols[0] = row;
        localMatrix.replaceValues(row,cols,1,val,false,false);
      }
    });
  }
}

// ========================================================================================
// ========================================================================================

template<class Node>
void AssemblyManager<Node>::getWeightedMass(const size_t & set,
                                            matrix_RCP & mass,
                                            vector_RCP & diagMass) {
  
  Teuchos::TimeMonitor localtimer(*set_init_timer);
  
  if (debug_level > 0) {
    if (comm->getRank() == 0) {
      cout << "**** Starting AssemblyManager::getWeightedMass ..." << endl;
    }
  }
  
  typedef typename Node::execution_space LA_exec;
  bool use_atomics_ = false;
  if (LA_exec::concurrency() > 1) {
    use_atomics_ = true;
  }
  bool compute_matrix = true;
  if (lump_mass || matrix_free) {
    compute_matrix = false;
  }
  bool use_jacobi = true;
  if (lump_mass) {
    use_jacobi = false;
  }
  
  typedef typename Tpetra::CrsMatrix<ScalarT, LO, GO, Node >::local_matrix_device_type local_matrix;
  local_matrix localMatrix;
  
  // TMW TODO: This probably won't work if the LA_device is not the AssemblyDevice
  
  if (compute_matrix) {
    localMatrix = mass->getLocalMatrixDevice();
  }
  
  auto diag_view = diagMass->template getLocalView<LA_device>(Tpetra::Access::ReadWrite);
  
  // Can the LA_device execution_space access the AssemblyDevice data?
  bool data_avail = true;
  if (!Kokkos::SpaceAccessibility<LA_exec, AssemblyDevice::memory_space>::accessible) {
    data_avail = false;
  }
  
  for (size_t block=0; block<groups.size(); ++block) {
    
    auto offsets = wkset[block]->offsets;
    auto numDOF = groupData[block]->num_dof;
    bool sparse_mass = groupData[block]->use_sparse_mass;

    // Create mirrors on LA_Device
    // This might be unnecessary, but it only happens once per block
    auto offsets_ladev = create_mirror(LA_exec(),offsets);
    deep_copy(offsets_ladev,offsets);
    
    auto numDOF_ladev = create_mirror(LA_exec(),numDOF);
    deep_copy(numDOF_ladev,numDOF);
    
    for (size_t grp=0; grp<groups[block].size(); ++grp) {
      
      auto LIDs = groups[block][grp]->LIDs[set];

      if (sparse_mass) {
        auto curr_mass = groupData[block]->sparse_database_mass[set];
        if (!curr_mass->getStatus()) {
          curr_mass->setLocalColumns(offsets,numDOF);
        }
        auto values = curr_mass->getValues();
        auto local_columns = curr_mass->getLocalColumns();
        auto nnz = curr_mass->getNNZPerRow();
        auto index = groups[block][grp]->basis_index;

        parallel_for("assembly insert Jac",
                       RangePolicy<LA_exec>(0,LIDs.extent(0)),
                       KOKKOS_LAMBDA (const int elem ) {
          
            LO eindex = index(elem);
            for (size_type n=0; n<numDOF.extent(0); ++n) {
              for (int j=0; j<numDOF(n); j++) {
                LO localrow = offsets(n,j);
                LO globalrow = LIDs(elem,localrow);

                ScalarT val = 0.0;
                if (use_jacobi) {
                  for (int k=0; k<nnz(eindex,localrow); k++ ) {
                    LO localcol = offsets(n,local_columns(eindex,localrow,k));
                    LO globalcol = LIDs(elem,localcol);
                    if (globalrow == globalcol) {
                      val = values(eindex,localrow,k);
                    }
                  }
                }
                else {
                  for (int k=0; k<nnz(eindex,localrow); k++ ) {
                    val += values(eindex,localrow,k);
                  }
                }
                
                if (use_atomics_) {
                  Kokkos::atomic_add(&(diag_view(globalrow,0)), val);
                }
                else {
                  diag_view(globalrow,0) += val;
                }
                
              }
            }
        });
      }
      else {
        auto localmass = this->getWeightedMass(block, grp, physics->mass_wts[set][block]);
      
        if (data_avail) {
        
          // Build the diagonal of the mass matrix
          // Mostly for Jacobi preconditioning
        
          parallel_for("assembly insert Jac",
                       RangePolicy<LA_exec>(0,LIDs.extent(0)),
                       KOKKOS_LAMBDA (const int elem ) {
          
            int row = 0;
            LO rowIndex = 0;
          
            for (size_type n=0; n<numDOF.extent(0); ++n) {
              for (int j=0; j<numDOF(n); j++) {
                row = offsets(n,j);
                rowIndex = LIDs(elem,row);
              
                ScalarT val = 0.0;
                if (use_jacobi) {
                  val = localmass(elem,row,row);
                }
                else {
                  for (int k=0; k<numDOF(n); k++) {
                    int col = offsets(n,k);
                    val += std::abs(localmass(elem,row,col));
                  }
                }
              
                if (use_atomics_) {
                  Kokkos::atomic_add(&(diag_view(rowIndex,0)), val);
                }
                else {
                  diag_view(rowIndex,0) += val;
                }
                
              }
            }
          });
        
          // Build the mass matrix if requested
          if (compute_matrix) {
            parallel_for("assembly insert Jac",
                         RangePolicy<LA_exec>(0,LIDs.extent(0)),
                         KOKKOS_LAMBDA (const int elem ) {
              
              int row = 0;
              LO rowIndex = 0;
            
              int col = 0;
              LO cols[1028];
              ScalarT vals[1028];
              for (size_type n=0; n<numDOF.extent(0); ++n) {
                const size_type numVals = numDOF(n);
                for (int j=0; j<numDOF(n); j++) {
                  row = offsets(n,j);
                  rowIndex = LIDs(elem,row);
                  for (int k=0; k<numDOF(n); k++) {
                    col = offsets(n,k);
                    vals[k] = localmass(elem,row,col);
                    cols[k] = LIDs(elem,col);
                  }
                
                  localMatrix.sumIntoValues(rowIndex, cols, numVals, vals, false, use_atomics_);
                }
              }
            });
          }
        
        }
      
      else {
        auto localmass_ladev = create_mirror(LA_exec(),localmass.getView());
        deep_copy(localmass_ladev,localmass.getView());
        
        auto LIDs_ladev = create_mirror(LA_exec(),LIDs);
        deep_copy(LIDs_ladev,LIDs);
        
        // Build the diagonal of the mass matrix
        // Mostly for Jacobi preconditioning
        
        parallel_for("assembly insert Jac",
                     RangePolicy<LA_exec>(0,LIDs_ladev.extent(0)),
                     KOKKOS_LAMBDA (const int elem ) {
          
          int row = 0;
          LO rowIndex = 0;
          
          for (size_type n=0; n<numDOF_ladev.extent(0); ++n) {
            for (int j=0; j<numDOF_ladev(n); j++) {
              row = offsets_ladev(n,j);
              rowIndex = LIDs_ladev(elem,row);
              
              ScalarT val = 0.0;
              if (use_jacobi) {
                val = localmass_ladev(elem,row,row);
              }
              else {
                for (int k=0; k<numDOF_ladev(n); k++) {
                  int col = offsets_ladev(n,k);
                  val += localmass_ladev(elem,row,col);
                }
              }
              
              if (use_atomics_) {
                Kokkos::atomic_add(&(diag_view(rowIndex,0)), val);
              }
              else {
                diag_view(rowIndex,0) += val;
              }
              
            }
          }
        });
        
        // Build the mass matrix if requested
        if (compute_matrix) {
          parallel_for("assembly insert Jac",
                       RangePolicy<LA_exec>(0,LIDs_ladev.extent(0)),
                       KOKKOS_LAMBDA (const int elem ) {
            
            int row = 0;
            LO rowIndex = 0;
            
            int col = 0;
            LO cols[1028];
            ScalarT vals[1028];
            for (size_type n=0; n<numDOF_ladev.extent(0); ++n) {
              const size_type numVals = numDOF_ladev(n);
              for (int j=0; j<numDOF_ladev(n); j++) {
                row = offsets_ladev(n,j);
                rowIndex = LIDs_ladev(elem,row);
                for (int k=0; k<numDOF_ladev(n); k++) {
                  col = offsets_ladev(n,k);
                  vals[k] = localmass_ladev(elem,row,col);
                  cols[k] = LIDs_ladev(elem,col);
                }
                
                localMatrix.sumIntoValues(rowIndex, cols, numVals, vals, false, use_atomics_);
              }
            }
          });
        }
        
      }
      
      }
      
    }
  }
  
  if (compute_matrix) {
    mass->fillComplete();
  }
  
  if (debug_level > 0) {
    if (comm->getRank() == 0) {
      cout << "**** Finished AssemblyManager::getWeightedMass ..." << endl;
    }
  }
  
}

// ========================================================================================
// ========================================================================================

template<class Node>
void AssemblyManager<Node>::applyMassMatrixFree(const size_t & set, vector_RCP & x, vector_RCP & y) {
  
  typedef typename Node::execution_space LA_exec;
  bool use_atomics_ = false;
  if (LA_exec::concurrency() > 1) {
    use_atomics_ = true;
  }
  
  auto x_kv = x->template getLocalView<LA_device>(Tpetra::Access::ReadWrite);
  auto x_slice = Kokkos::subview(x_kv, Kokkos::ALL(), 0);
  
  auto y_kv = y->template getLocalView<LA_device>(Tpetra::Access::ReadWrite);
  auto y_slice = Kokkos::subview(y_kv, Kokkos::ALL(), 0);
  
  for (size_t block=0; block<groups.size(); ++block) {
    auto offsets = wkset[block]->offsets;
    auto numDOF = groupData[block]->num_dof;
    
    for (size_t grp=0; grp<groups[block].size(); ++grp) {
      
      auto cLIDs = groups[block][grp]->LIDs[set];
      
      if (!groups[block][grp]->storeMass) { 
        auto twts = groups[block][grp]->wts;
        vector<CompressedView<View_Sc4>> tbasis;
        if (groups[block][grp]->storeAll) { // unlikely case, but enabled
          tbasis = groups[block][grp]->basis;
        }
        else {
          vector<View_Sc4> tmpbasis;
          disc->getPhysicalVolumetricBasis(groupData[block], groups[block][grp]->nodes,
                                           groups[block][grp]->orientation, tmpbasis);
          for (size_t i=0; i<tmpbasis.size(); ++i) {
            tbasis.push_back(CompressedView<View_Sc4>(tmpbasis[i]));
          }
        }
        
        for (size_type var=0; var<numDOF.extent(0); var++) {
          int bindex = wkset[block]->usebasis[var];
          CompressedView<View_Sc4> cbasis = tbasis[bindex];
          
          string btype = wkset[block]->basis_types[bindex];
          auto off = subview(offsets,var,ALL());
          ScalarT mwt = physics->mass_wts[set][block][var];
          
          if (btype.substr(0,5) == "HGRAD" || btype.substr(0,4) == "HVOL") {
            parallel_for("get mass",
                         RangePolicy<AssemblyExec>(0,twts.extent(0)),
                         KOKKOS_LAMBDA (const size_type e ) {
              for (size_type i=0; i<cbasis.extent(1); i++ ) {
                for (size_type j=0; j<cbasis.extent(1); j++ ) {
                  ScalarT massval = 0.0;
                  for (size_type k=0; k<cbasis.extent(2); k++ ) {
                    massval += cbasis(e,i,k,0)*cbasis(e,j,k,0)*twts(e,k)*mwt;
                  }
                  LO indi = cLIDs(e,off(i));
                  LO indj = cLIDs(e,off(j));
                  if (use_atomics_) {
                    Kokkos::atomic_add(&(y_slice(indi)), massval*x_slice(indj));
                  }
                  else {
                    y_slice(indi) += massval*x_slice(indj);
                  }
                }
              }
            });
          }
          else if (btype.substr(0,4) == "HDIV" || btype.substr(0,5) == "HCURL") {
            parallel_for("get mass",
                         RangePolicy<AssemblyExec>(0,twts.extent(0)),
                         KOKKOS_LAMBDA (const size_type e ) {
              for (size_type i=0; i<cbasis.extent(1); i++ ) {
                for (size_type j=0; j<cbasis.extent(1); j++ ) {
                  ScalarT massval = 0.0;
                  for (size_type k=0; k<cbasis.extent(2); k++ ) {
                    for (size_type dim=0; dim<cbasis.extent(3); dim++ ) {
                      massval += cbasis(e,i,k,dim)*cbasis(e,j,k,dim)*twts(e,k)*mwt;
                    }
                  }
                  LO indi = cLIDs(e,off(i));
                  LO indj = cLIDs(e,off(j));
                  if (use_atomics_) {
                    Kokkos::atomic_add(&(y_slice(indi)), massval*x_slice(indj));
                  }
                  else {
                    y_slice(indi) += massval*x_slice(indj);
                  }
                }
              }
            });
          }
        }
      }
      else {
        
        if (groupData[block]->use_mass_database) {
          
          bool use_sparse = settings->sublist("Solver").get<bool>("sparse mass format",false);
          if (use_sparse) {
            auto curr_mass = groupData[block]->sparse_database_mass[set];
            auto values = curr_mass->getValues();
            auto nnz = curr_mass->getNNZPerRow();
            auto index = groups[block][grp]->basis_index;

            if (!curr_mass->getStatus()) {
              curr_mass->setLocalColumns(offsets, numDOF);
            }
            
            auto local_columns = curr_mass->getLocalColumns();
            
            parallel_for("get mass",
                         RangePolicy<AssemblyExec>(0,index.extent(0)),
                         KOKKOS_LAMBDA (const size_type elem ) {
              LO eindex = index(elem);
           
              // New code that uses sparse data structures
              for (size_type var=0; var<numDOF.extent(0); var++) {
                for (int i=0; i<numDOF(var); i++ ) {
                  LO localrow = offsets(var,i);
                  LO globalrow = cLIDs(elem,localrow);
                  for (int k=0; k<nnz(eindex,localrow); k++ ) {
                    LO localcol = offsets(var,local_columns(eindex,localrow,k));
                    LO globalcol = cLIDs(elem,localcol);
                    ScalarT matrixval = values(eindex,localrow,k);
                    if (use_atomics_) {
                      Kokkos::atomic_add(&(y_slice(globalrow)), matrixval*x_slice(globalcol));
                    }
                    else {
                      y_slice(globalrow) += matrixval*x_slice(globalcol);
                    }
                  }
                  
                }
              }
            });
          }
          else {

            auto index = groups[block][grp]->basis_index;

            auto curr_mass = groupData[block]->database_mass[set];

            parallel_for("get mass",
                         RangePolicy<AssemblyExec>(0,index.extent(0)),
                         KOKKOS_LAMBDA (const size_type elem ) {
              LO eindex = index(elem);
              // Old code that assumed dense data structures
              for (size_type var=0; var<numDOF.extent(0); var++) {
                for (int i=0; i<numDOF(var); i++ ) {
                  LO localrow = offsets(var,i);
                  LO globalrow = cLIDs(elem,localrow);
                  for (int j=0; j<numDOF(var); j++ ) {                    
                    LO localcol = offsets(var,j);
                    LO globalcol = cLIDs(elem,localcol);
                    if (use_atomics_) {
                      Kokkos::atomic_add(&(y_slice(globalrow)), curr_mass(eindex,localrow,localcol)*x_slice(globalcol));
                    }
                    else {
                      y_slice(globalrow) += curr_mass(eindex,localrow,localcol)*x_slice(globalcol);
                    }
                  }
                }
              }
            });
          }
          
        }
        else {
          auto curr_mass = groups[block][grp]->local_mass[set];
          parallel_for("get mass",
                       RangePolicy<AssemblyExec>(0,curr_mass.extent(0)),
                       KOKKOS_LAMBDA (const size_type elem ) {
            for (size_type var=0; var<numDOF.extent(0); var++) {
              for (int i=0; i<numDOF(var); i++ ) {
                for (int j=0; j<numDOF(var); j++ ) {
                  LO indi = cLIDs(elem,offsets(var,i));
                  LO indj = cLIDs(elem,offsets(var,j));
                  if (use_atomics_) {
                    Kokkos::atomic_add(&(y_slice(indi)), curr_mass(elem,offsets(var,i),offsets(var,j))*x_slice(indj));
                  }
                  else {
                    y_slice(indi) += curr_mass(elem,offsets(var,i),offsets(var,j))*x_slice(indj);
                  }
                }
              }
            }
          });
        }
      }
    }
  }
  
}


// ========================================================================================
// ========================================================================================

template<class Node>
void AssemblyManager<Node>::getWeightVector(const size_t & set, vector_RCP & wts) {
  
  Teuchos::TimeMonitor localtimer(*set_init_timer);
  
  typedef typename Node::execution_space LA_exec;
  
  if (debug_level > 0) {
    if (comm->getRank() == 0) {
      cout << "**** Starting AssemblyManager::getWeightVector ..." << endl;
    }
  }
  
  auto wts_view = wts->template getLocalView<LA_device>(Tpetra::Access::ReadWrite);
  
  vector<vector<ScalarT> > normwts = physics->norm_wts[set];
  
  for (size_t block=0; block<groups.size(); ++block) {
    
    auto offsets = wkset[block]->offsets;
    auto numDOF = groupData[block]->num_dof;
    
    for (size_t grp=0; grp<groups[block].size(); ++grp) {
      
      for (size_type n=0; n<numDOF.extent(0); ++n) {
        
        ScalarT val = normwts[block][n];
        auto LIDs = groups[block][grp]->LIDs[set];
        parallel_for("assembly insert Jac",
                     RangePolicy<LA_exec>(0,LIDs.extent(0)),
                     KOKKOS_LAMBDA (const int elem ) {
          
          int row = 0;
          LO rowIndex = 0;
          
          for (int j=0; j<numDOF(n); j++) {
            row = offsets(n,j);
            rowIndex = LIDs(elem,row);
            wts_view(rowIndex,0) = val;
          }
          
        });
      }
      
    }
  }
  
  if (debug_level > 0) {
    if (comm->getRank() == 0) {
      cout << "**** Finished AssemblyManager::getWeightVector ..." << endl;
    }
  }
  
}

// ========================================================================================
// ========================================================================================

template<class Node>
void AssemblyManager<Node>::setInitial(const size_t & set, vector_RCP & initial, const bool & useadjoint) {
  
  for (size_t block=0; block<groups.size(); ++block) {
    for (size_t grp=0; grp<groups[block].size(); ++grp) {
      LIDView_host LIDs = groups[block][grp]->LIDs_host[set];
      Kokkos::View<ScalarT**,AssemblyDevice> localinit = this->getInitial(block, grp, false, useadjoint);
      auto host_init = Kokkos::create_mirror_view(localinit);
      Kokkos::deep_copy(host_init,localinit);
      int numElem = groups[block][grp]->numElem;
      for (int c=0; c<numElem; c++) {
        for( size_t row=0; row<LIDs.extent(1); row++ ) {
          LO rowIndex = LIDs(c,row);
          ScalarT val = host_init(c,row);
          initial->replaceLocalValue(rowIndex,0, val);
        }
      }
    }
  }
  
}

// ========================================================================================
// ========================================================================================

template<class Node>
void AssemblyManager<Node>::setDirichlet(const size_t & set, vector_RCP & rhs, matrix_RCP & mass,
                                         const bool & useadjoint,
                                         const ScalarT & time,
                                         const bool & lumpmass) {
  
  Teuchos::TimeMonitor localtimer(*set_dbc_timer);
  
  if (debug_level > 0) {
    if (comm->getRank() == 0) {
      cout << "**** Starting AssemblyManager::setDirichlet ..." << endl;
    }
  }
  
  // TMW TODO: The Dirichlet BCs are being applied on the host
  //           This is expensive and unnecessary if the LA_Device is not the host device
  //           Will take a fair bit of work to generalize to all cases
  
  auto localMatrix = mass->getLocalMatrixHost();
  
  for (size_t block=0; block<boundary_groups.size(); ++block) {
    //wkset[block]->setTime(time);
    wkset[block]->isOnSide = true;
    for (size_t grp=0; grp<boundary_groups[block].size(); ++grp) {
      int numElem = boundary_groups[block][grp]->numElem;
      auto LIDs = boundary_groups[block][grp]->LIDs_host[set];
      
      auto localrhs = this->getDirichletBoundary(block, grp, set);
      auto localmass = this->getMassBoundary(block, grp, set);
      auto host_rhs = Kokkos::create_mirror_view(localrhs);
      auto host_mass = Kokkos::create_mirror_view(localmass);
      Kokkos::deep_copy(host_rhs,localrhs);
      Kokkos::deep_copy(host_mass,localmass);
      
      size_t numVals = LIDs.extent(1);
      // assemble into global matrix
      for (int c=0; c<numElem; c++) {
        for( size_t row=0; row<LIDs.extent(1); row++ ) {
          LO rowIndex = LIDs(c,row);
          if (isFixedDOF[set](rowIndex)) {
            ScalarT val = host_rhs(c,row);
            rhs->sumIntoLocalValue(rowIndex,0, val);
            if (lumpmass) {
              LO cols[1];
              ScalarT vals[1];
              
              ScalarT totalval = 0.0;
              for( size_t col=0; col<LIDs.extent(1); col++ ) {
                cols[0] = LIDs(c,col);
                totalval += host_mass(c,row,col);
              }
              vals[0] = totalval;
              localMatrix.sumIntoValues(rowIndex, cols, 1, vals, true, false);
            }
            else {
              LO cols[MAXDERIVS];
              ScalarT vals[MAXDERIVS];
              for( size_t col=0; col<LIDs.extent(1); col++ ) {
                cols[col] = LIDs(c,col);
                vals[col] = host_mass(c,row,col);
              }
              localMatrix.sumIntoValues(rowIndex, cols, numVals, vals, true, false);
              
            }
          }
        }
      }
    }
    wkset[block]->isOnSide = false;
  }
  
  
  // Loop over the groups to put ones on the diagonal for DOFs not on Dirichlet boundaries
  for (size_t block=0; block<groups.size(); ++block) {
    for (size_t grp=0; grp<groups[block].size(); ++grp) {
      auto LIDs = groups[block][grp]->LIDs_host[set];
      for (size_t c=0; c<groups[block][grp]->numElem; c++) {
        for( size_type row=0; row<LIDs.extent(1); row++ ) {
          LO rowIndex = LIDs(c,row);
          if (!isFixedDOF[set](rowIndex)) {
            ScalarT vals[1];
            LO cols[1];
            vals[0] = 1.0;
            cols[0] = rowIndex;
            localMatrix.replaceValues(rowIndex, cols, 1, vals, true, false);
          }
        }
      }
    }
  }
  
  mass->fillComplete();
  
  if (debug_level > 0) {
    if (comm->getRank() == 0) {
      cout << "**** Finished AssemblyManager::setDirichlet ..." << endl;
    }
  }
  
}

// ========================================================================================
// ========================================================================================

template<class Node>
void AssemblyManager<Node>::setInitialFace(const size_t & set, vector_RCP & rhs, matrix_RCP & mass,
                                           const bool & lumpmass) {
  
  Teuchos::TimeMonitor localtimer(*set_init_timer);
  
  using namespace std;
  if (debug_level > 0) {
    if (comm->getRank() == 0) {
      cout << "**** Starting AssemblyManager::setInitialFace ..." << endl;
    }
  }
  
  auto localMatrix = mass->getLocalMatrixHost();
  
  for (size_t block=0; block<groups.size(); ++block) {
    wkset[block]->isOnSide = true;
    for (size_t grp=0; grp<groups[block].size(); ++grp) {
      int numElem = groups[block][grp]->numElem;
      auto LIDs = groups[block][grp]->LIDs_host[set];
      // Get the requested IC from the group
      auto localrhs = this->getInitialFace(block, grp, true);
      // Create the mass matrix
      auto localmass = this->getMassFace(block, grp);
      auto host_rhs = Kokkos::create_mirror_view(localrhs);
      auto host_mass = localmass;//Kokkos::create_mirror_view(localmass);
      Kokkos::deep_copy(host_rhs,localrhs);
      //Kokkos::deep_copy(host_mass,localmass);
      
      size_t numVals = LIDs.extent(1);
      // assemble into global matrix
      for (int c=0; c<numElem; c++) {
        for( size_t row=0; row<LIDs.extent(1); row++ ) {
          LO rowIndex = LIDs(c,row);
          ScalarT val = host_rhs(c,row);
          rhs->sumIntoLocalValue(rowIndex,0, val);
          if (lumpmass) {
            LO cols[1];
            ScalarT vals[1];
            
            ScalarT totalval = 0.0;
            for( size_t col=0; col<LIDs.extent(1); col++ ) {
              cols[0] = LIDs(c,col);
              totalval += host_mass(c,row,col);
            }
            vals[0] = totalval;
            localMatrix.sumIntoValues(rowIndex, cols, 1, vals, true, false);
          }
          else {
            LO cols[MAXDERIVS];
            ScalarT vals[MAXDERIVS];
            for( size_t col=0; col<LIDs.extent(1); col++ ) {
              cols[col] = LIDs(c,col);
              vals[col] = host_mass(c,row,col);
            }
            localMatrix.sumIntoValues(rowIndex, cols, numVals, vals, true, false);
            
          }
        }
      }
    }
    wkset[block]->isOnSide = false;
  }
  
  // make sure we don't have any rows of all zeroes
  // TODO I don't think this can ever happen?
  // at least globally
  
  typedef typename Node::execution_space LA_exec;
  size_t numrows = mass->getLocalNumRows();
  
  parallel_for("assembly insert Jac",
               RangePolicy<LA_exec>(0,numrows),
               KOKKOS_LAMBDA (const size_t row ) {
    auto rowdata = localMatrix.row(row);
    ScalarT abssum = 0.0;
    for (int col=0; col<rowdata.length; ++col ) {
      abssum += abs(rowdata.value(col));
    }
    ScalarT val[1];
    LO cols[1];
    if (abssum<1.0e-14) { // needs to be generalized!
      val[0] = 1.0;
      cols[0] = row;
      localMatrix.replaceValues(row,cols,1,val,false,false);
    }
  });
  
  mass->fillComplete();
  
  if (debug_level > 0) {
    if (comm->getRank() == 0) {
      cout << "**** Finished AssemblyManager::setInitialFace ..." << endl;
    }
  }
  
}

// ========================================================================================
// Wrapper to the main assembly routine to assemble over all blocks (most common use case)
// ========================================================================================

template<class Node>
void AssemblyManager<Node>::assembleJacRes(const size_t & set, vector_RCP & u, vector_RCP & phi,
                                           const bool & compute_jacobian, const bool & compute_sens,
                                           const bool & compute_disc_sens,
                                           vector_RCP & res, matrix_RCP & J, const bool & isTransient,
                                           const ScalarT & current_time,
                                           const bool & useadjoint, const bool & store_adjPrev,
                                           const int & num_active_params,
                                           vector_RCP & Psol, const bool & is_final_time,
                                           const ScalarT & deltat) {
  
  if (EEP_DEBUG_ASSEMBLY_MANAGER && (Comm->getRank() == 0)) {
    std::cout << "Entering AssemblyManager<Node>::assembleJacRes(a)"
              << ", set = " << set
              << std::endl;
  }
  if (debug_level > 1) {
    if (comm->getRank() == 0) {
      cout << "******** Starting AssemblyManager::assembleJacRes ..." << endl;
    }
  }
#ifndef MrHyDE_NO_AD
  {
    Teuchos::TimeMonitor localtimer(*gather_timer);
    
    // Local gather of solutions
    this->performGather(set, u, 0, 0);
    if (params->num_discretized_params > 0) {
      this->performGather(set, Psol, 4, 0);
    }
    if (useadjoint) {
      this->performGather(set, phi, 2, 0);
    }
  }
  
  
  for (size_t block=0; block<groups.size(); ++block) {
    
    if (groupData[block]->multiscale || compute_sens || useadjoint) {
      allow_autotune = false;
    }

    if (groups[block].size() > 0) {
      if (!allow_autotune) {
        this->assembleJacRes<AD>(set, compute_jacobian,
                             compute_sens, compute_disc_sens, res, J, isTransient,
                             current_time, useadjoint, store_adjPrev, num_active_params,
                             is_final_time, block, deltat);
      }
      else {
        int ndr = num_derivs_required[block];
        if (ndr == MAXDERIVS) {
          this->assembleJacRes<AD>(set, compute_jacobian,
                             compute_sens, compute_disc_sens, res, J, isTransient,
                             current_time, useadjoint, store_adjPrev, num_active_params,
                             is_final_time, block, deltat);
        }
        else if (ndr>0 && ndr <= 2) {
          this->assembleJacRes<AD2>(set, compute_jacobian,
                             compute_sens, compute_disc_sens, res, J, isTransient,
                             current_time, useadjoint, store_adjPrev, num_active_params,
                             is_final_time, block, deltat);
        }
        else if (ndr>2 && ndr <= 4) {
          this->assembleJacRes<AD4>(set, compute_jacobian,
                             compute_sens, compute_disc_sens, res, J, isTransient,
                             current_time, useadjoint, store_adjPrev, num_active_params,
                             is_final_time, block, deltat);
        }
        else if (ndr>4 && ndr <= 8) {
          this->assembleJacRes<AD8>(set, compute_jacobian,
                             compute_sens, compute_disc_sens, res, J, isTransient,
                             current_time, useadjoint, store_adjPrev, num_active_params,
                             is_final_time, block, deltat);
        }
        else if (ndr>8 && ndr <= 16) {
          this->assembleJacRes<AD16>(set, compute_jacobian,
                             compute_sens, compute_disc_sens, res, J, isTransient,
                             current_time, useadjoint, store_adjPrev, num_active_params,
                             is_final_time, block, deltat);
        }
        else if (ndr>16 && ndr <= 18) {
          this->assembleJacRes<AD18>(set, compute_jacobian,
                             compute_sens, compute_disc_sens, res, J, isTransient,
                             current_time, useadjoint, store_adjPrev, num_active_params,
                             is_final_time, block, deltat);
        }
        else if (ndr>18 && ndr <= 24) {
          this->assembleJacRes<AD24>(set, compute_jacobian,
                             compute_sens, compute_disc_sens, res, J, isTransient,
                             current_time, useadjoint, store_adjPrev, num_active_params,
                             is_final_time, block, deltat);
        }
        else if (ndr>24 && ndr <= 32) {
          this->assembleJacRes<AD32>(set, compute_jacobian,
                             compute_sens, compute_disc_sens, res, J, isTransient,
                             current_time, useadjoint, store_adjPrev, num_active_params,
                             is_final_time, block, deltat);
        }
        else {
          this->assembleJacRes<AD>(set, compute_jacobian,
                             compute_sens, compute_disc_sens, res, J, isTransient,
                             current_time, useadjoint, store_adjPrev, num_active_params,
                             is_final_time, block, deltat);
        }
      }
    }
  }
  #endif

  if (debug_level > 1) {
    if (comm->getRank() == 0) {
      cout << "******** Finished AssemblyManager::assembleJacRes" << endl;
    }
  }
}

// ========================================================================================
// Wrapper to the main assembly routine to assemble over all blocks (most common use case)
// ========================================================================================

template<class Node>
void AssemblyManager<Node>::assembleRes(const size_t & set, vector_RCP & u, vector_RCP & phi,
                                               const bool & compute_jacobian, const bool & compute_sens,
                                               const bool & compute_disc_sens,
                                               vector_RCP & res, matrix_RCP & J, const bool & isTransient,
                                               const ScalarT & current_time,
                                               const bool & useadjoint, const bool & store_adjPrev,
                                               const int & num_active_params,
                                               vector_RCP & Psol, const bool & is_final_time,
                                               const ScalarT & deltat) {
  
  if (debug_level > 1) {
    if (comm->getRank() == 0) {
      cout << "******** Starting AssemblyManager::assembleRes ..." << endl;
    }
  }
  
  {
    Teuchos::TimeMonitor localtimer(*gather_timer);
    
    // Local gather of solutions
    this->performGather(set, u, 0, 0);
    if (params->num_discretized_params > 0) {
      this->performGather(set, Psol, 4, 0);
    }
    if (useadjoint) {
      this->performGather(set, phi, 2, 0);
    }
  }

  Comm->barrier();
  if (EEP_DEBUG_ASSEMBLY_MANAGER && (Comm->getRank() == 0)) {
    std::cout << "In AssemblyManager<Node>::assembleJacRes(a)"
              << ", set = " << set
              << ": groups.size() = " << groups.size()
              << std::endl;
  }
  Comm->barrier();
  
  for (size_t block=0; block<groups.size(); ++block) {
    Comm->barrier();
    if (EEP_DEBUG_ASSEMBLY_MANAGER && (Comm->getRank() == 0)) {
      std::cout << "In AssemblyManager<Node>::assembleJacRes(a)"
                << ", set = " << set
                << ": block = " << block
                << ": groups[block].size() = " << groups[block].size()
                << std::endl;
    }
    Comm->barrier();
    if (groups[block].size() > 0) {
      this->assembleRes(set, compute_jacobian,
                           compute_sens, compute_disc_sens, res, J, isTransient,
                           current_time, useadjoint, store_adjPrev, num_active_params,
                           is_final_time, block, deltat);
    }
  }
  
  if (debug_level > 1) {
    if (comm->getRank() == 0) {
      cout << "******** Finished AssemblyManager::assembleRes" << endl;
    }
  }
  if (EEP_DEBUG_ASSEMBLY_MANAGER && (Comm->getRank() == 0)) {
    std::cout << "Leaving AssemblyManager<Node>::assembleJacRes(a)"
              << ", set = " << set
              << std::endl;
  }
}

// ========================================================================================
// Main assembly routine ... only assembles on a given block (b)
// This routine is the old version that does both Jacobian and residual
// Will eventually be deprecated
// ========================================================================================

template<class Node>
template<class EvalT>
void AssemblyManager<Node>::assembleJacRes(const size_t & set, const bool & compute_jacobian, const bool & compute_sens,
                                           const bool & compute_disc_sens,
                                           vector_RCP & res, matrix_RCP & J, const bool & isTransient,
                                           const ScalarT & current_time,
                                           const bool & useadjoint, const bool & store_adjPrev,
                                           const int & num_active_params,
                                           const bool & is_final_time,
                                           const int & block, const ScalarT & deltat) {
  
<<<<<<< HEAD
  if (EEP_DEBUG_ASSEMBLY_MANAGER && (Comm->getRank() == 0)) {
    std::cout << "Entering AssemblyManager<Node>::assembleJacRes(b)"
              << ", set = " << set
              << ", block = " << block
              << std::endl;
  }

  Teuchos::TimeMonitor localassemblytimer(*assemblytimer);
=======
  Teuchos::TimeMonitor localassemblytimer(*assembly_timer);
>>>>>>> 833223f1
  
  // Kokkos::CRSMatrix and Kokkos::View for J and res
  // Scatter needs to be on LA_device
  typedef typename Tpetra::CrsMatrix<ScalarT, LO, GO, Node >::local_matrix_device_type local_matrix;
  local_matrix J_kcrs;
  if (compute_jacobian) {
    J_kcrs = J->getLocalMatrixDevice();
  }
  
  auto res_view = res->template getLocalView<LA_device>(Tpetra::Access::ReadWrite);
  
  typedef typename Node::execution_space LA_exec;
  
  // Can the LA_device execution_space access the AseemblyDevice data?
  bool data_avail = true;
  if (!Kokkos::SpaceAccessibility<LA_exec, AssemblyDevice::memory_space>::accessible) {
    data_avail = false;
  }
  
  // LIDs are on AssemblyDevice.  If the AssemblyDevice memory is accessible, then these are fine.
  // Copy of LIDs is stored on HostDevice.
  bool use_host_LIDs = false;
  if (!data_avail) {
    if (Kokkos::SpaceAccessibility<LA_exec, HostDevice::memory_space>::accessible) {
      use_host_LIDs = true;
    }
  }
  
  // Determine if we can use the reduced memory version of assembly
  // This is the preferred approach, but not features are enabled yet
  bool reduce_memory = true;
  if (!data_avail || useadjoint || groupData[block]->multiscale || compute_disc_sens || compute_sens) {
    reduce_memory = false;
  }
  
  // Set the seeding flag for AD objects
  int seedwhat = 0;
  if (compute_jacobian) {
    if (compute_disc_sens) {
      seedwhat = 3;
    }
    else {
      seedwhat = 1;
    }
  }
  
  //////////////////////////////////////////////////////////////////////////////////////
  // Set up the worksets and allocate the local residual and Jacobians
  //////////////////////////////////////////////////////////////////////////////////////
  
  //  This actually updates all of the worksets, which is fine
  this->updateWorksetTime(block, isTransient, current_time, deltat);

  this->updateWorksetAdjoint(block, useadjoint);
  int numElem = groupData[block]->num_elem;
  int numDOF = groups[block][0]->LIDs[set].extent(1);
  
  int numParamDOF = 0;
  if (compute_disc_sens) {
    numParamDOF = groups[block][0]->paramLIDs.extent(1);
  }
  
  // This data needs to be available on Host and Device
  // Optimizing layout for AssemblyExec
  Kokkos::View<ScalarT***,AssemblyDevice> local_res, local_J;
  
  if (!reduce_memory) {
    if (compute_sens) {
      local_res = Kokkos::View<ScalarT***,AssemblyDevice>("local residual on device",numElem,numDOF,num_active_params);
    }
    else {
      local_res = Kokkos::View<ScalarT***,AssemblyDevice>("local residual on device",numElem,numDOF,1);
    }
    
    if (compute_disc_sens) {
      local_J = Kokkos::View<ScalarT***,AssemblyDevice>("local Jacobian on device",numElem,numDOF,numParamDOF);
    }
    else { // note that this does increase memory as numElem increases
      local_J = Kokkos::View<ScalarT***,AssemblyDevice>("local Jacobian on device",numElem,numDOF,numDOF);
    }
  }
  
  /////////////////////////////////////////////////////////////////////////////
  // Volume contribution
  /////////////////////////////////////////////////////////////////////////////
  
  // Note: Cannot parallelize over groups since data structures are re-used

  for (size_t grp=0; grp<groups[block].size(); ++grp) {
    
<<<<<<< HEAD
    if (EEP_DEBUG_ASSEMBLY_MANAGER && (Comm->getRank() == 0)) {
      std::cout << "In AssemblyManager<Node>::assembleJacRes(b)"
                << ", set = " << set
                << ", block = " << block
                << ": beginning iteration for grp = " << grp
                << ", assemble_volume_terms[set][block] = " << assemble_volume_terms[set][block]
                << ", assemble_face_terms[set][block] = " << assemble_face_terms[set][block]
                << std::endl;
    }

    wkset[block]->localEID = grp;
=======
    this->updateWorksetEID(block, grp);
>>>>>>> 833223f1
    
    if (isTransient && useadjoint && !groups[block][0]->group_data->multiscale) {
      if (is_final_time) {
        groups[block][grp]->resetAdjPrev(set,0.0);
      }
    }
    
    /////////////////////////////////////////////////////////////////////////////
    // Compute the local residual and Jacobian on this group
    /////////////////////////////////////////////////////////////////////////////
    
    bool fixJacDiag = false;
    
    {
      Teuchos::TimeMonitor localtimer(*physics_timer);
      
      //////////////////////////////////////////////////////////////
      // Compute res and J=dF/du
      //////////////////////////////////////////////////////////////
      
      // Volumetric contribution
      if (assemble_volume_terms[set][block]) {
        if (groupData[block]->multiscale) {
          
#ifndef MrHyDE_NO_AD
          // Right now, this can only be called with AD, thus hard-coded
          multiscale_manager->evaluateMacroMicroMacroMap(wkset_AD[block], groups[block][grp], set, isTransient, useadjoint,
                                                         compute_jacobian, compute_sens, num_active_params,
                                                         compute_disc_sens, false,
                                                         store_adjPrev);
          
          fixJacDiag = true;
#endif
        }
        else {
          this->updateWorkset<EvalT>(block, grp, seedwhat, 0);
          physics->volumeResidual<EvalT>(set, block);
        }
      }
      
      if (EEP_DEBUG_ASSEMBLY_MANAGER && (Comm->getRank() == 0)) {
        std::cout << "In AssemblyManager<Node>::assembleJacRes(b)"
                  << ", set = " << set
                  << ", block = " << block
                  << ": in iteration for grp = " << grp
                  << ", done with assembling volume terms"
                  << std::endl;
      }

      ///////////////////////////////////////////////////////////////////////////
      // Edge/face contribution
      ///////////////////////////////////////////////////////////////////////////
      
      if (assemble_face_terms[set][block]) {
        if (groupData[block]->multiscale) {
          // do nothing
        }
        else {
          this->updateWorksetOnSide(block, true);
          for (size_t s=0; s<groupData[block]->num_sides; s++) {
            this->updateWorksetFace<EvalT>(block, grp, s);
            physics->faceResidual<EvalT>(set,block);
          }
          this->updateWorksetOnSide(block, false);
        }
      }
      
      if (EEP_DEBUG_ASSEMBLY_MANAGER && (Comm->getRank() == 0)) {
        std::cout << "In AssemblyManager<Node>::assembleJacRes(b)"
                  << ", set = " << set
                  << ", block = " << block
                  << ": in iteration for grp = " << grp
                  << ", done with assembling face terms"
                  << std::endl;
      }
    }
    
    ///////////////////////////////////////////////////////////////////////////
    // Scatter into global matrix/vector
    ///////////////////////////////////////////////////////////////////////////
    
    if (reduce_memory) { // skip local_res and local_J
      EvalT dummyval = 0.0;
      this->scatter(set, J_kcrs, res_view,
                    groups[block][grp]->LIDs[set], groups[block][grp]->paramLIDs, block,
                    compute_jacobian, compute_sens, compute_disc_sens, useadjoint, dummyval);
    }
    else { // fill local_res and local_J and then scatter
      
      Teuchos::TimeMonitor localtimer(*scatter_timer);
      
      Kokkos::deep_copy(local_res,0.0);
      Kokkos::deep_copy(local_J,0.0);
      
      // Use AD residual to update local Jacobian
      if (compute_jacobian) {
        if (compute_disc_sens) {
          this->updateParamJac(block, grp, local_J);
        }
        else {
          this->updateJac(block, grp, useadjoint, local_J);
        }
      }
      
      if (compute_jacobian && fixJacDiag) {
        this->fixDiagJac(block, grp, local_J, local_res);
      }
      
      // Update the local residual
      
      if (useadjoint) {
        this->updateAdjointRes(block, grp, compute_jacobian, isTransient,
                                             false, store_adjPrev,
                                             local_J, local_res);
      }
      else {
        this->updateRes(block, grp, compute_sens, local_res);
      }
      
      // Now scatter from local_res and local_J
      
      if (data_avail) {
        this->scatterRes(res_view, local_res, groups[block][grp]->LIDs[set]);
        if (compute_jacobian) {
          this->scatterJac(set, J_kcrs, local_J, groups[block][grp]->LIDs[set], groups[block][grp]->paramLIDs, compute_disc_sens);
        }
      }
      else {
        auto local_res_ladev = create_mirror(LA_exec(),local_res);
        auto local_J_ladev = create_mirror(LA_exec(),local_J);
        
        Kokkos::deep_copy(local_J_ladev,local_J);
        Kokkos::deep_copy(local_res_ladev,local_res);
        
        if (use_host_LIDs) { // LA_device = Host, AssemblyDevice = CUDA (no UVM)
          this->scatterRes(res_view, local_res_ladev, groups[block][grp]->LIDs_host[set]);
          if (compute_jacobian) {
            this->scatterJac(set, J_kcrs, local_J_ladev, groups[block][grp]->LIDs_host[set], groups[block][grp]->paramLIDs_host, compute_disc_sens);
          }
          
        }
        else { // LA_device = CUDA, AssemblyDevice = Host
          // TMW: this should be a very rare instance, so we are just being lazy and copying the data here
          auto LIDs_dev = Kokkos::create_mirror(LA_exec(), groups[block][grp]->LIDs[set]);
          auto paramLIDs_dev = Kokkos::create_mirror(LA_exec(), groups[block][grp]->paramLIDs);
          Kokkos::deep_copy(LIDs_dev,groups[block][grp]->LIDs[set]);
          Kokkos::deep_copy(paramLIDs_dev,groups[block][grp]->paramLIDs);
          
          this->scatterRes(res_view, local_res_ladev, LIDs_dev);
          if (compute_jacobian) {
            this->scatterJac(set, J_kcrs, local_J_ladev, LIDs_dev, paramLIDs_dev, compute_disc_sens);
          }
        }
        
      }
    }
    
    if (EEP_DEBUG_ASSEMBLY_MANAGER && (Comm->getRank() == 0)) {
      std::cout << "In AssemblyManager<Node>::assembleJacRes(b)"
                << ": ending iteration for grp = " << grp
                << std::endl;
    }
  } // group loop
  
  //////////////////////////////////////////////////////////////////////////////////////
  // Boundary terms
  //////////////////////////////////////////////////////////////////////////////////////

  if (EEP_DEBUG_ASSEMBLY_MANAGER && (Comm->getRank() == 0)) {
    std::cout << "In AssemblyManager<Node>::assembleJacRes(b)"
              << ", set = " << set
              << ", block = " << block
              << ": assemble_boundary_terms[set][block] = " << assemble_boundary_terms[set][block]
              << std::endl;
  }

  if (assemble_boundary_terms[set][block]) {
    
    this->updateWorksetOnSide(block, true);
    
    if (!reduce_memory) {
      if (compute_sens) {
        local_res = Kokkos::View<ScalarT***,AssemblyDevice>("local residual",numElem,numDOF,num_active_params);
      }
      else {
        local_res = Kokkos::View<ScalarT***,AssemblyDevice>("local residual",numElem,numDOF,1);
      }
      
      if (compute_disc_sens) {
        local_J = Kokkos::View<ScalarT***,AssemblyDevice>("local Jacobian",numElem,numDOF,numParamDOF);
      }
      else {
        local_J = Kokkos::View<ScalarT***,AssemblyDevice>("local Jacobian",numElem,numDOF,numDOF);
      }
    }
    
    if (EEP_DEBUG_ASSEMBLY_MANAGER && (Comm->getRank() == 0)) {
      std::cout << "In AssemblyManager<Node>::assembleJacRes(b)"
                << ", set = " << set
                << ", block = " << block
                << ": boundary_groups[block].size() = " << boundary_groups[block].size()
                << std::endl;
    }
    for (size_t grp=0; grp<boundary_groups[block].size(); ++grp) {
      
      if (EEP_DEBUG_ASSEMBLY_MANAGER && (Comm->getRank() == 0)) {
        std::cout << "In AssemblyManager<Node>::assembleJacRes(b)"
                  << ", set = "   << set
                  << ", block = " << block
                  << ", grp = "   << grp
                  << ": boundary_groups[block][grp]->numElem = " << boundary_groups[block][grp]->numElem
                  << std::endl;
      }
      if (boundary_groups[block][grp]->numElem > 0) {
        
        /////////////////////////////////////////////////////////////////////////////
        // Compute the local residual and Jacobian on this boundary group
        /////////////////////////////////////////////////////////////////////////////
        
        this->updateWorksetResidual(block);

        this->updateWorksetBoundary<EvalT>(block, grp, seedwhat);
        
        if (!groupData[block]->multiscale) {
<<<<<<< HEAD
          Teuchos::TimeMonitor localtimer(*phystimer);
          if (EEP_DEBUG_ASSEMBLY_MANAGER && (Comm->getRank() == 0)) {
            std::cout << "In AssemblyManager<Node>::assembleJacRes(b)"
                      << ", set = " << set
                      << ", block = " << block
                      << ": grp = " << grp
                      << ", calling phys->boundaryResidual()..."
                      << std::endl;
          }
          phys->boundaryResidual(set,block);
=======
          Teuchos::TimeMonitor localtimer(*physics_timer);
          physics->boundaryResidual<EvalT>(set,block);
>>>>>>> 833223f1
        }
        
        if (EEP_DEBUG_ASSEMBLY_MANAGER && (Comm->getRank() == 0)) {
          std::cout << "In AssemblyManager<Node>::assembleJacRes(b)"
                    << ", set = " << set
                    << ", block = " << block
                    << ": grp = " << grp
                    << ", calling phys->fluxConditions()..."
                    << std::endl;
        }
        {
          physics->fluxConditions<EvalT>(set,block);
        }
        ///////////////////////////////////////////////////////////////////////////
        // Scatter into global matrix/vector
        ///////////////////////////////////////////////////////////////////////////
        
        if (reduce_memory) { // skip local_res and local_J
          EvalT dummyval = 0.0;
          this->scatter(set, J_kcrs, res_view,
                        boundary_groups[block][grp]->LIDs[set], boundary_groups[block][grp]->paramLIDs, block,
                        compute_jacobian, compute_sens, compute_disc_sens, useadjoint, dummyval);
        }
        else { // fill local_res and local_J and then scatter
          
          Teuchos::TimeMonitor localtimer(*scatter_timer);
          
          Kokkos::deep_copy(local_res,0.0);
          Kokkos::deep_copy(local_J,0.0);
          
          // Use AD residual to update local Jacobian
          if (compute_jacobian) {
            if (compute_disc_sens) {
              this->updateParamJacBoundary(block, grp, local_J);
            }
            else {
              this->updateJacBoundary(block, grp, useadjoint, local_J);
            }
          }
          
          // Update the local residual (forward mode)
          if (!useadjoint) {
            this->updateResBoundary(block, grp, compute_sens, local_res);
          }
          
          if (data_avail) {
            this->scatterRes(res_view, local_res, boundary_groups[block][grp]->LIDs[set]);
            if (compute_jacobian) {
              this->scatterJac(set, J_kcrs, local_J, boundary_groups[block][grp]->LIDs[set], boundary_groups[block][grp]->paramLIDs, compute_disc_sens);
            }
          }
          else {
            auto local_res_ladev = create_mirror(LA_exec(),local_res);
            auto local_J_ladev = create_mirror(LA_exec(),local_J);
            
            Kokkos::deep_copy(local_J_ladev,local_J);
            Kokkos::deep_copy(local_res_ladev,local_res);
            
            if (use_host_LIDs) { // LA_device = Host, AssemblyDevice = CUDA (no UVM)
              this->scatterRes(res_view, local_res_ladev, boundary_groups[block][grp]->LIDs_host[set]);
              if (compute_jacobian) {
                this->scatterJac(set, J_kcrs, local_J_ladev,
                                 boundary_groups[block][grp]->LIDs_host[set], boundary_groups[block][grp]->paramLIDs_host,
                                 compute_disc_sens);
              }
            }
            else { // LA_device = CUDA, AssemblyDevice = Host
              // TMW: this should be a very rare instance, so we are just being lazy and copying the data here
              auto LIDs_dev = Kokkos::create_mirror(LA_exec(), boundary_groups[block][grp]->LIDs[set]);
              auto paramLIDs_dev = Kokkos::create_mirror(LA_exec(), boundary_groups[block][grp]->paramLIDs);
              Kokkos::deep_copy(LIDs_dev,boundary_groups[block][grp]->LIDs[set]);
              Kokkos::deep_copy(paramLIDs_dev,boundary_groups[block][grp]->paramLIDs);
              
              this->scatterRes(res_view, local_res_ladev, LIDs_dev);
              if (compute_jacobian) {
                this->scatterJac(set, J_kcrs, local_J_ladev, LIDs_dev, paramLIDs_dev, compute_disc_sens);
              }
            }
            
          }
        }
        
      }
<<<<<<< HEAD
    } // element loop // Aqui_: or group loop ???
    wkset[block]->isOnSide = false;
=======
    } // element loop
    this->updateWorksetOnSide(block, false);
>>>>>>> 833223f1
  }
  
  if (EEP_DEBUG_ASSEMBLY_MANAGER && (Comm->getRank() == 0)) {
    std::cout << "In AssemblyManager<Node>::assembleJacRes(b)"
              << ", set = " << set
              << ", block = " << block
              << ": done with assembling boundary terms"
              << std::endl;
  }

  // Apply constraints, e.g., strongly imposed Dirichlet
  this->dofConstraints(set, J, res, current_time, compute_jacobian, compute_disc_sens);

  if (EEP_DEBUG_ASSEMBLY_MANAGER && (Comm->getRank() == 0)) {
    std::cout << "In AssemblyManager<Node>::assembleJacRes(b)"
              << ", set = " << set
              << ", block = " << block
              << ": fix_zero_rows = " << fix_zero_rows
              << std::endl;
  }

  if (fix_zero_rows) {
    size_t numrows = J->getLocalNumRows();
    
    parallel_for("assembly insert Jac",
                 RangePolicy<LA_exec>(0,numrows),
                 KOKKOS_LAMBDA (const size_t row ) {
      auto rowdata = J_kcrs.row(row);
      ScalarT abssum = 0.0;
      for (int col=0; col<rowdata.length; ++col ) {
        abssum += abs(rowdata.value(col));
      }
      ScalarT val[1];
      LO cols[1];
      if (abssum<1.0e-14) { // needs to be generalized!
        val[0] = 1.0;
        cols[0] = row;
        J_kcrs.replaceValues(row,cols,1,val,false,false);
      }
    });
  }
  
  if (EEP_DEBUG_ASSEMBLY_MANAGER && (Comm->getRank() == 0)) {
    std::cout << "Leaving AssemblyManager<Node>::assembleJacRes(b)"
              << ", set = " << set
              << ", block = " << block
              << std::endl;
  }
}


/// @brief ////////////////////////////
/// @tparam Node 
/// @param block 
/// @param isTransient 
/// @param current_time 
/// @param deltat /
template<class Node>
void AssemblyManager<Node>::updateWorksetTime(const size_t & block, const bool & isTransient,
                                              const ScalarT & current_time, const ScalarT & deltat) {

  if (wkset[block]->isInitialized) {
    this->updateWorksetTime(wkset[block], isTransient, current_time, deltat);
  }
#ifndef MrHyDE_NO_AD
  if (wkset_AD[block]->isInitialized) {
    this->updateWorksetTime(wkset_AD[block], isTransient, current_time, deltat);
  }
  if (wkset_AD2[block]->isInitialized) {
    this->updateWorksetTime(wkset_AD2[block], isTransient, current_time, deltat);
  }
  if (wkset_AD4[block]->isInitialized) {
    this->updateWorksetTime(wkset_AD4[block], isTransient, current_time, deltat);
  }
  if (wkset_AD8[block]->isInitialized) {
    this->updateWorksetTime(wkset_AD8[block], isTransient, current_time, deltat);
  }
  if (wkset_AD16[block]->isInitialized) {
    this->updateWorksetTime(wkset_AD16[block], isTransient, current_time, deltat);
  }
  if (wkset_AD18[block]->isInitialized) {
    this->updateWorksetTime(wkset_AD18[block], isTransient, current_time, deltat);
  }
  if (wkset_AD24[block]->isInitialized) {
    this->updateWorksetTime(wkset_AD24[block], isTransient, current_time, deltat);
  }
  if (wkset_AD32[block]->isInitialized) {
    this->updateWorksetTime(wkset_AD32[block], isTransient, current_time, deltat);
  }
#endif
}

/// @brief /////////////////////////////
/// @tparam Node 
/// @param wset 
/// @param isTransient 
/// @param current_time 
/// @param deltat /
template<class Node>
template<class EvalT>
void AssemblyManager<Node>::updateWorksetTime(Teuchos::RCP<Workset<EvalT> > & wset, const bool & isTransient,
                                              const ScalarT & current_time, const ScalarT & deltat) {

  if (isTransient) {
    // TMW: tmp fix
    auto butcher_c = Kokkos::create_mirror_view(wset->butcher_c);
    Kokkos::deep_copy(butcher_c, wset->butcher_c);
    ScalarT timeval = current_time + butcher_c(wset->current_stage)*deltat;
    
    wset->setTime(timeval);
    wset->setDeltat(deltat);
    wset->alpha = 1.0/deltat;
  }
  
  wset->isTransient = isTransient;
}


////////////////////////////////////////////////

template<class Node>
void AssemblyManager<Node>::updateWorksetAdjoint(const size_t & block, const bool & isAdjoint) {
                                                

  if (wkset[block]->isInitialized) {
    this->updateWorksetAdjoint(wkset[block], isAdjoint);
  }
#ifndef MrHyDE_NO_AD
  if (wkset_AD[block]->isInitialized) {
    this->updateWorksetAdjoint(wkset_AD[block], isAdjoint);
  }
  if (wkset_AD2[block]->isInitialized) {
    this->updateWorksetAdjoint(wkset_AD2[block], isAdjoint);
  }
  if (wkset_AD4[block]->isInitialized) {
    this->updateWorksetAdjoint(wkset_AD4[block], isAdjoint);
  }
  if (wkset_AD8[block]->isInitialized) {
    this->updateWorksetAdjoint(wkset_AD8[block], isAdjoint);
  }
  if (wkset_AD16[block]->isInitialized) {
    this->updateWorksetAdjoint(wkset_AD16[block], isAdjoint);
  }
  if (wkset_AD18[block]->isInitialized) {
    this->updateWorksetAdjoint(wkset_AD18[block], isAdjoint);
  }
  if (wkset_AD24[block]->isInitialized) {
    this->updateWorksetAdjoint(wkset_AD24[block], isAdjoint);
  }
  if (wkset_AD32[block]->isInitialized) {
    this->updateWorksetAdjoint(wkset_AD32[block], isAdjoint);
  }
#endif
}

////////////////////////////////////////////////

template<class Node>
template<class EvalT>
void AssemblyManager<Node>::updateWorksetAdjoint(Teuchos::RCP<Workset<EvalT> > & wset, const bool & isAdjoint) {
  wset->isAdjoint = isAdjoint;
}

////////////////////////////////////////////////

template<class Node>
void AssemblyManager<Node>::updateWorksetEID(const size_t & block, const size_t & eid) {
                                                

  if (wkset[block]->isInitialized) {
    this->updateWorksetEID(wkset[block], eid);
  }
#ifndef MrHyDE_NO_AD
  if (wkset_AD[block]->isInitialized) {
    this->updateWorksetEID(wkset_AD[block], eid);
  }
  if (wkset_AD2[block]->isInitialized) {
    this->updateWorksetEID(wkset_AD2[block], eid);
  }
  if (wkset_AD4[block]->isInitialized) {
    this->updateWorksetEID(wkset_AD4[block], eid);
  }
  if (wkset_AD8[block]->isInitialized) {
    this->updateWorksetEID(wkset_AD8[block], eid);
  }
  if (wkset_AD16[block]->isInitialized) {
    this->updateWorksetEID(wkset_AD16[block], eid);
  }
  if (wkset_AD18[block]->isInitialized) {
    this->updateWorksetEID(wkset_AD18[block], eid);
  }
  if (wkset_AD24[block]->isInitialized) {
    this->updateWorksetEID(wkset_AD24[block], eid);
  }
  if (wkset_AD32[block]->isInitialized) {
    this->updateWorksetEID(wkset_AD32[block], eid);
  }
#endif
}

////////////////////////////////////////////////

template<class Node>
template<class EvalT>
void AssemblyManager<Node>::updateWorksetEID(Teuchos::RCP<Workset<EvalT> > & wset, const size_t & eid) {
  wset->localEID = eid;
}

////////////////////////////////////////////////

template<class Node>
void AssemblyManager<Node>::updateWorksetOnSide(const size_t & block, const bool & on_side) {
                                                

  if (wkset[block]->isInitialized) {
    this->updateWorksetOnSide(wkset[block], on_side);
  }
#ifndef MrHyDE_NO_AD
  if (wkset_AD[block]->isInitialized) {
    this->updateWorksetOnSide(wkset_AD[block], on_side);
  }
  if (wkset_AD2[block]->isInitialized) {
    this->updateWorksetOnSide(wkset_AD2[block], on_side);
  }
  if (wkset_AD4[block]->isInitialized) {
    this->updateWorksetOnSide(wkset_AD4[block], on_side);
  }
  if (wkset_AD8[block]->isInitialized) {
    this->updateWorksetOnSide(wkset_AD8[block], on_side);
  }
  if (wkset_AD16[block]->isInitialized) {
    this->updateWorksetOnSide(wkset_AD16[block], on_side);
  }
  if (wkset_AD18[block]->isInitialized) {
    this->updateWorksetOnSide(wkset_AD18[block], on_side);
  }
  if (wkset_AD24[block]->isInitialized) {
    this->updateWorksetOnSide(wkset_AD24[block], on_side);
  }
  if (wkset_AD32[block]->isInitialized) {
    this->updateWorksetOnSide(wkset_AD32[block], on_side);
  }
#endif
}

////////////////////////////////////////////////

template<class Node>
template<class EvalT>
void AssemblyManager<Node>::updateWorksetOnSide(Teuchos::RCP<Workset<EvalT> > & wset, const bool & on_side) {
  wset->isOnSide = on_side;
}

////////////////////////////////////////////////

template<class Node>
void AssemblyManager<Node>::updateWorksetResidual(const size_t & block) {
                                                

  if (wkset[block]->isInitialized) {
    this->updateWorksetResidual(wkset[block]);
  }
#ifndef MrHyDE_NO_AD
  if (wkset_AD[block]->isInitialized) {
    this->updateWorksetResidual(wkset_AD[block]);
  }
  if (wkset_AD2[block]->isInitialized) {
    this->updateWorksetResidual(wkset_AD2[block]);
  }
  if (wkset_AD4[block]->isInitialized) {
    this->updateWorksetResidual(wkset_AD4[block]);
  }
  if (wkset_AD8[block]->isInitialized) {
    this->updateWorksetResidual(wkset_AD8[block]);
  }
  if (wkset_AD16[block]->isInitialized) {
    this->updateWorksetResidual(wkset_AD16[block]);
  }
  if (wkset_AD18[block]->isInitialized) {
    this->updateWorksetResidual(wkset_AD18[block]);
  }
  if (wkset_AD24[block]->isInitialized) {
    this->updateWorksetResidual(wkset_AD24[block]);
  }
  if (wkset_AD32[block]->isInitialized) {
    this->updateWorksetResidual(wkset_AD32[block]);
  }
#endif
}

////////////////////////////////////////////////

template<class Node>
template<class EvalT>
void AssemblyManager<Node>::updateWorksetResidual(Teuchos::RCP<Workset<EvalT> > & wset) {
  wset->resetResidual();
}

// ========================================================================================
// Main assembly routine ... just the residual on a given block (b)
// ========================================================================================

template<class Node>
void AssemblyManager<Node>::assembleRes(const size_t & set, const bool & compute_jacobian, const bool & compute_sens,
                                           const bool & compute_disc_sens,
                                           vector_RCP & res, matrix_RCP & J, const bool & isTransient,
                                           const ScalarT & current_time,
                                           const bool & useadjoint, const bool & store_adjPrev,
                                           const int & num_active_params,
                                           const bool & is_final_time,
                                           const int & block, const ScalarT & deltat) {
  
  Teuchos::TimeMonitor localassemblytimer(*assembly_res_timer);
    
  auto res_view = res->template getLocalView<LA_device>(Tpetra::Access::ReadWrite);
  
  // Set the seeding flag for AD objects
  int seedwhat = 0;
    
  //////////////////////////////////////////////////////////////////////////////////////
  // Set up the worksets and allocate the local residual and Jacobians
  //////////////////////////////////////////////////////////////////////////////////////
  
  if (isTransient) {
    // TMW: tmp fix
    auto butcher_c = Kokkos::create_mirror_view(wkset[block]->butcher_c);
    Kokkos::deep_copy(butcher_c, wkset[block]->butcher_c);
    ScalarT timeval = current_time + butcher_c(wkset[block]->current_stage)*deltat;
    
    wkset[block]->setTime(timeval);
    wkset[block]->setDeltat(deltat);
    wkset[block]->alpha = 1.0/deltat;
  }
    
  wkset[block]->isTransient = isTransient;
  wkset[block]->isAdjoint = false;
  
  /////////////////////////////////////////////////////////////////////////////
  // Volume contribution
  /////////////////////////////////////////////////////////////////////////////
  
  // Note: Cannot parallelize over groups since data structures are re-used
  
  for (size_t grp=0; grp<groups[block].size(); ++grp) {
    
    wkset[block]->localEID = grp;
    
    /////////////////////////////////////////////////////////////////////////////
    // Compute the local residual and Jacobian on this group
    /////////////////////////////////////////////////////////////////////////////
    
    {
      Teuchos::TimeMonitor localtimer(*physics_timer);
      
      //////////////////////////////////////////////////////////////
      // Compute res and J=dF/du
      //////////////////////////////////////////////////////////////
    
      // Volumetric contribution
      if (assemble_volume_terms[set][block]) {
        this->updateWorkset<ScalarT>(block, grp, seedwhat, 0);
        physics->volumeResidual<ScalarT>(set, block);
      }
      
      ///////////////////////////////////////////////////////////////////////////
      // Edge/face contribution
      ///////////////////////////////////////////////////////////////////////////
      
      if (assemble_face_terms[set][block]) {
        wkset[block]->isOnSide = true;
        for (size_t s=0; s<groupData[block]->num_sides; s++) {
          this->updateWorksetFace<ScalarT>(block, grp, s);
          physics->faceResidual<ScalarT>(set,block);
        }
        wkset[block]->isOnSide = false;
      }
      
    }
    
    ///////////////////////////////////////////////////////////////////////////
    // Scatter into global matrix/vector
    ///////////////////////////////////////////////////////////////////////////
    
    this->scatterRes(set, res_view, groups[block][grp]->LIDs[set], block);
    
  } // group loop
  
  //////////////////////////////////////////////////////////////////////////////////////
  // Boundary terms
  //////////////////////////////////////////////////////////////////////////////////////
  
  
  if (assemble_boundary_terms[set][block]) {
    
    wkset[block]->isOnSide = true;
    
    for (size_t grp=0; grp<boundary_groups[block].size(); ++grp) {
      
      if (boundary_groups[block][grp]->numElem > 0) {
        
        /////////////////////////////////////////////////////////////////////////////
        // Compute the local residual and Jacobian on this boundary group
        /////////////////////////////////////////////////////////////////////////////
        wkset[block]->resetResidual();
        this->updateWorksetBoundary<ScalarT>(block, grp, seedwhat);
        physics->boundaryResidual<ScalarT>(set,block);
        physics->fluxConditions<ScalarT>(set,block);
        
        ///////////////////////////////////////////////////////////////////////////
        // Scatter into global matrix/vector
        ///////////////////////////////////////////////////////////////////////////
        
        this->scatterRes(set, res_view, boundary_groups[block][grp]->LIDs[set], block);
        
      }
    } // element loop
    wkset[block]->isOnSide = false;
  }
  
}

// ========================================================================================
// Enforce DOF constraints - includes strong Dirichlet
// ========================================================================================

template<class Node>
void AssemblyManager<Node>::dofConstraints(const size_t & set, matrix_RCP & J, vector_RCP & res,
                                           const ScalarT & current_time,
                                           const bool & compute_jacobian,
                                           const bool & compute_disc_sens) {
  
  if (debug_level > 1) {
    if (comm->getRank() == 0) {
      cout << "******** Starting AssemblyManager::dofConstraints" << endl;
    }
  }
  
  Teuchos::TimeMonitor localtimer(*dbc_timer);
  
  if (usestrongDBCs) {
    vector<vector<vector<LO> > > dbcDOFs = disc->dbc_dofs[set];
    for (size_t block=0; block<dbcDOFs.size(); block++) {
      for (size_t var=0; var<dbcDOFs[block].size(); var++) {
        if (compute_jacobian) {
          this->updateJacDBC(J,dbcDOFs[block][var],compute_disc_sens);
        }
      }
    }
  }
  
  vector<vector<GO> > fixedDOFs = disc->point_dofs[set];
  for (size_t block=0; block<fixedDOFs.size(); block++) {
    if (compute_jacobian) {
      this->updateJacDBC(J,fixedDOFs,block,compute_disc_sens);
    }
  }
  
  if (debug_level > 1) {
    if (comm->getRank() == 0) {
      cout << "******** Finished AssemblyManager::dofConstraints" << endl;
    }
  }
  
}


// ========================================================================================
//
// ========================================================================================

template<class Node>
void AssemblyManager<Node>::resetPrevSoln(const size_t & set) {
  for (size_t block=0; block<groups.size(); ++block) {
    for (size_t grp=0; grp<groups[block].size(); ++grp) {
      groups[block][grp]->resetPrevSoln(set);
    }
  }
  for (size_t block=0; block<boundary_groups.size(); ++block) {
    for (size_t grp=0; grp<boundary_groups[block].size(); ++grp) {
      boundary_groups[block][grp]->resetPrevSoln(set);
    }
  }
}

template<class Node>
void AssemblyManager<Node>::revertSoln(const size_t & set) {
  for (size_t block=0; block<groups.size(); ++block) {
    for (size_t grp=0; grp<groups[block].size(); ++grp) {
      groups[block][grp]->revertSoln(set);
    }
  }
  for (size_t block=0; block<boundary_groups.size(); ++block) {
    for (size_t grp=0; grp<boundary_groups[block].size(); ++grp) {
      boundary_groups[block][grp]->revertSoln(set);
    }
  }
}

template<class Node>
void AssemblyManager<Node>::resetStageSoln(const size_t & set) {
  for (size_t block=0; block<groups.size(); ++block) {
    for (size_t grp=0; grp<groups[block].size(); ++grp) {
      groups[block][grp]->resetStageSoln(set);
    }
  }
  for (size_t block=0; block<boundary_groups.size(); ++block) {
    for (size_t grp=0; grp<boundary_groups[block].size(); ++grp) {
      boundary_groups[block][grp]->resetStageSoln(set);
    }
  }
}

template<class Node>
void AssemblyManager<Node>::updateStage(const int & stage, const ScalarT & current_time,
                                        const ScalarT & deltat) {

  for (size_t block=0; block<wkset.size(); ++block) {
    groupData[block]->current_stage = stage;
    if (wkset[block]->isInitialized) {
      this->updateStage(wkset[block], stage, current_time, deltat);
    }
#ifndef MrHyDE_NO_AD
    if (wkset_AD[block]->isInitialized) {
      this->updateStage(wkset_AD[block], stage, current_time, deltat);
    }
    if (wkset_AD2[block]->isInitialized) {
      this->updateStage(wkset_AD2[block], stage, current_time, deltat);
    }
    if (wkset_AD4[block]->isInitialized) {
      this->updateStage(wkset_AD4[block], stage, current_time, deltat);
    }
    if (wkset_AD8[block]->isInitialized) {
      this->updateStage(wkset_AD8[block], stage, current_time, deltat);
    }
    if (wkset_AD16[block]->isInitialized) {
      this->updateStage(wkset_AD16[block], stage, current_time, deltat);
    }
    if (wkset_AD18[block]->isInitialized) {
      this->updateStage(wkset_AD18[block], stage, current_time, deltat);
    }
    if (wkset_AD24[block]->isInitialized) {
      this->updateStage(wkset_AD24[block], stage, current_time, deltat);
    }
    if (wkset_AD32[block]->isInitialized) {
      this->updateStage(wkset_AD32[block], stage, current_time, deltat);
    }
#endif
    
  }
}


template<class Node>
template<class EvalT>
void AssemblyManager<Node>::updateStage(Teuchos::RCP<Workset<EvalT> > & wset, const int & stage, const ScalarT & current_time,
                                        const ScalarT & deltat) {
  wset->setStage(stage);
  auto butcher_c = Kokkos::create_mirror_view(wset->butcher_c);
  Kokkos::deep_copy(butcher_c, wset->butcher_c);
  ScalarT timeval = current_time + butcher_c(stage)*deltat;
  wset->setTime(timeval);
  wset->setDeltat(deltat);
  wset->alpha = 1.0/deltat;

}


template<class Node>
void AssemblyManager<Node>::updateStageSoln(const size_t & set)  {
  for (size_t block=0; block<groups.size(); ++block) {
    for (size_t grp=0; grp<groups[block].size(); ++grp) {
      groups[block][grp]->updateStageSoln(set);
    }
  }
  for (size_t block=0; block<boundary_groups.size(); ++block) {
    for (size_t grp=0; grp<boundary_groups[block].size(); ++grp) {
      boundary_groups[block][grp]->updateStageSoln(set);
    }
  }
}

template<class Node>
void AssemblyManager<Node>::updateTimeStep(const int & timestep) {
  for (size_t block=0; block<wkset.size(); ++block) {
    wkset[block]->time_step = timestep;
#ifndef MrHyDE_NO_AD
    wkset_AD[block]->time_step = timestep;
    wkset_AD2[block]->time_step = timestep;
    wkset_AD4[block]->time_step = timestep;
    wkset_AD8[block]->time_step = timestep;
    wkset_AD16[block]->time_step = timestep;
    wkset_AD18[block]->time_step = timestep;
    wkset_AD24[block]->time_step = timestep;
    wkset_AD32[block]->time_step = timestep;
#endif
  }
}
    
template<class Node>
void AssemblyManager<Node>::setWorksetButcher(const size_t & set, const size_t & block, 
                                        Kokkos::View<ScalarT**,AssemblyDevice> butcher_A, 
                                        Kokkos::View<ScalarT*,AssemblyDevice> butcher_b, 
                                        Kokkos::View<ScalarT*,AssemblyDevice> butcher_c) {


  if (wkset[block]->isInitialized) {
    this->setWorksetButcher(set, wkset[block],butcher_A, butcher_b, butcher_c);
  }
#ifndef MrHyDE_NO_AD
  if (wkset_AD[block]->isInitialized) {
    this->setWorksetButcher(set, wkset_AD[block],butcher_A, butcher_b, butcher_c);
  }
  if (wkset_AD2[block]->isInitialized) {
    this->setWorksetButcher(set, wkset_AD2[block],butcher_A, butcher_b, butcher_c);
  }
  if (wkset_AD4[block]->isInitialized) {
    this->setWorksetButcher(set, wkset_AD4[block],butcher_A, butcher_b, butcher_c);
  }
  if (wkset_AD8[block]->isInitialized) {
    this->setWorksetButcher(set, wkset_AD8[block],butcher_A, butcher_b, butcher_c);
  }
  if (wkset_AD16[block]->isInitialized) {
    this->setWorksetButcher(set, wkset_AD16[block],butcher_A, butcher_b, butcher_c);
  }
  if (wkset_AD18[block]->isInitialized) {
    this->setWorksetButcher(set, wkset_AD18[block],butcher_A, butcher_b, butcher_c);
  }
  if (wkset_AD24[block]->isInitialized) {
    this->setWorksetButcher(set, wkset_AD24[block],butcher_A, butcher_b, butcher_c);
  }
  if (wkset_AD32[block]->isInitialized) {
    this->setWorksetButcher(set, wkset_AD32[block],butcher_A, butcher_b, butcher_c);
  }
#endif
}

template<class Node>                    
template<class EvalT>
void AssemblyManager<Node>::setWorksetButcher(const size_t & set, Teuchos::RCP<Workset<EvalT> > & wset, 
                                        Kokkos::View<ScalarT**,AssemblyDevice> butcher_A, 
                                        Kokkos::View<ScalarT*,AssemblyDevice> butcher_b, 
                                        Kokkos::View<ScalarT*,AssemblyDevice> butcher_c) {

  wset->set_butcher_A[set] = butcher_A;
  wset->set_butcher_b[set] = butcher_b;
  wset->set_butcher_c[set] = butcher_c;

  // TODO dont like this... but should protect against 1 set errors
  wset->butcher_A = butcher_A;
  wset->butcher_b = butcher_b;
  wset->butcher_c = butcher_c;

}

template<class Node>
void AssemblyManager<Node>::setWorksetBDF(const size_t & set, const size_t & block, 
                                        Kokkos::View<ScalarT*,AssemblyDevice> BDF_wts) {


  if (wkset[block]->isInitialized) {
    this->setWorksetBDF(set, wkset[block], BDF_wts);
  }
#ifndef MrHyDE_NO_AD
  if (wkset_AD[block]->isInitialized) {
    this->setWorksetBDF(set, wkset_AD[block], BDF_wts);
  }
  if (wkset_AD2[block]->isInitialized) {
    this->setWorksetBDF(set, wkset_AD2[block], BDF_wts);
  }
  if (wkset_AD4[block]->isInitialized) {
    this->setWorksetBDF(set, wkset_AD4[block], BDF_wts);
  }
  if (wkset_AD8[block]->isInitialized) {
    this->setWorksetBDF(set, wkset_AD8[block], BDF_wts);
  }
  if (wkset_AD16[block]->isInitialized) {
    this->setWorksetBDF(set, wkset_AD16[block], BDF_wts);
  }
  if (wkset_AD18[block]->isInitialized) {
    this->setWorksetBDF(set, wkset_AD18[block], BDF_wts);
  }
  if (wkset_AD24[block]->isInitialized) {
    this->setWorksetBDF(set, wkset_AD24[block], BDF_wts);
  }
  if (wkset_AD32[block]->isInitialized) {
    this->setWorksetBDF(set, wkset_AD32[block], BDF_wts);
  }
#endif
}

template<class Node>                    
template<class EvalT>
void AssemblyManager<Node>::setWorksetBDF(const size_t & set, Teuchos::RCP<Workset<EvalT> > & wset,  
                                        Kokkos::View<ScalarT*,AssemblyDevice> BDF_wts) {

  wset->set_BDF_wts[set] = BDF_wts;
  wset->BDF_wts = BDF_wts;

}

// ========================================================================================
// Gather local solutions on groups.
// This intermediate function allows us to copy the data from LA_device to AssemblyDevice only once (if necessary)
// ========================================================================================

template<class Node>
void AssemblyManager<Node>::performGather(const size_t & set, const vector_RCP & vec, const int & type, const size_t & entry) {
  
  typedef typename LA_device::memory_space LA_mem;
  
  auto vec_kv = vec->template getLocalView<LA_device>(Tpetra::Access::ReadWrite);
  
  // Even if there are multiple vectors, we only use one at a time
  auto vec_slice = Kokkos::subview(vec_kv, Kokkos::ALL(), entry);
  
  // vector is on LA_device, but gather must happen on AssemblyDevice
  if (Kokkos::SpaceAccessibility<AssemblyExec, LA_mem>::accessible) { // can we avoid a copy?
    this->performGather(set, vec_slice, type);
    this->performBoundaryGather(set, vec_slice, type);
  }
  else { // apparently not
    auto vec_dev = Kokkos::create_mirror(AssemblyDevice::memory_space(),vec_slice);
    Kokkos::deep_copy(vec_dev,vec_slice);
    this->performGather(set, vec_dev, type);
    this->performBoundaryGather(set, vec_dev, type);
  }
  
}

// ========================================================================================
//
// ========================================================================================

template<class Node>
template<class ViewType>
void AssemblyManager<Node>::performGather(const size_t & set, ViewType vec_dev, const int & type) {
  
  Kokkos::View<LO*,AssemblyDevice> numDOF;
  Kokkos::View<ScalarT***,AssemblyDevice> data;
  Kokkos::View<int**,AssemblyDevice> offsets;
  LIDView LIDs;
  
  for (size_t block=0; block<groups.size(); ++block) {
    for (size_t grp=0; grp<groups[block].size(); ++grp) {
      switch(type) {
        case 0 :
          LIDs = groups[block][grp]->LIDs[set];
          numDOF = groups[block][grp]->group_data->num_dof;
          data = groups[block][grp]->sol[set];
          offsets = wkset[block]->offsets;
          break;
        case 1 : // deprecated (u_dot)
          break;
        case 2 :
          LIDs = groups[block][grp]->LIDs[set];
          numDOF = groups[block][grp]->group_data->num_dof;
          data = groups[block][grp]->phi[set];
          offsets = wkset[block]->offsets;
          break;
        case 3 : // deprecated (phi_dot)
          break;
        case 4:
          LIDs = groups[block][grp]->paramLIDs;
          numDOF = groups[block][grp]->group_data->num_param_dof;
          data = groups[block][grp]->param;
          offsets = wkset[block]->paramoffsets;
          break;
        default :
          cout << "ERROR - NOTHING WAS GATHERED" << endl;
      }
      
      parallel_for("assembly gather",
                   RangePolicy<AssemblyExec>(0,data.extent(0)),
                   KOKKOS_LAMBDA (const int elem ) {
        for (size_type var=0; var<offsets.extent(0); var++) {
          for(int dof=0; dof<numDOF(var); dof++ ) {
            data(elem,var,dof) = vec_dev(LIDs(elem,offsets(var,dof)));
          }
        }
      });
      
    }
  }
}

// ========================================================================================
//
// ========================================================================================

template<class Node>
template<class ViewType>
void AssemblyManager<Node>::performBoundaryGather(const size_t & set, ViewType vec_dev, const int & type) {
  
  for (size_t block=0; block<boundary_groups.size(); ++block) {
    
    Kokkos::View<LO*,AssemblyDevice> numDOF;
    Kokkos::View<ScalarT***,AssemblyDevice> data;
    Kokkos::View<int**,AssemblyDevice> offsets;
    LIDView LIDs;
    
    for (size_t grp=0; grp<boundary_groups[block].size(); ++grp) {
      if (boundary_groups[block][grp]->numElem > 0) {
        
        switch(type) {
          case 0 :
            LIDs = boundary_groups[block][grp]->LIDs[set];
            numDOF = boundary_groups[block][grp]->group_data->num_dof;
            data = boundary_groups[block][grp]->sol[set];
            offsets = wkset[block]->offsets;
            break;
          case 1 : // deprecated (u_dot)
            break;
          case 2 :
            LIDs = boundary_groups[block][grp]->LIDs[set];
            numDOF = boundary_groups[block][grp]->group_data->num_dof;
            data = boundary_groups[block][grp]->phi[set];
            offsets = wkset[block]->offsets;
            break;
          case 3 : // deprecated (phi_dot)
            break;
          case 4:
            LIDs = boundary_groups[block][grp]->paramLIDs;
            numDOF = boundary_groups[block][grp]->group_data->num_param_dof;
            data = boundary_groups[block][grp]->param;
            offsets = wkset[block]->paramoffsets;
            break;
          default :
            cout << "ERROR - NOTHING WAS GATHERED" << endl;
        }
        
        parallel_for("assembly boundary gather",
                     RangePolicy<AssemblyExec>(0,data.extent(0)),
                     KOKKOS_LAMBDA (const int elem ) {
          for (size_t var=0; var<numDOF.extent(0); var++) {
            for(int dof=0; dof<numDOF(var); dof++ ) {
              data(elem,var,dof) = vec_dev(LIDs(elem,offsets(var,dof)));
            }
          }
        });
      }
    }
  }
}

//==============================================================
// Scatter just the Jacobian
//==============================================================

template<class Node>
template<class MatType, class LocalViewType, class LIDViewType>
void AssemblyManager<Node>::scatterJac(const size_t & set, MatType J_kcrs, LocalViewType local_J,
                                       LIDViewType LIDs, LIDViewType paramLIDs,
                                       const bool & compute_disc_sens) {
  
  //Teuchos::TimeMonitor localtimer(*scatter_timer);
  
  typedef typename Node::execution_space LA_exec;
  
  /////////////////////////////////////
  // This scatter needs to happen on the LA_device due to the use of J_kcrs->sumIntoValues()
  // Could be changed to the AssemblyDevice, but would require a mirror view of this data and filling such a view is nontrivial
  /////////////////////////////////////
  
  auto fixedDOF = isFixedDOF[set];
  bool use_atomics_ = false;
  if (LA_exec::concurrency() > 1) {
    use_atomics_ = true;
  }
  
  if (compute_disc_sens) {
    parallel_for("assembly insert Jac sens",
                 RangePolicy<LA_exec>(0,LIDs.extent(0)),
                 KOKKOS_LAMBDA (const int elem ) {
      for (size_t row=0; row<LIDs.extent(1); row++ ) {
        LO rowIndex = LIDs(elem,row);
        for (size_t col=0; col<paramLIDs.extent(1); col++ ) {
          LO colIndex = paramLIDs(elem,col);
          ScalarT val = local_J(elem,row,col);
          J_kcrs.sumIntoValues(colIndex, &rowIndex, 1, &val, false, use_atomics_); // isSorted, useAtomics
        }
      }
    });
  }
  else {
    parallel_for("assembly insert Jac",
                 RangePolicy<LA_exec>(0,LIDs.extent(0)),
                 KOKKOS_LAMBDA (const int elem ) {
      const size_type numVals = LIDs.extent(1);
      LO cols[MAXDERIVS];
      ScalarT vals[MAXDERIVS];
      for (size_type row=0; row<LIDs.extent(1); row++ ) {
        LO rowIndex = LIDs(elem,row);
        if (!fixedDOF(rowIndex)) {
          for (size_type col=0; col<LIDs.extent(1); col++ ) {
            vals[col] = local_J(elem,row,col);
            cols[col] = LIDs(elem,col);
          }
          J_kcrs.sumIntoValues(rowIndex, cols, numVals, vals, false, use_atomics_); // isSorted, useAtomics
        }
      }
    });
  }
  
}

//==============================================================
// Scatter just the Residual
//==============================================================

template<class Node>
template<class VecViewType, class LocalViewType, class LIDViewType>
void AssemblyManager<Node>::scatterRes(VecViewType res_view, LocalViewType local_res, LIDViewType LIDs) {
  
  //Teuchos::TimeMonitor localtimer(*scatter_timer);
  
  typedef typename Node::execution_space LA_exec;
  
  /////////////////////////////////////
  // This scatter needs to happen on the LA_device due to the use of J_kcrs->sumIntoValues()
  // Could be changed to the AssemblyDevice, but would require a mirror view of this data and filling such a view is nontrivial
  /////////////////////////////////////
  
  auto fixedDOF = isFixedDOF[0];
  bool use_atomics_ = false;
  if (LA_exec::concurrency() > 1) {
    use_atomics_ = true;
  }
  
  parallel_for("assembly scatter res",
               RangePolicy<LA_exec>(0,LIDs.extent(0)),
               KOKKOS_LAMBDA (const int elem ) {
    for( size_type row=0; row<LIDs.extent(1); row++ ) {
      LO rowIndex = LIDs(elem,row);
      if (!fixedDOF(rowIndex)) {
        for (size_type g=0; g<local_res.extent(2); g++) {
          ScalarT val = local_res(elem,row,g);
          if (use_atomics_) {
            Kokkos::atomic_add(&(res_view(rowIndex,g)), val);
          }
          else {
            res_view(rowIndex,g) += val;
          }
        }
      }
    }
  });
}

//==============================================================
// Scatter both and use wkset->res
//==============================================================

template<class Node>
template<class MatType, class VecViewType, class LIDViewType, class EvalT>
void AssemblyManager<Node>::scatter(const size_t & set, MatType J_kcrs, VecViewType res_view,
                                    LIDViewType LIDs, LIDViewType paramLIDs,
                                    const int & block,
                                    const bool & compute_jacobian,
                                    const bool & compute_sens,
                                    const bool & compute_disc_sens,
                                    const bool & isAdjoint, EvalT & dummyval) {
#ifndef MrHyDE_NO_AD
  if (std::is_same<EvalT, AD>::value) {
    this->scatter(wkset_AD[block], set, J_kcrs, res_view, LIDs, paramLIDs, block, 
                  compute_jacobian, compute_sens, compute_disc_sens, isAdjoint);
  }
  else if (std::is_same<EvalT, AD2>::value) {
    this->scatter(wkset_AD2[block], set, J_kcrs, res_view, LIDs, paramLIDs, block, 
                  compute_jacobian, compute_sens, compute_disc_sens, isAdjoint);
  }
  else if (std::is_same<EvalT, AD4>::value) {
    this->scatter(wkset_AD4[block], set, J_kcrs, res_view, LIDs, paramLIDs, block, 
                  compute_jacobian, compute_sens, compute_disc_sens, isAdjoint);
  }
  else if (std::is_same<EvalT, AD8>::value) {
    this->scatter(wkset_AD8[block], set, J_kcrs, res_view, LIDs, paramLIDs, block, 
                  compute_jacobian, compute_sens, compute_disc_sens, isAdjoint);
  }
  else if (std::is_same<EvalT, AD16>::value) {
    this->scatter(wkset_AD16[block], set, J_kcrs, res_view, LIDs, paramLIDs, block, 
                  compute_jacobian, compute_sens, compute_disc_sens, isAdjoint);
  }
  else if (std::is_same<EvalT, AD18>::value) {
    this->scatter(wkset_AD18[block], set, J_kcrs, res_view, LIDs, paramLIDs, block, 
                  compute_jacobian, compute_sens, compute_disc_sens, isAdjoint);
  }
  else if (std::is_same<EvalT, AD24>::value) {
    this->scatter(wkset_AD24[block], set, J_kcrs, res_view, LIDs, paramLIDs, block, 
                  compute_jacobian, compute_sens, compute_disc_sens, isAdjoint);
  }
  else if (std::is_same<EvalT, AD32>::value) {
    this->scatter(wkset_AD32[block], set, J_kcrs, res_view, LIDs, paramLIDs, block, 
                  compute_jacobian, compute_sens, compute_disc_sens, isAdjoint);
  }
#endif
}

template<class Node>
template<class MatType, class VecViewType, class LIDViewType, class EvalT>
void AssemblyManager<Node>::scatter(Teuchos::RCP<Workset<EvalT> > & wset, const size_t & set, MatType J_kcrs, VecViewType res_view,
                                    LIDViewType LIDs, LIDViewType paramLIDs,
                                    const int & block,
                                    const bool & compute_jacobian,
                                    const bool & compute_sens,
                                    const bool & compute_disc_sens,
                                    const bool & isAdjoint) {

  Teuchos::TimeMonitor localtimer(*scatter_timer);
  
  typedef typename Node::execution_space LA_exec;
  
  /////////////////////////////////////
  // This scatter needs to happen on the LA_device due to the use of J_kcrs->sumIntoValues()
  // Could be changed to the AssemblyDevice, but would require a mirror view of this data and filling such a view is nontrivial
  /////////////////////////////////////
  
  // Make sure the functor can access the necessary data
  auto fixedDOF = isFixedDOF[set];
  auto res = wset->res;
  auto offsets = wset->offsets;
  auto numDOF = groupData[block]->num_dof;
  bool compute_sens_ = compute_sens;
#ifndef MrHyDE_NO_AD
  bool lump_mass_ = lump_mass, isAdjoint_ = isAdjoint, compute_jacobian_ = compute_jacobian;
#endif
  
  bool use_atomics_ = false;
  if (LA_exec::concurrency() > 1) {
    use_atomics_ = true;
  }
  
  parallel_for("assembly insert Jac",
               RangePolicy<LA_exec>(0,LIDs.extent(0)),
               KOKKOS_LAMBDA (const int elem ) {
    
    int row = 0;
    LO rowIndex = 0;
    
    // Residual scatter
    for (size_type n=0; n<numDOF.extent(0); ++n) {
      for (int j=0; j<numDOF(n); j++) {
        row = offsets(n,j);
        rowIndex = LIDs(elem,row);
        if (!fixedDOF(rowIndex)) {
          if (compute_sens_) {
#ifndef MrHyDE_NO_AD
            if (use_atomics_) {
              for (size_type r=0; r<res_view.extent(1); ++r) {
                ScalarT val = -res(elem,row).fastAccessDx(r);
                Kokkos::atomic_add(&(res_view(rowIndex,r)), val);
              }
            }
            else {
              for (size_type r=0; r<res_view.extent(1); ++r) {
                ScalarT val = -res(elem,row).fastAccessDx(r);
                res_view(rowIndex,r) += val;
              }
            }
#endif
          }
          else {
#ifndef MrHyDE_NO_AD
            ScalarT val = -res(elem,row).val();
#else
            ScalarT val = -res(elem,row);
#endif
            if (use_atomics_) {
              Kokkos::atomic_add(&(res_view(rowIndex,0)), val);
            }
            else {
              res_view(rowIndex,0) += val;
            }
          }
        }
      }
    }
    
#ifndef MrHyDE_NO_AD
    // Jacobian scatter
    if (compute_jacobian_) {
      const size_type numVals = LIDs.extent(1);
      int col = 0;
      LO cols[MAXDERIVS];
      ScalarT vals[MAXDERIVS];
      for (size_type n=0; n<numDOF.extent(0); ++n) {
        for (int j=0; j<numDOF(n); j++) {
          row = offsets(n,j);
          rowIndex = LIDs(elem,row);
          if (!fixedDOF(rowIndex)) {
            for (size_type m=0; m<numDOF.extent(0); m++) {
              for (int k=0; k<numDOF(m); k++) {
                col = offsets(m,k);
                if (isAdjoint_) {
                  vals[col] = res(elem,row).fastAccessDx(row);
                }
                else {
                  vals[col] = res(elem,row).fastAccessDx(col);
                }
                if (lump_mass_) {
                  cols[col] = rowIndex;
                }
                else {
                  cols[col] = LIDs(elem,col);
                }
              }
            }
            J_kcrs.sumIntoValues(rowIndex, cols, numVals, vals, false, use_atomics_); // isSorted, useAtomics
          }
        }
      }
    }
#endif
  });
}


//==============================================================
// Scatter both and use wkset->res
//==============================================================

template<class Node>
template<class VecViewType, class LIDViewType>
void AssemblyManager<Node>::scatterRes(const size_t & set, VecViewType res_view,
                                    LIDViewType LIDs,
                                    const int & block) {
  
  Teuchos::TimeMonitor localtimer(*scatter_timer);
  
  typedef typename Node::execution_space LA_exec;
  
  /////////////////////////////////////
  // This scatter needs to happen on the LA_device due to the use of J_kcrs->sumIntoValues()
  // Could be changed to the AssemblyDevice, but would require a mirror view of this data and filling such a view is nontrivial
  /////////////////////////////////////
  
  // Make sure the functor can access the necessary data
  auto fixedDOF = isFixedDOF[set];
  auto res = wkset[block]->res;
  auto offsets = wkset[block]->offsets;
  auto numDOF = groupData[block]->num_dof;
  
  bool use_atomics_ = false;
  if (LA_exec::concurrency() > 1) {
    use_atomics_ = true;
  }
  
  parallel_for("assembly insert Jac",
               RangePolicy<LA_exec>(0,LIDs.extent(0)),
               KOKKOS_LAMBDA (const int elem ) {
    
    int row = 0;
    LO rowIndex = 0;
    
    // Residual scatter
    for (size_type n=0; n<numDOF.extent(0); ++n) {
      for (int j=0; j<numDOF(n); j++) {
        row = offsets(n,j);
        rowIndex = LIDs(elem,row);
        if (!fixedDOF(rowIndex)) {
            ScalarT val = -res(elem,row);
            if (use_atomics_) {
              Kokkos::atomic_add(&(res_view(rowIndex,0)), val);
            }
            else {
              res_view(rowIndex,0) += val;
            }
          
        }
      }
    }
  });
}

/////////////////////////////////////////////////////////////////////////////////////////////
/////////////////////////////////////////////////////////////////////////////////////////////

template<class Node>
void AssemblyManager<Node>::updatePhysicsSet(const size_t & set) {
  for (size_t block=0; block<blocknames.size(); ++block) {
    if (wkset[block]->isInitialized) {
      wkset[block]->updatePhysicsSet(set);
      groupData[block]->updatePhysicsSet(set);
    }
#ifndef MrHyDE_NO_AD
    if (wkset_AD[block]->isInitialized) {
      wkset_AD[block]->updatePhysicsSet(set);
    }
    if (wkset_AD2[block]->isInitialized) {
      wkset_AD2[block]->updatePhysicsSet(set);
    }
    if (wkset_AD4[block]->isInitialized) {
      wkset_AD4[block]->updatePhysicsSet(set);
    }
    if (wkset_AD8[block]->isInitialized) {
      wkset_AD8[block]->updatePhysicsSet(set);
    }
    if (wkset_AD16[block]->isInitialized) {
      wkset_AD16[block]->updatePhysicsSet(set);
    }
    if (wkset_AD18[block]->isInitialized) {
      wkset_AD18[block]->updatePhysicsSet(set);
    }
    if (wkset_AD24[block]->isInitialized) {
      wkset_AD24[block]->updatePhysicsSet(set);
    }
    if (wkset_AD32[block]->isInitialized) {
      wkset_AD32[block]->updatePhysicsSet(set);
    }
#endif
  }
}

/////////////////////////////////////////////////////////////////////////////////////////////
/////////////////////////////////////////////////////////////////////////////////////////////

template<class Node>
void AssemblyManager<Node>::buildDatabase(const size_t & block) {
  
  vector<std::pair<size_t,size_t> > first_users; // stores <grpID,elemID>
  vector<std::pair<size_t,size_t> > first_boundary_users; // stores <grpID,elemID>
  
  /////////////////////////////////////////////////////////////////////////////
  // Step 1: identify the duplicate information
  /////////////////////////////////////////////////////////////////////////////
  
  this->identifyVolumetricDatabase(block, first_users);
  
  this->identifyBoundaryDatabase(block, first_boundary_users);
  
  /////////////////////////////////////////////////////////////////////////////
  // Step 2: inform the user about the savings
  /////////////////////////////////////////////////////////////////////////////
  
  size_t totalelem = 0, boundaryelem = 0;
  for (size_t grp=0; grp<groups[block].size(); ++grp) {
    totalelem += groups[block][grp]->numElem;
  }
  for (size_t grp=0; grp<boundary_groups[block].size(); ++grp) {
    boundaryelem += boundary_groups[block][grp]->numElem;
  }
  
  if (verbosity > 5) {
    cout << " - Processor " << comm->getRank() << ": Number of elements on block " << blocknames[block] << ": " << totalelem << endl;
    cout << " - Processor " << comm->getRank() << ": Number of unique elements on block " << blocknames[block] << ": " << first_users.size() << endl;
    cout << " - Processor " << comm->getRank() << ": Database memory savings on " << blocknames[block] << ": "
    << (100.0 - 100.0*((double)first_users.size()/(double)totalelem)) << "%" << endl;
    cout << " - Processor " << comm->getRank() << ": Number of boundary elements on block " << blocknames[block] << ": " << boundaryelem << endl;
    cout << " - Processor " << comm->getRank() << ": Number of unique boundary elements on block " << blocknames[block] << ": " << first_boundary_users.size() << endl;
    cout << " - Processor " << comm->getRank() << ": Database boundary memory savings on " << blocknames[block] << ": "
    << (100.0 - 100.0*((double)first_boundary_users.size()/(double)boundaryelem)) << "%" << endl;
  }
  
  /////////////////////////////////////////////////////////////////////////////
  // Step 3: build the database
  /////////////////////////////////////////////////////////////////////////////
  
  this->buildVolumetricDatabase(block, first_users);
  
  this->buildBoundaryDatabase(block, first_boundary_users);
  
}

/////////////////////////////////////////////////////////////////////////////////////////////
/////////////////////////////////////////////////////////////////////////////////////////////

template<class Node>
void AssemblyManager<Node>::identifyVolumetricDatabase(const size_t & block, vector<std::pair<size_t,size_t> > & first_users) {
  Teuchos::TimeMonitor localtimer(*group_database_create_timer);
  
  double database_TOL = settings->sublist("Solver").get<double>("database TOL",1.0e-10);
  
  int dimension = groupData[block]->dimension;
  size_type numip = groupData[block]->ref_ip.extent(0);
  bool ignore_orientations = true;
  for (size_t i=0; i<groupData[block]->basis_pointers.size(); ++i) {
    if (groupData[block]->basis_pointers[i]->requireOrientation()) {
      ignore_orientations = false;
    }
  }
  
  vector<Kokkos::View<ScalarT***,HostDevice>> db_jacobians;
  vector<ScalarT> db_measures;
  
  // There are only so many unique orientation
  // Creating a short list of the unique ones and the index for each element
  
  vector<string> unique_orients;
  vector<vector<size_t> > all_orients;
  for (size_t grp=0; grp<groups[block].size(); ++grp) {
    auto orient_host = create_mirror_view(groups[block][grp]->orientation);
    deep_copy(orient_host, groups[block][grp]->orientation);
    vector<size_t> grp_orient(groups[block][grp]->numElem);
    for (size_t e=0; e<groups[block][grp]->numElem; ++e) {
      string orient = orient_host(e).to_string();
      bool found = false;
      size_t oprog = 0;
      while (!found && oprog<unique_orients.size()) {
        if (orient == unique_orients[oprog]) {
          found = true;
        }
        else {
          ++oprog;
        }
      }
      if (found) {
        grp_orient[e] = oprog;
      }
      else {
        unique_orients.push_back(orient);
        grp_orient[e] = unique_orients.size()-1;
      }
    }
    all_orients.push_back(grp_orient);
  }
  
  // Write data to file (for clustering)
  
  bool write_volumetric_data = settings->sublist("Solver").get<bool>("write volumetric data",false);
  if (write_volumetric_data) {
    this->writeVolumetricData(block, all_orients);
  }
  
  for (size_t grp=0; grp<groups[block].size(); ++grp) {
    groups[block][grp]->storeAll = false;
    Kokkos::View<LO*,AssemblyDevice> index("basis database index",groups[block][grp]->numElem);
    auto index_host = create_mirror_view(index);
    
    // Get the Jacobian for this group
    DRV jacobian("jacobian", groups[block][grp]->numElem, numip, dimension, dimension);
    disc->getJacobian(groupData[block], groups[block][grp]->nodes, jacobian);
    auto jacobian_host = create_mirror_view(jacobian);
    deep_copy(jacobian_host,jacobian);
    
    // Get the measures for this group
    DRV measure("measure", groups[block][grp]->numElem);
    disc->getMeasure(groupData[block], jacobian, measure);
    auto measure_host = create_mirror_view(measure);
    deep_copy(measure_host,measure);
    
    for (size_t e=0; e<groups[block][grp]->numElem; ++e) {
      bool found = false;
      size_t prog = 0;

      //ScalarT refmeas = std::pow(measure_host(e),1.0/dimension);
            
      while (!found && prog<first_users.size()) {
        size_t refgrp = first_users[prog].first;
        size_t refelem = first_users[prog].second;
        
        // Check #1: element orientations
        size_t orient = all_orients[grp][e];
        size_t reforient = all_orients[refgrp][refelem];
        if (ignore_orientations || orient == reforient) {
          
          // Check #2: element measures
          ScalarT diff = std::abs(measure_host(e)-db_measures[prog]);
          
          if (std::abs(diff/db_measures[prog])<database_TOL) { // abs(measure) is probably unnecessary here
            
            // Check #3: element Jacobians
            size_type pt = 0;
            bool ruled_out = false;
            while (pt<numip && !ruled_out) { 
              ScalarT fronorm = 0.0;
              ScalarT frodiff = 0.0;
              ScalarT diff = 0.0;
              for (size_type d0=0; d0<jacobian_host.extent(2); ++d0) {
                for (size_type d1=0; d1<jacobian_host.extent(3); ++d1) {
                  diff = jacobian_host(e,pt,d0,d1)-db_jacobians[prog](pt,d0,d1);
                  frodiff += diff*diff;
                  fronorm += jacobian_host(e,pt,d0,d1)*jacobian_host(e,pt,d0,d1);
                }
              }
              if (std::sqrt(frodiff)/std::sqrt(fronorm) > database_TOL) {
                ruled_out = true;
              }
              pt++;
            }
            
            if (!ruled_out) {
              found = true;
              index_host(e) = prog;
            }
            else {
              ++prog;
            }
            
          }
          else {
            ++prog;
          }
        }
        else {
          ++prog;
        }
      }
      if (!found) {
        index_host(e) = first_users.size();
        std::pair<size_t,size_t> newuj{grp,e};
        first_users.push_back(newuj);
        
        Kokkos::View<ScalarT***,HostDevice> new_jac("new db jac",numip, dimension, dimension);
        for (size_type pt=0; pt<new_jac.extent(0); ++pt) {
          for (size_type d0=0; d0<new_jac.extent(1); ++d0) {
            for (size_type d1=0; d1<new_jac.extent(2); ++d1) {
              new_jac(pt,d0,d1) = jacobian(e,pt,d0,d1);
            }
          }
        }
        db_jacobians.push_back(new_jac);
        db_measures.push_back(measure_host(e));
        
      }
    }
    deep_copy(index,index_host);
    groups[block][grp]->basis_index = index;
  }
}

/////////////////////////////////////////////////////////////////////////////////////////////
/////////////////////////////////////////////////////////////////////////////////////////////

template<class Node>
void AssemblyManager<Node>::identifyBoundaryDatabase(const size_t & block, vector<std::pair<size_t,size_t> > & first_boundary_users) {
  
  Teuchos::TimeMonitor localtimer(*group_database_create_timer);

  double database_TOL = settings->sublist("Solver").get<double>("database TOL",1.0e-10);
  
  int dimension = groupData[block]->dimension;
  size_type numip = groupData[block]->ref_ip.extent(0);
  
  vector<Kokkos::View<ScalarT***,HostDevice>> db_jacobians;
  vector<ScalarT> db_measures, db_jacobian_norms;
  
  // There are only so many unique orientation
  // Creating a short list of the unique ones and the index for each element
  vector<string> unique_orients;
  vector<vector<size_t> > all_orients;
  for (size_t grp=0; grp<boundary_groups[block].size(); ++grp) {
    vector<size_t> grp_orient(boundary_groups[block][grp]->numElem);
    auto orient_host = create_mirror_view(boundary_groups[block][grp]->orientation);
    deep_copy(orient_host,boundary_groups[block][grp]->orientation);
    
    for (size_t e=0; e<boundary_groups[block][grp]->numElem; ++e) {
      string orient = orient_host(e).to_string();
      bool found = false;
      size_t oprog = 0;
      while (!found && oprog<unique_orients.size()) {
        if (orient == unique_orients[oprog]) {
          found = true;
        }
        else {
          ++oprog;
        }
      }
      if (found) {
        grp_orient[e] = oprog;
      }
      else {
        unique_orients.push_back(orient);
        grp_orient[e] = unique_orients.size()-1;
      }
    }
    all_orients.push_back(grp_orient);
  }
  
  for (size_t grp=0; grp<boundary_groups[block].size(); ++grp) {
    boundary_groups[block][grp]->storeAll = false;
    Kokkos::View<LO*,AssemblyDevice> index("basis database index",boundary_groups[block][grp]->numElem);
    auto index_host = create_mirror_view(index);
    
    // Get the Jacobian for this group
    DRV jacobian("jacobian", boundary_groups[block][grp]->numElem, numip, dimension, dimension);
    disc->getJacobian(groupData[block], boundary_groups[block][grp]->nodes, jacobian);
    auto jacobian_host = create_mirror_view(jacobian);
    deep_copy(jacobian_host,jacobian);
    
    // Get the measures for this group
    DRV measure("measure", boundary_groups[block][grp]->numElem);
    disc->getMeasure(groupData[block], jacobian, measure);
    auto measure_host = create_mirror_view(measure);
    deep_copy(measure_host,measure);
    
    for (size_t e=0; e<boundary_groups[block][grp]->numElem; ++e) {
      LO localSideID = boundary_groups[block][grp]->localSideID;
      LO sidenum = boundary_groups[block][grp]->sidenum;
      bool found = false;
      size_t prog = 0;
      while (!found && prog<first_boundary_users.size()) {
        size_t refgrp = first_boundary_users[prog].first;
        size_t refelem = first_boundary_users[prog].second;
        
        // Check #0: side IDs must match
        if (localSideID == boundary_groups[block][refgrp]->localSideID &&
            sidenum == boundary_groups[block][refgrp]->sidenum) {
          
          // Check #1: element orientations
          
          size_t orient = all_orients[grp][e];
          size_t reforient = all_orients[refgrp][refelem];
          if (orient == reforient) { // if all 3 checks have passed
            
            // Check #2: element measures
            ScalarT diff = std::abs(measure_host(e)-db_measures[prog]);
            //ScalarT refmeas = std::pow(db_measures[prog],1.0/dimension);
            ScalarT refnorm = db_jacobian_norms[prog];

            if (std::abs(diff/db_measures[prog])<database_TOL) {
              
              // Check #3: element Jacobians
              
              ScalarT diff2 = 0.0;
              for (size_type pt=0; pt<jacobian_host.extent(1); ++pt) {
                for (size_type d0=0; d0<jacobian_host.extent(2); ++d0) {
                  for (size_type d1=0; d1<jacobian_host.extent(3); ++d1) {
                    diff2 += std::abs(jacobian_host(e,pt,d0,d1) - db_jacobians[prog](pt,d0,d1));
                  }
                }
              }
              
              if (std::abs(diff2/refnorm)<database_TOL) {
                found = true;
                index_host(e) = prog;
              }
              else {
                ++prog;
              }
              
            }
            else {
              ++prog;
            }
          }
          else {
            ++prog;
          }
        }
        else {
          ++prog;
        }
      }
      if (!found) {
        index_host(e) = first_boundary_users.size();
        std::pair<size_t,size_t> newuj{grp,e};
        first_boundary_users.push_back(newuj);
        
        ScalarT jnorm = 0.0;
        Kokkos::View<ScalarT***,HostDevice> new_jac("new db jac",numip, dimension, dimension);
        for (size_type pt=0; pt<new_jac.extent(0); ++pt) {
          for (size_type d0=0; d0<new_jac.extent(1); ++d0) {
            for (size_type d1=0; d1<new_jac.extent(2); ++d1) {
              new_jac(pt,d0,d1) = jacobian(e,pt,d0,d1);
              jnorm += std::abs(jacobian(e,pt,d0,d1));
            }
          }
        }
        db_jacobians.push_back(new_jac);
        db_measures.push_back(measure_host(e));
        db_jacobian_norms.push_back(jnorm);
        
      }
    }
    deep_copy(index,index_host);
    boundary_groups[block][grp]->basis_index = index;
  }
}


/////////////////////////////////////////////////////////////////////////////
/////////////////////////////////////////////////////////////////////////////

template<class Node>
void AssemblyManager<Node>::buildVolumetricDatabase(const size_t & block, vector<std::pair<size_t,size_t> > & first_users) {
  
  Teuchos::TimeMonitor localtimer(*group_database_basis_timer);
  
  using namespace std;

  int dimension = groupData[block]->dimension;
  
  size_t database_numElem = first_users.size();
  DRV database_nodes("nodes for the database",database_numElem, groups[block][0]->nodes.extent(1), dimension);
  Kokkos::DynRankView<Intrepid2::Orientation,PHX::Device> database_orientation("database orientations",database_numElem);
  View_Sc2 database_wts("physical wts",database_numElem, groupData[block]->ref_ip.extent(0));
  
  auto database_nodes_host = create_mirror_view(database_nodes);
  auto database_orientation_host = create_mirror_view(database_orientation);
  auto database_wts_host = create_mirror_view(database_wts);
  
  for (size_t e=0; e<first_users.size(); ++e) {
    size_t refgrp = first_users[e].first;
    size_t refelem = first_users[e].second;
    
    // Get the nodes on the host
    auto nodes_host = create_mirror_view(groups[block][refgrp]->nodes);
    deep_copy(nodes_host, groups[block][refgrp]->nodes);
    
    for (size_type node=0; node<database_nodes.extent(1); ++node) {
      for (size_type dim=0; dim<database_nodes.extent(2); ++dim) {
        database_nodes_host(e,node,dim) = nodes_host(refelem,node,dim);
      }
    }
    
    // Get the orientations on the host
    auto orientations_host = create_mirror_view(groups[block][refgrp]->orientation);
    deep_copy(orientations_host, groups[block][refgrp]->orientation);
    database_orientation_host(e) = orientations_host(refelem);
    
    // Get the wts on the host
    auto wts_host = create_mirror_view(groups[block][refgrp]->wts);
    deep_copy(wts_host, groups[block][refgrp]->wts);
    
    for (size_type pt=0; pt<database_wts_host.extent(1); ++pt) {
      database_wts_host(e,pt) = wts_host(refelem,pt);
    }
    
  }
  
  deep_copy(database_nodes, database_nodes_host);
  deep_copy(database_orientation, database_orientation_host);
  deep_copy(database_wts, database_wts_host);
  
  
  vector<View_Sc4> tbasis, tbasis_grad, tbasis_curl, tbasis_nodes;
  vector<View_Sc3> tbasis_div;
  
  disc->getPhysicalVolumetricBasis(groupData[block], database_nodes, database_orientation,
                                   tbasis, tbasis_grad, tbasis_curl,
                                   tbasis_div, tbasis_nodes, true);
  groupData[block]->database_basis = tbasis;
  groupData[block]->database_basis_grad = tbasis_grad;
  groupData[block]->database_basis_div = tbasis_div;
  groupData[block]->database_basis_curl = tbasis_curl;
  
  if (groupData[block]->build_face_terms) {
    for (size_type side=0; side<groupData[block]->num_sides; side++) {
      vector<View_Sc4> face_basis, face_basis_grad;
      
      disc->getPhysicalFaceBasis(groupData[block], side, database_nodes, database_orientation,
                                 face_basis, face_basis_grad);
      
      groupData[block]->database_face_basis.push_back(face_basis);
      groupData[block]->database_face_basis_grad.push_back(face_basis_grad);
    }
    
  }
  
  /////////////////////////////////////////////////////////////////////////////
  // Step 3b: database of mass matrices while we have basis and wts
  /////////////////////////////////////////////////////////////////////////////
  
  // Create a database of mass matrices
  if (groupData[block]->use_mass_database) {

    size_t database_numElem = first_users.size();
    for (size_t set=0; set<physics->set_names.size(); ++set) {
      View_Sc3 mass("local mass",database_numElem, groups[block][0]->LIDs[set].extent(1),
                    groups[block][0]->LIDs[set].extent(1));
      
      auto offsets = wkset[block]->set_offsets[set];
      auto numDOF = groupData[block]->set_num_dof[set];
      
      bool use_sparse_quad = settings->sublist("Solver").get<bool>("use sparsifying mass quadrature",false);
      bool include_high_order = false;

      for (size_type n=0; n<numDOF.extent(0); n++) {
        string btype = wkset[block]->basis_types[wkset[block]->set_usebasis[set][n]];
        
        vector<vector<string> > qrules;

        if (btype.substr(0,5) == "HGRAD" || btype.substr(0,4) == "HVOL") {
          // throw an error
        }
        else if (btype.substr(0,4) == "HDIV") {            
          //vector<string> qrule1 = {"GAUSS","GAUSS","GAUSS"};
          //qrules.push_back(qrule1);
          //vector<string> qrule2 = {"GAUSS-LOBATTO","GAUSS","GAUSS"};
          //qrules.push_back(qrule2);
          //vector<string> qrule3 = {"GAUSS","GAUSS-LOBATTO","GAUSS"};
          //qrules.push_back(qrule3);
          //vector<string> qrule4 = {"GAUSS","GAUSS","GAUSS-LOBATTO"};
          //qrules.push_back(qrule4);
        }
        else if (btype.substr(0,5) == "HCURL") {    
          vector<string> qrule1 = {"GAUSS-LOBATTO","GAUSS-LOBATTO","GAUSS-LOBATTO"};
          qrules.push_back(qrule1);
          //vector<string> qrule2 = {"GAUSS","GAUSS-LOBATTO","GAUSS-LOBATTO"};
          //qrules.push_back(qrule2);
          //vector<string> qrule3 = {"GAUSS-LOBATTO","GAUSS","GAUSS-LOBATTO"};
          //qrules.push_back(qrule3);
          //vector<string> qrule4 = {"GAUSS-LOBATTO","GAUSS-LOBATTO","GAUSS"};
          //qrules.push_back(qrule4);
        }
        else {
         // throw an error
        }

        if (use_sparse_quad && qrules.size() > 0) {
          ScalarT mwt = physics->mass_wts[set][block][n];
          View_Sc4 cbasis = tbasis[wkset[block]->set_usebasis[set][n]];
          
          View_Sc3 mass_sparse("local mass", mass.extent(0), cbasis.extent(1), cbasis.extent(1)); 
          
          if (include_high_order) {
            auto cwts = database_wts;
          //for (size_type n=0; n<numDOF.extent(0); n++) {
            ScalarT mwt = physics->mass_wts[set][block][n];
            View_Sc4 cbasis = tbasis[wkset[block]->set_usebasis[set][n]];
            string btype = wkset[block]->basis_types[wkset[block]->set_usebasis[set][n]];
            auto off = subview(offsets,n,ALL());
            if (btype.substr(0,5) == "HGRAD" || btype.substr(0,4) == "HVOL") {
              parallel_for("Group get mass",
                           RangePolicy<AssemblyExec>(0,mass.extent(0)),
                           KOKKOS_LAMBDA (const size_type e ) {
                for (size_type i=0; i<cbasis.extent(1); i++ ) {
                  for (size_type j=0; j<cbasis.extent(1); j++ ) {
                    for (size_type k=0; k<cbasis.extent(2); k++ ) {
                      mass_sparse(e,off(i),off(j)) += cbasis(e,i,k,0)*cbasis(e,j,k,0)*cwts(e,k)*mwt;
                    }
                  }
                }
              });
            }
            else if (btype.substr(0,4) == "HDIV" || btype.substr(0,5) == "HCURL") {
              parallel_for("Group get mass",
                           RangePolicy<AssemblyExec>(0,mass.extent(0)),
                           KOKKOS_LAMBDA (const size_type e ) {
                for (size_type i=0; i<cbasis.extent(1); i++ ) {
                  for (size_type j=0; j<cbasis.extent(1); j++ ) {
                    for (size_type k=0; k<cbasis.extent(2); k++ ) {
                      for (size_type dim=0; dim<cbasis.extent(3); dim++ ) {
                        mass_sparse(e,off(i),off(j)) += cbasis(e,i,k,dim)*cbasis(e,j,k,dim)*cwts(e,k)*mwt;
                      }
                    }
                  }
                }
              });
            }
          //}
          }
          for (size_t q=0; q<qrules.size(); ++q) {
            vector<string> qrule = qrules[q];
            DRV cwts;
            DRV cbasis = disc->evaluateBasisNewQuadrature(block, wkset[block]->set_usebasis[set][n], qrule,
                                                          database_nodes, database_orientation, cwts);

            View_Sc3 newmass("local mass", mass.extent(0), cbasis.extent(1), cbasis.extent(1)); 
              
            parallel_for("Group get mass",
                         RangePolicy<AssemblyExec>(0,mass.extent(0)),
                         KOKKOS_LAMBDA (const size_type e ) {
              for (size_type i=0; i<cbasis.extent(1); i++ ) {
                for (size_type j=0; j<cbasis.extent(1); j++ ) {
                  for (size_type k=0; k<cbasis.extent(2); k++ ) {
                    for (size_type dim=0; dim<cbasis.extent(3); dim++ ) {
                      newmass(e,i,j) += cbasis(e,i,k,dim)*cbasis(e,j,k,dim)*cwts(e,k)*mwt;
                    }
                  }
                }
              }
            });
            if (q==0 && !include_high_order) { // first qrule is the base rule
              deep_copy(mass_sparse,newmass);
            }
            else { // see if any alternative rules are better for each entry
              parallel_for("Group get mass",
                           RangePolicy<AssemblyExec>(0,mass.extent(0)),
                           KOKKOS_LAMBDA (const size_type e ) {
            
                for (size_type i=0; i<newmass.extent(1); i++ ) {
                  for (size_type j=0; j<newmass.extent(2); j++ ) {
                    if (i==j) {
                      if (newmass(e,i,j) > mass_sparse(e,i,j)) { // not using abs since always positive
                        mass_sparse(e,i,j) = newmass(e,i,j);
                      }
                    }
                    else {
                      if (abs(newmass(e,i,j)) < abs(mass_sparse(e,i,j))) {
                        mass_sparse(e,i,j) = newmass(e,i,j);
                      }
                    }
                  }
                }
              });   
            }     
          }
          
          // Permute the entries in mass matrix using the offsets
          auto off = subview(offsets,n,ALL());
          parallel_for("Group get mass",
                       RangePolicy<AssemblyExec>(0,mass.extent(0)),
                       KOKKOS_LAMBDA (const size_type e ) {
            for (size_type i=0; i<mass_sparse.extent(1); i++ ) {
              for (size_type j=0; j<mass_sparse.extent(2); j++ ) {
                mass(e,off(i),off(j)) = mass_sparse(e,i,j);
              }
            }
          });
        }
      
        else {
          auto cwts = database_wts;
          //for (size_type n=0; n<numDOF.extent(0); n++) {
            ScalarT mwt = physics->mass_wts[set][block][n];
            View_Sc4 cbasis = tbasis[wkset[block]->set_usebasis[set][n]];
            string btype = wkset[block]->basis_types[wkset[block]->set_usebasis[set][n]];
            auto off = subview(offsets,n,ALL());
            if (btype.substr(0,5) == "HGRAD" || btype.substr(0,4) == "HVOL") {
              parallel_for("Group get mass",
                           RangePolicy<AssemblyExec>(0,mass.extent(0)),
                           KOKKOS_LAMBDA (const size_type e ) {
                for (size_type i=0; i<cbasis.extent(1); i++ ) {
                  for (size_type j=0; j<cbasis.extent(1); j++ ) {
                    for (size_type k=0; k<cbasis.extent(2); k++ ) {
                      mass(e,off(i),off(j)) += cbasis(e,i,k,0)*cbasis(e,j,k,0)*cwts(e,k)*mwt;
                    }
                  }
                }
              });
            }
            else if (btype.substr(0,4) == "HDIV" || btype.substr(0,5) == "HCURL") {
              parallel_for("Group get mass",
                           RangePolicy<AssemblyExec>(0,mass.extent(0)),
                           KOKKOS_LAMBDA (const size_type e ) {
                for (size_type i=0; i<cbasis.extent(1); i++ ) {
                  for (size_type j=0; j<cbasis.extent(1); j++ ) {
                    for (size_type k=0; k<cbasis.extent(2); k++ ) {
                      for (size_type dim=0; dim<cbasis.extent(3); dim++ ) {
                        mass(e,off(i),off(j)) += cbasis(e,i,k,dim)*cbasis(e,j,k,dim)*cwts(e,k)*mwt;
                      }
                    }
                  }
                }
              });
            }
          //}
        }
      }
      
      bool use_sparse = settings->sublist("Solver").get<bool>("sparse mass format",false);
      if (use_sparse) {
        ScalarT tol = settings->sublist("Solver").get<double>("sparse mass TOL",1.0e-10);
        Teuchos::RCP<Sparse3DView> sparse_mass = Teuchos::rcp( new Sparse3DView(mass,tol) );
        groupData[block]->sparse_database_mass.push_back(sparse_mass);
        groupData[block]->use_sparse_mass = true;
        cout << " - Processor " << comm->getRank() << ": Sparse mass format savings on " << blocknames[block] << ": "
             << (100.0 - 100.0*((double)sparse_mass->size()/(double)mass.size())) << "%" << endl;
      }
      //else {
        groupData[block]->database_mass.push_back(mass);
      //}

      bool write_matrices_to_file = false;
      if (write_matrices_to_file) {
        std::stringstream ss;
        ss << set;
        string filename = "mass_matrices." + ss.str() + ".out";
        KokkosTools::printToFile(mass,filename);
      }
    }
  }
}


/////////////////////////////////////////////////////////////////////////////
/////////////////////////////////////////////////////////////////////////////

template<class Node>
void AssemblyManager<Node>::buildBoundaryDatabase(const size_t & block, vector<std::pair<size_t,size_t> > & first_boundary_users) {
  
  int dimension = groupData[block]->dimension;
  size_type numsideip = groupData[block]->ref_side_ip[0].extent(0);
  
  size_t database_boundary_numElem = first_boundary_users.size();
  vector<View_Sc4> bbasis, bbasis_grad;
  for (size_t i=0; i<groupData[block]->basis_pointers.size(); i++) {
    int numb = groupData[block]->basis_pointers[i]->getCardinality();
    View_Sc4 basis_vals, basis_grad_vals;
    if (groupData[block]->basis_types[i].substr(0,5) == "HGRAD"){
      basis_vals = View_Sc4("basis vals",database_boundary_numElem,numb,numsideip,1);
      basis_grad_vals = View_Sc4("basis vals",database_boundary_numElem,numb,numsideip,groupData[block]->dimension);
    }
    else if (groupData[block]->basis_types[i].substr(0,4) == "HVOL"){ // does not require orientations
      basis_vals = View_Sc4("basis vals",database_boundary_numElem,numb,numsideip,1);
    }
    else if (groupData[block]->basis_types[i].substr(0,5) == "HFACE"){
      basis_vals = View_Sc4("basis vals",database_boundary_numElem,numb,numsideip,1);
    }
    else if (groupData[block]->basis_types[i].substr(0,4) == "HDIV"){
      basis_vals = View_Sc4("basis vals",database_boundary_numElem,numb,numsideip,groupData[block]->dimension);
    }
    else if (groupData[block]->basis_types[i].substr(0,5) == "HCURL"){
      basis_vals = View_Sc4("basis vals",database_boundary_numElem,numb,numsideip,groupData[block]->dimension);
    }
    bbasis.push_back(basis_vals);
    bbasis_grad.push_back(basis_grad_vals);
  }
  for (size_t e=0; e<first_boundary_users.size(); ++e) {
    size_t refgrp = first_boundary_users[e].first;
    size_t refelem = first_boundary_users[e].second;
    
    DRV database_bnodes("nodes for the database", 1, groups[block][0]->nodes.extent(1), dimension);
    Kokkos::DynRankView<Intrepid2::Orientation,PHX::Device> database_borientation("database orientations", 1);
    
    auto database_bnodes_host = create_mirror_view(database_bnodes);
    auto database_borientation_host = create_mirror_view(database_borientation);
    
    LO localSideID = boundary_groups[block][refgrp]->localSideID;
    // Get the nodes on the host
    auto nodes_host = create_mirror_view(boundary_groups[block][refgrp]->nodes);
    deep_copy(nodes_host, boundary_groups[block][refgrp]->nodes);
    
    for (size_type node=0; node<database_bnodes.extent(1); ++node) {
      for (size_type dim=0; dim<database_bnodes.extent(2); ++dim) {
        database_bnodes_host(0,node,dim) = nodes_host(refelem,node,dim);
      }
    }
    deep_copy(database_bnodes, database_bnodes_host);
    
    // Get the orientations on the host
    auto orientations_host = create_mirror_view(boundary_groups[block][refgrp]->orientation);
    deep_copy(orientations_host, boundary_groups[block][refgrp]->orientation);
    database_borientation_host(0) = orientations_host(refelem);
    deep_copy(database_borientation, database_borientation_host);
    
    vector<View_Sc4> tbasis, tbasis_grad, tbasis_curl;
    vector<View_Sc3> tbasis_div;
    disc->getPhysicalBoundaryBasis(groupData[block], database_bnodes, localSideID, database_borientation,
                                   tbasis, tbasis_grad, tbasis_curl, tbasis_div);
    
    for (size_t i=0; i<groupData[block]->basis_pointers.size(); i++) {
      auto tbasis_slice = subview(tbasis[i],0,ALL(),ALL(),ALL());
      auto bbasis_slice = subview(bbasis[i],e,ALL(),ALL(),ALL());
      deep_copy(bbasis_slice, tbasis_slice);
    }
  }
  
  groupData[block]->database_side_basis = bbasis;
  groupData[block]->database_side_basis_grad = bbasis_grad;
  
  
}

/////////////////////////////////////////////////////////////////////////////////////////////
/////////////////////////////////////////////////////////////////////////////////////////////

template<class Node>
void AssemblyManager<Node>::writeVolumetricData(const size_t & block, vector<vector<size_t>> & all_orients) {
  
  vector<vector<ScalarT> > all_meas;
  vector<vector<ScalarT> > all_fros;
  int dimension = groupData[block]->dimension;
  size_type numip = groupData[block]->ref_ip.extent(0);
  
  for (size_t grp=0; grp<groups[block].size(); ++grp) {
    
    // Get the Jacobian for this group
    DRV jacobian("jacobian", groups[block][grp]->numElem, numip, dimension, dimension);
    disc->getJacobian(groupData[block], groups[block][grp]->nodes, jacobian);
    
    // Get the measures for this group
    DRV measure("measure", groups[block][grp]->numElem);
    disc->getMeasure(groupData[block], jacobian, measure);
    
    DRV fro("fro norm of J", groups[block][grp]->numElem);
    disc->getFrobenius(groupData[block], jacobian, fro);
    vector<ScalarT> currmeas;
    for (size_type e=0; e<measure.extent(0); ++e) {
      currmeas.push_back(measure(e));
      //currmeas.push_back(jacobian(e,0,0,0));
    }
    all_meas.push_back(currmeas);
    
    
    vector<ScalarT> currfro;
    for (size_type e=0; e<fro.extent(0); ++e) {
      ScalarT val = 0.0;
      for (size_type d1=0; d1<jacobian.extent(2); ++d1) {
        for (size_type d2=0; d2<jacobian.extent(3); ++d2) {
          for (size_type pt=0; pt<jacobian.extent(1); ++pt) {
            ScalarT cval = jacobian(e,pt,d1,d2) - jacobian(e,pt,d2,d1);
            val += cval*cval;
          }
        }
      }
      currfro.push_back(val);
      //currfro.push_back(jacobian(e,0,1,1));
    }
    all_fros.push_back(currfro);
  }
  
  if (comm->getRank() == 0) {
    
    string outfile = "jacobian_data.out";
    std::ofstream respOUT(outfile.c_str());
    respOUT.precision(16);
    
    for (size_t grp=0; grp<groups[block].size(); ++grp) {
      // Get the Jacobian for this group
      DRV jac("jacobian", groups[block][grp]->numElem, numip, dimension, dimension);
      disc->getJacobian(groupData[block], groups[block][grp]->nodes, jac);
      
      DRV wts("jacobian", groups[block][grp]->numElem, numip);
      disc->getPhysicalWts(groupData[block], groups[block][grp]->nodes, jac, wts);
      
      for (size_t e=0; e<groups[block][grp]->numElem; ++e) {
        /*
        ScalarT j00 = 0.0, j01 = 0.0, j02 = 0.0;
        ScalarT j10 = 0.0, j11 = 0.0, j12 = 0.0;
        ScalarT j20 = 0.0, j21 = 0.0, j22 = 0.0;
        
        for (size_type pt=0; pt<jac.extent(1); ++pt) {
          j00 += jac(e,pt,0,0)*wts(e,pt);
          j01 += jac(e,pt,0,1)*wts(e,pt);
          j02 += jac(e,pt,0,2)*wts(e,pt);
          j10 += jac(e,pt,1,0)*wts(e,pt);
          j11 += jac(e,pt,1,1)*wts(e,pt);
          j12 += jac(e,pt,1,2)*wts(e,pt);
          j20 += jac(e,pt,2,0)*wts(e,pt);
          j21 += jac(e,pt,2,1)*wts(e,pt);
          j22 += jac(e,pt,2,2)*wts(e,pt);
        }
        */

        //respOUT << j00 << ", " << j01 << ", " << j02 << ", " << j10 << ", " << j11 << ", " << j12 << ", " << j20 << ", " << j21 << ", " << j22 << endl;
        respOUT << all_orients[grp][e] << ", " << all_meas[grp][e] << ", " << all_fros[grp][e] << endl;
      }
    }
    respOUT.close();
  }
}

/////////////////////////////////////////////////////////////////////////////////////////////
// After the setup phase, we finalize the function managers
/////////////////////////////////////////////////////////////////////////////////////////////

template<class Node>
void AssemblyManager<Node>::finalizeFunctions() {
  for (size_t block=0; block<wkset.size(); ++block) {
    if (wkset[block]->isInitialized) {
      this->finalizeFunctions(function_managers[block], wkset[block]);
    }
  }
#ifndef MrHyDE_NO_AD
  for (size_t block=0; block<wkset_AD.size(); ++block) {
    if (wkset_AD[block]->isInitialized) {
      this->finalizeFunctions(function_managers_AD[block], wkset_AD[block]);
    }
  }
  for (size_t block=0; block<wkset_AD2.size(); ++block) {
    if (wkset_AD2[block]->isInitialized) {
      this->finalizeFunctions(function_managers_AD2[block], wkset_AD2[block]);
    }
  }
  for (size_t block=0; block<wkset_AD4.size(); ++block) {
    if (wkset_AD4[block]->isInitialized) {
      this->finalizeFunctions(function_managers_AD4[block], wkset_AD4[block]);
    }
  }
  for (size_t block=0; block<wkset_AD8.size(); ++block) {
    if (wkset_AD8[block]->isInitialized) {
      this->finalizeFunctions(function_managers_AD8[block], wkset_AD8[block]);
    }
  }
  for (size_t block=0; block<wkset_AD16.size(); ++block) {
    if (wkset_AD16[block]->isInitialized) {
      this->finalizeFunctions(function_managers_AD16[block], wkset_AD16[block]);
    }
  }
  for (size_t block=0; block<wkset_AD18.size(); ++block) {
    if (wkset_AD18[block]->isInitialized) {
      this->finalizeFunctions(function_managers_AD18[block], wkset_AD18[block]);
    }
  }
  for (size_t block=0; block<wkset_AD24.size(); ++block) {
    if (wkset_AD24[block]->isInitialized) {
      this->finalizeFunctions(function_managers_AD24[block], wkset_AD24[block]);
    }
  }
  for (size_t block=0; block<wkset_AD32.size(); ++block) {
    if (wkset_AD32[block]->isInitialized) {
      this->finalizeFunctions(function_managers_AD32[block], wkset_AD32[block]);
    }
  }
#endif
}

template<class Node>
template<class EvalT>
void AssemblyManager<Node>::finalizeFunctions(Teuchos::RCP<FunctionManager<EvalT> > & fman,
                                              Teuchos::RCP<Workset<EvalT> > & wset) {
  fman->setupLists(params->paramnames);
  fman->wkset = wset;
  fman->decomposeFunctions();
  if (verbosity >= 20) {
    fman->printFunctions();
  }
}

////////////////////////////////////////////////////////////////////////////////
// Functionality moved from boundary groups into here
////////////////////////////////////////////////////////////////////////////////


template<class Node>
void AssemblyManager<Node>::computeJacResBoundary(const int & block, const size_t & grp,
                                                     const ScalarT & time, const bool & isTransient, const bool & isAdjoint,
                                                     const bool & compute_jacobian, const bool & compute_sens,
                                                     const int & num_active_params, const bool & compute_disc_sens,
                                                     const bool & compute_aux_sens, const bool & store_adjPrev,
                                                     View_Sc3 local_res, View_Sc3 local_J) {
  
#ifndef MrHyDE_NO_AD

  int seedwhat = 0;
  if (compute_jacobian) {
    if (compute_disc_sens) {
      seedwhat = 3;
    }
    else if (compute_aux_sens) {
      seedwhat = 4;
    }
    else {
      seedwhat = 1;
    }
  }
  this->updateWorksetBoundary<AD>(block, grp, seedwhat);
  physics->boundaryResidual<AD>(wkset_AD[block]->current_set, block);
  
  if (compute_jacobian) {
    if (compute_disc_sens) {
      this->updateParamJacBoundary(block, grp, local_J);
    }
    else if (compute_aux_sens){
      this->updateAuxJacBoundary(block, grp, local_J);
    }
    else {
      this->updateJacBoundary(block, grp, isAdjoint, local_J);
    }
  }
  
  if (!isAdjoint) {
    this->updateResBoundary(block, grp, compute_sens, local_res);
  }
#endif

}

/////////////////////////////////////////////////////////////////////////////////
/////////////////////////////////////////////////////////////////////////////////

template<class Node>
void AssemblyManager<Node>::updateWorksetBoundary(const int & block, const size_t & grp,
                                          const int & seedwhat, const int & seedindex,
                                          const bool & override_transient) {
  this->updateWorksetBoundary<ScalarT>(block, grp, seedwhat, seedindex, override_transient);
}


template<class Node>
void AssemblyManager<Node>::updateWorksetBoundaryAD(const int & block, const size_t & grp,
                                          const int & seedwhat, const int & seedindex,
                                          const bool & override_transient) {
  this->updateWorksetBoundary<AD>(block, grp, seedwhat, seedindex, override_transient);
}

template<class Node>
template<class EvalT>
void AssemblyManager<Node>::updateWorksetBoundary(const int & block, const size_t & grp,
                                          const int & seedwhat, const int & seedindex,
                                          const bool & override_transient) {

  
  if (std::is_same<EvalT, ScalarT>::value) {
    this->updateWorksetBoundary(wkset[block], block, grp, seedwhat, seedindex, override_transient);
  }
#ifndef MrHyDE_NO_AD
  else if (std::is_same<EvalT, AD>::value) {
    this->updateWorksetBoundary(wkset_AD[block], block, grp, seedwhat, seedindex, override_transient);
  }
  else if (std::is_same<EvalT, AD2>::value) {
    this->updateWorksetBoundary(wkset_AD2[block], block, grp, seedwhat, seedindex, override_transient);
  }
  else if (std::is_same<EvalT, AD4>::value) {
    this->updateWorksetBoundary(wkset_AD4[block], block, grp, seedwhat, seedindex, override_transient);
  }
  else if (std::is_same<EvalT, AD8>::value) {
    this->updateWorksetBoundary(wkset_AD8[block], block, grp, seedwhat, seedindex, override_transient);
  }
  else if (std::is_same<EvalT, AD16>::value) {
    this->updateWorksetBoundary(wkset_AD16[block], block, grp, seedwhat, seedindex, override_transient);
  }
  else if (std::is_same<EvalT, AD18>::value) {
    this->updateWorksetBoundary(wkset_AD18[block], block, grp, seedwhat, seedindex, override_transient);
  }
  else if (std::is_same<EvalT, AD24>::value) {
    this->updateWorksetBoundary(wkset_AD24[block], block, grp, seedwhat, seedindex, override_transient);
  }
  else if (std::is_same<EvalT, AD32>::value) {
    this->updateWorksetBoundary(wkset_AD32[block], block, grp, seedwhat, seedindex, override_transient);
  }
#endif  
}

template<class Node>
template<class EvalT>
void AssemblyManager<Node>::updateWorksetBoundary(Teuchos::RCP<Workset<EvalT> > & wset, const int & block, const size_t & grp, 
                                                  const int & seedwhat, const int & seedindex, const bool & override_transient) {
  
  ///////////////////////////////////////////////////////////
  // Reset the residual and data in the workset
  
  wset->reset();
  wset->sidename = boundary_groups[block][grp]->sidename;
  wset->currentside = boundary_groups[block][grp]->sidenum;
  wset->numElem = boundary_groups[block][grp]->numElem;

  ///////////////////////////////////////////////////////////
  // Update the observational data stored in the workset
  // This is specific to cases with data-based parameters

  this->updateDataBoundary<EvalT>(block, grp);
  
  ///////////////////////////////////////////////////////////
  // Update the integration info and basis in workset

  this->updateWorksetBasisBoundary<EvalT>(block, grp);
  
  ///////////////////////////////////////////////////////////
  // Map the gathered solution to seeded version in workset
  if (groupData[block]->requires_transient && !override_transient) {
    for (size_t set=0; set<groupData[block]->num_sets; ++set) {
      wset->computeSolnTransientSeeded(set, boundary_groups[block][grp]->sol[set], 
                                        boundary_groups[block][grp]->sol_prev[set], 
                                        boundary_groups[block][grp]->sol_stage[set], 
                                        seedwhat, seedindex);
    }
  }
  else { // steady-state
    for (size_t set=0; set<groupData[block]->num_sets; ++set) {
      wset->computeSolnSteadySeeded(set, boundary_groups[block][grp]->sol[set], seedwhat);
    }
  }
  if (wset->numParams > 0) {
    wset->computeParamSteadySeeded(boundary_groups[block][grp]->param, seedwhat);
  }

  // Aux solutions are still handled separately
  //this->computeSoln(seedwhat);
  if (wset->numAux > 0 && std::is_same<EvalT,AD>::value) {
    
    this->computeBoundaryAux(block, grp, seedwhat);

  }
}

template<class Node>
void AssemblyManager<Node>::computeBoundaryAux(const int & block, const size_t & grp, const int & seedwhat) {

#ifndef MrHyDE_NO_AD
  auto numAuxDOF = groupData[block]->num_aux_dof;
    
  for (size_type var=0; var<numAuxDOF.extent(0); var++) {
    auto abasis = boundary_groups[block][grp]->auxside_basis[boundary_groups[block][grp]->auxusebasis[var]];
    auto off = subview(boundary_groups[block][grp]->auxoffsets,var,ALL());
    string varname = wkset_AD[block]->aux_varlist[var];
    auto local_aux = wkset_AD[block]->getSolutionField("aux "+varname,false);
    Kokkos::deep_copy(local_aux,0.0);
    auto localID = boundary_groups[block][grp]->localElemID;
    auto varaux = subview(boundary_groups[block][grp]->aux, ALL(), var, ALL());
    if (seedwhat == 4) {
      parallel_for("bgroup aux 4",
                   TeamPolicy<AssemblyExec>(localID.extent(0), Kokkos::AUTO, VECTORSIZE),
                   KOKKOS_LAMBDA (TeamPolicy<AssemblyExec>::member_type team ) {
        int elem = team.league_rank();
        for (size_type pt=team.team_rank(); pt<abasis.extent(2); pt+=team.team_size() ) {
          for (size_type dof=0; dof<abasis.extent(1); ++dof) {
            AD auxval = AD(MAXDERIVS,off(dof), varaux(localID(elem),dof));
            local_aux(elem,pt) += auxval*abasis(elem,dof,pt);
          }
        }
      });
    }
    else {
      parallel_for("bgroup aux 5",
                    TeamPolicy<AssemblyExec>(localID.extent(0), Kokkos::AUTO, VECTORSIZE),
                    KOKKOS_LAMBDA (TeamPolicy<AssemblyExec>::member_type team ) {
        int elem = team.league_rank();
        for (size_type pt=team.team_rank(); pt<abasis.extent(2); pt+=team.team_size() ) {
          for (size_type dof=0; dof<abasis.extent(1); ++dof) {
            ScalarT auxval = varaux(localID(elem),dof);
            local_aux(elem,pt) += auxval*abasis(elem,dof,pt);
          }
        }
      });
    }
  }
#endif
}

///////////////////////////////////////////////////////////////////////////////////////
///////////////////////////////////////////////////////////////////////////////////////

template<class Node>
void AssemblyManager<Node>::updateDataBoundaryAD(const int & block, const size_t & grp) {
  this->updateDataBoundary<AD>(block, grp);
}

template<class Node>
void AssemblyManager<Node>::updateDataBoundary(const int & block, const size_t & grp) {
  this->updateDataBoundary<ScalarT>(block, grp);
}

template<class Node>
template<class EvalT>
void AssemblyManager<Node>::updateDataBoundary(const int & block, const size_t & grp) {

  if (std::is_same<EvalT, ScalarT>::value) {
    this->updateDataBoundary(wkset[block], block, grp);
  }
#ifndef MrHyDE_NO_AD
  else if (std::is_same<EvalT, AD>::value) {
    this->updateDataBoundary(wkset_AD[block], block, grp);
  }
  else if (std::is_same<EvalT, AD2>::value) {
    this->updateDataBoundary(wkset_AD2[block], block, grp);
  }
  else if (std::is_same<EvalT, AD4>::value) {
    this->updateDataBoundary(wkset_AD4[block], block, grp);
  }
  else if (std::is_same<EvalT, AD8>::value) {
    this->updateDataBoundary(wkset_AD8[block], block, grp);
  }
  else if (std::is_same<EvalT, AD16>::value) {
    this->updateDataBoundary(wkset_AD16[block], block, grp);
  }
  else if (std::is_same<EvalT, AD18>::value) {
    this->updateDataBoundary(wkset_AD18[block], block, grp);
  }
  else if (std::is_same<EvalT, AD24>::value) {
    this->updateDataBoundary(wkset_AD24[block], block, grp);
  }
  else if (std::is_same<EvalT, AD32>::value) {
    this->updateDataBoundary(wkset_AD32[block], block, grp);
  }
#endif
}

template<class Node>
template<class EvalT>
void AssemblyManager<Node>::updateDataBoundary(Teuchos::RCP<Workset<EvalT> > & wset,
                                               const int & block, const size_t & grp) {

  // hard coded for what I need it for right now
  if (groupData[block]->have_phi) {
    wset->have_rotation_phi = true;
    wset->rotation_phi = boundary_groups[block][grp]->data;
    wset->allocateRotations();
  }
  else if (groupData[block]->have_rotation) {
    wset->have_rotation = true;
    wset->allocateRotations();
    auto rot = wset->rotation;
    auto data = boundary_groups[block][grp]->data;
    parallel_for("update data",
                 RangePolicy<AssemblyExec>(0,data.extent(0)),
                 KOKKOS_LAMBDA (const size_type e ) {
      rot(e,0,0) = data(e,0);
      rot(e,0,1) = data(e,1);
      rot(e,0,2) = data(e,2);
      rot(e,1,0) = data(e,3);
      rot(e,1,1) = data(e,4);
      rot(e,1,2) = data(e,5);
      rot(e,2,0) = data(e,6);
      rot(e,2,1) = data(e,7);
      rot(e,2,2) = data(e,8);
    });
  
  }
  else if (groupData[block]->have_extra_data) {
    wset->extra_data = boundary_groups[block][grp]->data;
  }
  wset->multidata = boundary_groups[block][grp]->multidata;
}

///////////////////////////////////////////////////////////////////////////////////////
///////////////////////////////////////////////////////////////////////////////////////

template<class Node>
void AssemblyManager<Node>::updateWorksetBasisBoundary(const int & block, const size_t & grp) {
  this->updateWorksetBasisBoundary<ScalarT>(block, grp);
}

template<class Node>
void AssemblyManager<Node>::updateWorksetBasisBoundaryAD(const int & block, const size_t & grp) {
  this->updateWorksetBasisBoundary<AD>(block, grp);
}

template<class Node>
template<class EvalT>
void AssemblyManager<Node>::updateWorksetBasisBoundary(const int & block, const size_t & grp) {

  
  if (std::is_same<EvalT, ScalarT>::value) {
    this->updateWorksetBasisBoundary(wkset[block], block, grp);
  }
#ifndef MrHyDE_NO_AD
  else if (std::is_same<EvalT, AD>::value) {
    this->updateWorksetBasisBoundary(wkset_AD[block], block, grp);
  }
  else if (std::is_same<EvalT, AD2>::value) {
    this->updateWorksetBasisBoundary(wkset_AD2[block], block, grp);
  }
  else if (std::is_same<EvalT, AD4>::value) {
    this->updateWorksetBasisBoundary(wkset_AD4[block], block, grp);
  }
  else if (std::is_same<EvalT, AD8>::value) {
    this->updateWorksetBasisBoundary(wkset_AD8[block], block, grp);
  }
  else if (std::is_same<EvalT, AD16>::value) {
    this->updateWorksetBasisBoundary(wkset_AD16[block], block, grp);
  }
  else if (std::is_same<EvalT, AD18>::value) {
    this->updateWorksetBasisBoundary(wkset_AD18[block], block, grp);
  }
  else if (std::is_same<EvalT, AD24>::value) {
    this->updateWorksetBasisBoundary(wkset_AD24[block], block, grp);
  }
  else if (std::is_same<EvalT, AD32>::value) {
    this->updateWorksetBasisBoundary(wkset_AD32[block], block, grp);
  }
#endif
}

template<class Node>
template<class EvalT>
void AssemblyManager<Node>::updateWorksetBasisBoundary(Teuchos::RCP<Workset<EvalT> > & wset,
                                                       const int & block, const size_t & grp) {

  wset->wts_side = boundary_groups[block][grp]->wts;
  wset->h = boundary_groups[block][grp]->hsize;
  
  wset->setScalarField(boundary_groups[block][grp]->ip[0],"x");
  wset->setScalarField(boundary_groups[block][grp]->normals[0],"n[x]");
  wset->setScalarField(boundary_groups[block][grp]->tangents[0],"t[x]");
  if (boundary_groups[block][grp]->ip.size() > 1) {
    wset->setScalarField(boundary_groups[block][grp]->ip[1],"y");
    wset->setScalarField(boundary_groups[block][grp]->normals[1],"n[y]");
    wset->setScalarField(boundary_groups[block][grp]->tangents[1],"t[y]");
  }
  if (boundary_groups[block][grp]->ip.size() > 2) {
    wset->setScalarField(boundary_groups[block][grp]->ip[2],"z");
    wset->setScalarField(boundary_groups[block][grp]->normals[2],"n[z]");
    wset->setScalarField(boundary_groups[block][grp]->tangents[2],"t[z]");
  }

  if (boundary_groups[block][grp]->storeAll || groupData[block]->use_basis_database) {
    wset->basis_side = boundary_groups[block][grp]->basis;
    wset->basis_grad_side = boundary_groups[block][grp]->basis_grad;
  }
  else {
    vector<View_Sc4> tbasis, tbasis_grad, tbasis_curl;
    vector<View_Sc3> tbasis_div;
    disc->getPhysicalBoundaryBasis(groupData[block], boundary_groups[block][grp]->nodes, 
                                   boundary_groups[block][grp]->localSideID, 
                                   boundary_groups[block][grp]->orientation,
                                   tbasis, tbasis_grad, tbasis_curl, tbasis_div);
    vector<CompressedView<View_Sc4>> tcbasis, tcbasis_grad;
    for (size_t i=0; i<tbasis.size(); ++i) {
      tcbasis.push_back(CompressedView<View_Sc4>(tbasis[i]));
      tcbasis_grad.push_back(CompressedView<View_Sc4>(tbasis_grad[i]));
    }
    wset->basis_side = tcbasis;
    wset->basis_grad_side = tcbasis_grad;
  }
}

///////////////////////////////////////////////////////////////////////////////////////
// Use the AD res to update the scalarT res
///////////////////////////////////////////////////////////////////////////////////////

template<class Node>
void AssemblyManager<Node>::updateResBoundary(const int & block, const size_t & grp,
                                      const bool & compute_sens, View_Sc3 local_res) {
  
#ifndef MrHyDE_NO_AD
  auto res_AD = wkset_AD[block]->res;
  auto offsets = wkset_AD[block]->offsets;
  auto numDOF = groupData[block]->num_dof;
  
  if (compute_sens) {
    
    parallel_for("bgroup update res sens",
                 TeamPolicy<AssemblyExec>(local_res.extent(0), Kokkos::AUTO, VECTORSIZE),
                 KOKKOS_LAMBDA (TeamPolicy<AssemblyExec>::member_type team ) {
      int elem = team.league_rank();
      for (size_type n=team.team_rank(); n<numDOF.extent(0); n+=team.team_size() ) {
        for (int j=0; j<numDOF(n); j++) {
          for (unsigned int r=0; r<local_res.extent(2); r++) {
            local_res(elem,offsets(n,j),r) -= res_AD(elem,offsets(n,j)).fastAccessDx(r);
          }
        }
      }
    });
  }
  else {
    parallel_for("bgroup update res",
                 TeamPolicy<AssemblyExec>(local_res.extent(0), Kokkos::AUTO, VECTORSIZE),
                 KOKKOS_LAMBDA (TeamPolicy<AssemblyExec>::member_type team ) {
      int elem = team.league_rank();
      for (size_type n=team.team_rank(); n<numDOF.extent(0); n+=team.team_size() ) {
        for (int j=0; j<numDOF(n); j++) {
          local_res(elem,offsets(n,j),0) -= res_AD(elem,offsets(n,j)).val();
        }
      }
    });
  }
#endif
}

///////////////////////////////////////////////////////////////////////////////////////
// Use the AD res to update the scalarT J
///////////////////////////////////////////////////////////////////////////////////////

template<class Node>
void AssemblyManager<Node>::updateJacBoundary(const int & block, const size_t & grp, 
                                      const bool & useadjoint, View_Sc3 local_J) {
  
#ifndef MrHyDE_NO_AD
  auto res_AD = wkset_AD[block]->res;
  auto offsets = wkset_AD[block]->offsets;
  auto numDOF = groupData[block]->num_dof;
  
  if (useadjoint) {
    parallel_for("bgroup update jac sens",
                 TeamPolicy<AssemblyExec>(local_J.extent(0), Kokkos::AUTO, VECTORSIZE),
                 KOKKOS_LAMBDA (TeamPolicy<AssemblyExec>::member_type team ) {
      int elem = team.league_rank();
      for (size_type n=team.team_rank(); n<numDOF.extent(0); n+=team.team_size() ) {
        for (int j=0; j<numDOF(n); j++) {
          for (unsigned int m=0; m<numDOF.extent(0); m++) {
            for (int k=0; k<numDOF(m); k++) {
              local_J(elem,offsets(m,k),offsets(n,j)) += res_AD(elem,offsets(n,j)).fastAccessDx(offsets(m,k));
            }
          }
        }
      }
    });
  }
  else {
    parallel_for("bgroup update jac",
                 TeamPolicy<AssemblyExec>(local_J.extent(0), Kokkos::AUTO, VECTORSIZE),
                 KOKKOS_LAMBDA (TeamPolicy<AssemblyExec>::member_type team ) {
      int elem = team.league_rank();
      for (size_type n=team.team_rank(); n<numDOF.extent(0); n+=team.team_size() ) {
        for (int j=0; j<numDOF(n); j++) {
          for (unsigned int m=0; m<numDOF.extent(0); m++) {
            for (int k=0; k<numDOF(m); k++) {
              local_J(elem,offsets(n,j),offsets(m,k)) += res_AD(elem,offsets(n,j)).fastAccessDx(offsets(m,k));
            }
          }
        }
      }
    });
  }
#endif
}

///////////////////////////////////////////////////////////////////////////////////////
// Use the AD res to update the scalarT Jparam
///////////////////////////////////////////////////////////////////////////////////////

template<class Node>
void AssemblyManager<Node>::updateParamJacBoundary(const int & block, const size_t & grp, View_Sc3 local_J) {
  
#ifndef MrHyDE_NO_AD
  auto res_AD = wkset_AD[block]->res;
  auto offsets = wkset_AD[block]->offsets;
  auto numDOF = groupData[block]->num_dof;
  auto paramoffsets = wkset_AD[block]->paramoffsets;
  auto numParamDOF = groupData[block]->num_param_dof;
  
  parallel_for("bgroup update param jac",
               TeamPolicy<AssemblyExec>(local_J.extent(0), Kokkos::AUTO, VECTORSIZE),
               KOKKOS_LAMBDA (TeamPolicy<AssemblyExec>::member_type team ) {
    int elem = team.league_rank();
    for (size_type n=team.team_rank(); n<numDOF.extent(0); n+=team.team_size() ) {
      for (int j=0; j<numDOF(n); j++) {
        for (unsigned int m=0; m<numParamDOF.extent(0); m++) {
          for (int k=0; k<numParamDOF(m); k++) {
            local_J(elem,offsets(n,j),paramoffsets(m,k)) += res_AD(elem,offsets(n,j)).fastAccessDx(paramoffsets(m,k));
          }
        }
      }
    }
  });
#endif
}

///////////////////////////////////////////////////////////////////////////////////////
// Use the AD res to update the scalarT Jaux
///////////////////////////////////////////////////////////////////////////////////////

template<class Node>
void AssemblyManager<Node>::updateAuxJacBoundary(const int & block, const size_t & grp, View_Sc3 local_J) {
#ifndef MrHyDE_NO_AD
  auto res_AD = wkset_AD[block]->res;
  auto offsets = wkset_AD[block]->offsets;
  auto numDOF = groupData[block]->num_dof;
  auto aoffsets = boundary_groups[block][grp]->auxoffsets;
  auto numAuxDOF = groupData[block]->num_aux_dof;
  
  parallel_for("bgroup update aux jac",
               TeamPolicy<AssemblyExec>(local_J.extent(0), Kokkos::AUTO, VECTORSIZE),
               KOKKOS_LAMBDA (TeamPolicy<AssemblyExec>::member_type team ) {
    int elem = team.league_rank();
    for (size_type n=team.team_rank(); n<numDOF.extent(0); n+=team.team_size() ) {
      for (int j=0; j<numDOF(n); j++) {
        for (unsigned int m=0; m<numAuxDOF.extent(0); m++) {
          for (int k=0; k<numAuxDOF(m); k++) {
            local_J(elem,offsets(n,j),aoffsets(m,k)) += res_AD(elem,offsets(n,j)).fastAccessDx(aoffsets(m,k));
          }
        }
      }
    }
  });
#endif
}


///////////////////////////////////////////////////////////////////////////////////////
// Get the initial condition
///////////////////////////////////////////////////////////////////////////////////////

template<class Node>
View_Sc2 AssemblyManager<Node>::getDirichletBoundary(const int & block, const size_t & grp, const size_t & set) {
  
  View_Sc2 dvals("initial values",boundary_groups[block][grp]->numElem, boundary_groups[block][grp]->LIDs[set].extent(1));
  this->updateWorksetBoundary<ScalarT>(block, grp, 0);
  
  Kokkos::View<string**,HostDevice> bcs = wkset[block]->var_bcs;
  auto offsets = wkset[block]->offsets;
  auto numDOF = groupData[block]->num_dof;
  auto cwts = boundary_groups[block][grp]->wts;
  auto cnormals = boundary_groups[block][grp]->normals;

  for (size_t n=0; n<wkset[block]->varlist.size(); n++) {
    if (bcs(n,boundary_groups[block][grp]->sidenum) == "Dirichlet") { // is this a strong DBC for this variable
      auto dip = groupData[block]->physics->getDirichlet(n, set, groupData[block]->my_block, boundary_groups[block][grp]->sidename);

      int bind = wkset[block]->usebasis[n];
      std::string btype = groupData[block]->basis_types[bind];
      auto cbasis = boundary_groups[block][grp]->basis[bind]; // may fault in memory-saving mode
      
      auto off = Kokkos::subview(offsets,n,Kokkos::ALL());
      if (btype == "HGRAD" || btype == "HVOL" || btype == "HFACE"){
        parallel_for("bgroup fill Dirichlet",
                     RangePolicy<AssemblyExec>(0,cwts.extent(0)),
                     KOKKOS_LAMBDA (const int e ) {
          for( size_type i=0; i<cbasis.extent(1); i++ ) {
            for( size_type j=0; j<cwts.extent(1); j++ ) {
              dvals(e,off(i)) += dip(e,j)*cbasis(e,i,j,0)*cwts(e,j);
            }
          }
        });
      }
      else if (btype == "HDIV"){
        
        View_Sc2 nx, ny, nz;
        nx = cnormals[0];
        if (cnormals.size()>1) {
          ny = cnormals[1];
        }
        if (cnormals.size()>2) {
          nz = cnormals[2];
        }
        
        parallel_for("bgroup fill Dirichlet HDIV",
                     RangePolicy<AssemblyExec>(0,dvals.extent(0)),
                     KOKKOS_LAMBDA (const int e ) {
          for( size_type i=0; i<cbasis.extent(1); i++ ) {
            for( size_type j=0; j<cwts.extent(1); j++ ) {
              dvals(e,off(i)) += dip(e,j)*cbasis(e,i,j,0)*nx(e,j)*cwts(e,j);
              if (cbasis.extent(3)>1) {
                dvals(e,off(i)) += dip(e,j)*cbasis(e,i,j,1)*ny(e,j)*cwts(e,j);
              }
              if (cbasis.extent(3)>2) {
                dvals(e,off(i)) += dip(e,j)*cbasis(e,i,j,2)*nz(e,j)*cwts(e,j);
              }
            }
          }
        });
      }
      else if (btype == "HCURL"){
        // not implemented yet
      }
    }
  }
  return dvals;
}


///////////////////////////////////////////////////////////////////////////////////////
// Get the mass matrix
///////////////////////////////////////////////////////////////////////////////////////

template<class Node>
View_Sc3 AssemblyManager<Node>::getMassBoundary(const int & block, const size_t & grp, const size_t & set) {
  
  View_Sc3 mass("local mass", boundary_groups[block][grp]->numElem, 
                boundary_groups[block][grp]->LIDs[set].extent(1), 
                boundary_groups[block][grp]->LIDs[set].extent(1));
  
  Kokkos::View<string**,HostDevice> bcs = wkset[block]->var_bcs;
  auto offsets = wkset[block]->offsets;
  auto numDOF = groupData[block]->num_dof;
  auto cwts = boundary_groups[block][grp]->wts;
  
  for (size_type n=0; n<numDOF.extent(0); n++) {
    if (bcs(n,boundary_groups[block][grp]->sidenum) == "Dirichlet") { // is this a strong DBC for this variable
      int bind = wkset[block]->usebasis[n];
      auto cbasis = boundary_groups[block][grp]->basis[bind];
      auto off = Kokkos::subview(offsets,n,Kokkos::ALL());
      std::string btype = groupData[block]->basis_types[bind];
      
      if (btype == "HGRAD" || btype == "HVOL" || btype == "HFACE"){
        parallel_for("bgroup compute mass",
                     RangePolicy<AssemblyExec>(0,mass.extent(0)),
                     KOKKOS_LAMBDA (const int e ) {
          for( size_type i=0; i<cbasis.extent(1); i++ ) {
            for( size_type j=0; j<cbasis.extent(1); j++ ) {
              for( size_type k=0; k<cbasis.extent(2); k++ ) {
                mass(e,off(i),off(j)) += cbasis(e,i,k,0)*cbasis(e,j,k,0)*cwts(e,k);
              }
            }
          }
        });
      }
      else if (btype == "HDIV") {
        auto cnormals = boundary_groups[block][grp]->normals;
        View_Sc2 nx, ny, nz;
        nx = cnormals[0];
        if (cnormals.size()>1) {
          ny = cnormals[1];
        }
        if (cnormals.size()>2) {
          nz = cnormals[2];
        }
        parallel_for("bgroup compute mass HDIV",
                     RangePolicy<AssemblyExec>(0,mass.extent(0)),
                     KOKKOS_LAMBDA (const int e ) {
          for( size_type i=0; i<cbasis.extent(1); i++ ) {
            for( size_type j=0; j<cbasis.extent(1); j++ ) {
              for( size_type k=0; k<cbasis.extent(2); k++ ) {
                mass(e,off(i),off(j)) += cbasis(e,i,k,0)*nx(e,k)*cbasis(e,j,k,0)*nx(e,k)*cwts(e,k);
                if (cbasis.extent(3)>1) {
                  mass(e,off(i),off(j)) += cbasis(e,i,k,1)*ny(e,k)*cbasis(e,j,k,1)*ny(e,k)*cwts(e,k);
                }
                if (cbasis.extent(3)>2) {
                  mass(e,off(i),off(j)) += cbasis(e,i,k,2)*nz(e,k)*cbasis(e,j,k,2)*nz(e,k)*cwts(e,k);
                }
              }
            }
          }
        });
      }
      else if (btype == "HCURL"){
        // not implemented yet
      }
    }
  }
  return mass;
}

////////////////////////////////////////////////////////////////////////////////
// Functionality moved from groups into here
////////////////////////////////////////////////////////////////////////////////

template<class Node>
void AssemblyManager<Node>::updateWorkset(const int & block, const size_t & grp,
                                          const int & seedwhat, const int & seedindex,
                                          const bool & override_transient) {
  this->updateWorkset<ScalarT>(block, grp, seedwhat, seedindex, override_transient);
}

template<class Node>
void AssemblyManager<Node>::updateWorksetAD(const int & block, const size_t & grp,
                                          const int & seedwhat, const int & seedindex,
                                          const bool & override_transient) {
  this->updateWorkset<AD>(block, grp, seedwhat, seedindex, override_transient);
}

template<class Node>
template<class EvalT>
void AssemblyManager<Node>::updateWorkset(const int & block, const size_t & grp,
                                          const int & seedwhat, const int & seedindex,
                                          const bool & override_transient) {

  
  if (std::is_same<EvalT, ScalarT>::value) {
    this->updateWorkset(wkset[block], block, grp, seedwhat, seedindex, override_transient);
  }
#ifndef MrHyDE_NO_AD
  else if (std::is_same<EvalT, AD>::value) {
    this->updateWorkset(wkset_AD[block], block, grp, seedwhat, seedindex, override_transient);
  }
  else if (std::is_same<EvalT, AD2>::value) {
    this->updateWorkset(wkset_AD2[block], block, grp, seedwhat, seedindex, override_transient);
  }
  else if (std::is_same<EvalT, AD4>::value) {
    this->updateWorkset(wkset_AD4[block], block, grp, seedwhat, seedindex, override_transient);
  }
  else if (std::is_same<EvalT, AD8>::value) {
    this->updateWorkset(wkset_AD8[block], block, grp, seedwhat, seedindex, override_transient);
  }
  else if (std::is_same<EvalT, AD16>::value) {
    this->updateWorkset(wkset_AD16[block], block, grp, seedwhat, seedindex, override_transient);
  }
  else if (std::is_same<EvalT, AD18>::value) {
    this->updateWorkset(wkset_AD18[block], block, grp, seedwhat, seedindex, override_transient);
  }
  else if (std::is_same<EvalT, AD24>::value) {
    this->updateWorkset(wkset_AD24[block], block, grp, seedwhat, seedindex, override_transient);
  }
  else if (std::is_same<EvalT, AD32>::value) {
    this->updateWorkset(wkset_AD32[block], block, grp, seedwhat, seedindex, override_transient);
  }
#endif
}



template<class Node>
template<class EvalT>
void AssemblyManager<Node>::updateWorkset(Teuchos::RCP<Workset<EvalT> > & wset, const int & block, const size_t & grp,
                                          const int & seedwhat, const int & seedindex,
                                          const bool & override_transient) {
    
  //Teuchos::TimeMonitor localtimer(*computeSolnVolTimer);
  
  // Reset the residual and data in the workset
  //auto wset = wkset[block];
  wset->reset();
  
  wset->numElem = groups[block][grp]->numElem;
  this->updateGroupData(wset, block, grp);
  
  wset->wts = groups[block][grp]->wts;
  wset->h = groups[block][grp]->hsize;

  wset->setScalarField(groups[block][grp]->ip[0],"x");
  if (groups[block][grp]->ip.size() > 1) {
    wset->setScalarField(groups[block][grp]->ip[1],"y");
  }
  if (groups[block][grp]->ip.size() > 2) {
    wset->setScalarField(groups[block][grp]->ip[2],"z");
  }

  // Update the integration info and basis in workset
  if (groups[block][grp]->storeAll || groups[block][grp]->group_data->use_basis_database) {
    wset->basis = groups[block][grp]->basis;
    wset->basis_grad = groups[block][grp]->basis_grad;
    wset->basis_div = groups[block][grp]->basis_div;
    wset->basis_curl = groups[block][grp]->basis_curl;
  }
  else {
    vector<View_Sc4> tbasis, tbasis_grad, tbasis_curl, tbasis_nodes;
    vector<View_Sc3> tbasis_div;
    disc->getPhysicalVolumetricBasis(groups[block][grp]->group_data, groups[block][grp]->nodes, groups[block][grp]->orientation,
                                    tbasis, tbasis_grad, tbasis_curl,
                                    tbasis_div, tbasis_nodes);

    vector<CompressedView<View_Sc4>> tcbasis, tcbasis_grad, tcbasis_curl;
    vector<CompressedView<View_Sc3>> tcbasis_div;
    for (size_t i=0; i<tbasis.size(); ++i) {
      tcbasis.push_back(CompressedView<View_Sc4>(tbasis[i]));
      tcbasis_grad.push_back(CompressedView<View_Sc4>(tbasis_grad[i]));
      tcbasis_div.push_back(CompressedView<View_Sc3>(tbasis_div[i]));
      tcbasis_curl.push_back(CompressedView<View_Sc4>(tbasis_curl[i]));
    }
    wset->basis = tcbasis;
    wset->basis_grad = tcbasis_grad;
    wset->basis_div = tcbasis_div;
    wset->basis_curl = tcbasis_curl;
  }
  
  // Map the gathered solution to seeded version in workset
  if (groups[block][grp]->group_data->requires_transient && !override_transient) {
    for (size_t set=0; set<groups[block][grp]->group_data->num_sets; ++set) {
      wset->computeSolnTransientSeeded(set, groups[block][grp]->sol[set], groups[block][grp]->sol_prev[set], 
                                               groups[block][grp]->sol_stage[set], seedwhat, seedindex);
    }
  }
  else { // steady-state
    for (size_t set=0; set<groups[block][grp]->group_data->num_sets; ++set) {
      wset->computeSolnSteadySeeded(set, groups[block][grp]->sol[set], seedwhat);
    }
  }
  if (wset->numParams > 0) {
    wset->computeParamSteadySeeded(groups[block][grp]->param, seedwhat);
  }
  
}

///////////////////////////////////////////////////////////////////////////////////////
///////////////////////////////////////////////////////////////////////////////////////

template<class Node>
void AssemblyManager<Node>::computeSolAvg(const int & block, const size_t & grp) {
  
  // THIS FUNCTION ASSUMES THAT THE WORKSET BASIS HAS BEEN UPDATED
  
  //Teuchos::TimeMonitor localtimer(*computeSolAvgTimer);
  
  // Compute the average weight, i.e., the size of each elem
  // May consider storing this
  auto cwts = wkset[block]->wts;
  View_Sc1 avgwts("elem size",cwts.extent(0));
  parallel_for("Group sol avg",
               RangePolicy<AssemblyExec>(0,cwts.extent(0)),
               KOKKOS_LAMBDA (const size_type elem ) {
    ScalarT avgwt = 0.0;
    for (size_type pt=0; pt<cwts.extent(1); pt++) {
      avgwt += cwts(elem,pt);
    }
    avgwts(elem) = avgwt;
  });
  
  for (size_t set=0; set<groups[block][grp]->sol_avg.size(); ++set) {
    
    // HGRAD vars
    vector<int> vars_HGRAD = wkset[block]->vars_HGRAD[set];
    vector<string> varlist_HGRAD = wkset[block]->varlist_HGRAD[set];
    for (size_t i=0; i<vars_HGRAD.size(); ++i) {
      auto sol = wkset[block]->getSolutionField(varlist_HGRAD[i]);
      auto savg = subview(groups[block][grp]->sol_avg[set],ALL(),vars_HGRAD[i],0);
      parallel_for("Group sol avg",
                   RangePolicy<AssemblyExec>(0,savg.extent(0)),
                   KOKKOS_LAMBDA (const size_type elem ) {
        ScalarT solavg = 0.0;
        for (size_type pt=0; pt<sol.extent(2); pt++) {
          solavg += sol(elem,pt)*cwts(elem,pt);
        }
        savg(elem) = solavg/avgwts(elem);
      });
    }
    
    // HVOL vars
    vector<int> vars_HVOL = wkset[block]->vars_HVOL[set];
    vector<string> varlist_HVOL = wkset[block]->varlist_HVOL[set];
    for (size_t i=0; i<vars_HVOL.size(); ++i) {
      auto sol = wkset[block]->getSolutionField(varlist_HVOL[i]);
      auto savg = subview(groups[block][grp]->sol_avg[set],ALL(),vars_HVOL[i],0);
      parallel_for("Group sol avg",
                   RangePolicy<AssemblyExec>(0,savg.extent(0)),
                   KOKKOS_LAMBDA (const size_type elem ) {
        ScalarT solavg = 0.0;
        for (size_type pt=0; pt<sol.extent(2); pt++) {
          solavg += sol(elem,pt)*cwts(elem,pt);
        }
        savg(elem) = solavg/avgwts(elem);
      });
    }
    
    // Compute the postfix options for vector vars
    vector<string> postfix = {"[x]"};
    if (groups[block][grp]->sol_avg[set].extent(2) > 1) { // 2D or 3D
      postfix.push_back("[y]");
    }
    if (groups[block][grp]->sol_avg[set].extent(2) > 2) { // 3D
      postfix.push_back("[z]");
    }
    
    // HDIV vars
    vector<int> vars_HDIV = wkset[block]->vars_HDIV[set];
    vector<string> varlist_HDIV = wkset[block]->varlist_HDIV[set];
    for (size_t i=0; i<vars_HDIV.size(); ++i) {
      for (size_t j=0; j<postfix.size(); ++j) {
        auto sol = wkset[block]->getSolutionField(varlist_HDIV[i]+postfix[j]);
        auto savg = subview(groups[block][grp]->sol_avg[set],ALL(),vars_HDIV[i],j);
        parallel_for("Group sol avg",
                     RangePolicy<AssemblyExec>(0,savg.extent(0)),
                     KOKKOS_LAMBDA (const size_type elem ) {
          ScalarT solavg = 0.0;
          for (size_type pt=0; pt<sol.extent(2); pt++) {
            solavg += sol(elem,pt)*cwts(elem,pt);
          }
          savg(elem) = solavg/avgwts(elem);
        });
      }
    }
    
    // HCURL vars
    vector<int> vars_HCURL = wkset[block]->vars_HCURL[set];
    vector<string> varlist_HCURL = wkset[block]->varlist_HCURL[set];
    for (size_t i=0; i<vars_HCURL.size(); ++i) {
      for (size_t j=0; j<postfix.size(); ++j) {
        auto sol = wkset[block]->getSolutionField(varlist_HCURL[i]+postfix[j]);
        auto savg = subview(groups[block][grp]->sol_avg[set],ALL(),vars_HCURL[i],j);
        parallel_for("Group sol avg",
                     RangePolicy<AssemblyExec>(0,savg.extent(0)),
                     KOKKOS_LAMBDA (const size_type elem ) {
          ScalarT solavg = 0.0;
          for (size_type pt=0; pt<sol.extent(2); pt++) {
            solavg += sol(elem,pt)*cwts(elem,pt);
          }
          savg(elem) = solavg/avgwts(elem);
        });
      }
    }
  }
  
  /*
  if (param_avg.extent(1) > 0) {
    View_AD4 psol = wkset[block]->local_param;
    auto pavg = param_avg;

    parallel_for("Group param avg",
                 RangePolicy<AssemblyExec>(0,pavg.extent(0)),
                 KOKKOS_LAMBDA (const size_type elem ) {
      ScalarT avgwt = 0.0;
      for (size_type pt=0; pt<cwts.extent(1); pt++) {
        avgwt += cwts(elem,pt);
      }
      for (size_type dof=0; dof<psol.extent(1); dof++) {
        for (size_type dim=0; dim<psol.extent(3); dim++) {
          ScalarT solavg = 0.0;
          for (size_type pt=0; pt<psol.extent(2); pt++) {
            solavg += psol(elem,dof,pt,dim).val()*cwts(elem,pt);
          }
          pavg(elem,dof,dim) = solavg/avgwt;
        }
      }
    });
  }
   */
}

///////////////////////////////////////////////////////////////////////////////////////
///////////////////////////////////////////////////////////////////////////////////////

template<class Node>
void AssemblyManager<Node>::computeSolutionAverage(const int & block, const size_t & grp,
                                                  const string & var, View_Sc2 csol) {
  
  //Teuchos::TimeMonitor localtimer(*computeSolAvgTimer);
  
  // Figure out which basis we need
  int index;
  wkset[block]->isVar(var,index);
  
  CompressedView<View_Sc4> cbasis;
  auto cwts = groups[block][grp]->wts;

  if (groups[block][grp]->storeAll || groups[block][grp]->group_data->use_basis_database) {
    cbasis = groups[block][grp]->basis[wkset[block]->usebasis[index]];
  }
  else {
    vector<View_Sc4> tbasis, tbasis_grad, tbasis_curl, tbasis_nodes;
    vector<View_Sc3> tbasis_div;
    disc->getPhysicalVolumetricBasis(groupData[block], groups[block][grp]->nodes, groups[block][grp]->orientation,
                                     tbasis, tbasis_grad, tbasis_curl,
                                     tbasis_div, tbasis_nodes);
    cbasis = CompressedView<View_Sc4>(tbasis[wkset[block]->usebasis[index]]);
  }
  
  // Compute the average weight, i.e., the size of each elem
  // May consider storing this
  View_Sc1 avgwts("elem size",cwts.extent(0));
  parallel_for("Group sol avg",
               RangePolicy<AssemblyExec>(0,cwts.extent(0)),
               KOKKOS_LAMBDA (const size_type elem ) {
    ScalarT avgwt = 0.0;
    for (size_type pt=0; pt<cwts.extent(1); pt++) {
      avgwt += cwts(elem,pt);
    }
    avgwts(elem) = avgwt;
  });
  
  size_t set = wkset[block]->current_set;
  auto scsol = subview(groups[block][grp]->sol[set],ALL(),index,ALL());
  parallel_for("wkset[block] soln ip HGRAD",
               RangePolicy<AssemblyExec>(0,cwts.extent(0)),
               KOKKOS_LAMBDA (const size_type elem ) {
    for (size_type dim=0; dim<cbasis.extent(3); ++dim) {
      ScalarT avgval = 0.0;
      for (size_type dof=0; dof<cbasis.extent(1); ++dof ) {
        for (size_type pt=0; pt<cbasis.extent(2); ++pt) {
          avgval += scsol(elem,dof)*cbasis(elem,dof,pt,dim)*cwts(elem,pt);
        }
      }
      csol(elem,dim) = avgval/avgwts(elem);
    }
  });
  
}

///////////////////////////////////////////////////////////////////////////////////////
///////////////////////////////////////////////////////////////////////////////////////

template<class Node>
void AssemblyManager<Node>::computeParameterAverage(const int & block, const size_t & grp,
                                                    const string & var, View_Sc2 sol) {
  
  //Teuchos::TimeMonitor localtimer(*computeSolAvgTimer);
  
  // Figure out which basis we need
  int index;
  wkset[block]->isParameter(var,index);
  
  CompressedView<View_Sc4> cbasis;
  auto cwts = groups[block][grp]->wts;

  if (groups[block][grp]->storeAll || groupData[block]->use_basis_database) {
    cbasis = groups[block][grp]->basis[wkset[block]->paramusebasis[index]];
  }
  else {
    vector<View_Sc4> tbasis, tbasis_grad, tbasis_curl, tbasis_nodes;
    vector<View_Sc3> tbasis_div;
    disc->getPhysicalVolumetricBasis(groupData[block], groups[block][grp]->nodes, groups[block][grp]->orientation,
                                     tbasis, tbasis_grad, tbasis_curl,
                                     tbasis_div, tbasis_nodes);
    cbasis = CompressedView<View_Sc4>(tbasis[wkset[block]->paramusebasis[index]]);
  }
  
  // Compute the average weight, i.e., the size of each elem
  // May consider storing this
  View_Sc1 avgwts("elem size",cwts.extent(0));
  parallel_for("Group sol avg",
               RangePolicy<AssemblyExec>(0,cwts.extent(0)),
               KOKKOS_LAMBDA (const size_type elem ) {
    ScalarT avgwt = 0.0;
    for (size_type pt=0; pt<cwts.extent(1); pt++) {
      avgwt += cwts(elem,pt);
    }
    avgwts(elem) = avgwt;
  });
  
  auto csol = subview(groups[block][grp]->param,ALL(),index,ALL());
  parallel_for("wkset[block] soln ip HGRAD",
               RangePolicy<AssemblyExec>(0,cwts.extent(0)),
               KOKKOS_LAMBDA (const size_type elem ) {
    for (size_type dim=0; dim<cbasis.extent(3); ++dim) {
      ScalarT avgval = 0.0;
      for (size_type dof=0; dof<cbasis.extent(1); ++dof ) {
        for (size_type pt=0; pt<cbasis.extent(2); ++pt) {
          avgval += csol(elem,dof)*cbasis(elem,dof,pt,dim)*cwts(elem,pt);
        }
      }
      sol(elem,dim) = avgval/avgwts(elem);
    }
  });
  
}

///////////////////////////////////////////////////////////////////////////////////////
// Map the AD degrees of freedom to integration points
///////////////////////////////////////////////////////////////////////////////////////


template<class Node>
void AssemblyManager<Node>::updateWorksetFace(const int & block, const size_t & grp,
                                          const size_t & facenum) {
  this->updateWorksetFace<ScalarT>(block, grp, facenum);
}

template<class Node>
void AssemblyManager<Node>::updateWorksetFaceAD(const int & block, const size_t & grp,
                                          const size_t & facenum) {
  this->updateWorksetFace<AD>(block, grp, facenum);
}

template<class Node>
template<class EvalT>
void AssemblyManager<Node>::updateWorksetFace(const int & block, const size_t & grp,
                                          const size_t & facenum) {

  if (std::is_same<EvalT, ScalarT>::value) {
    this->updateWorksetFace(wkset[block], block, grp, facenum);
  }
#ifndef MrHyDE_NO_AD
  else if (std::is_same<EvalT, AD>::value) {
    this->updateWorksetFace(wkset_AD[block], block, grp, facenum);
  }
  else if (std::is_same<EvalT, AD2>::value) {
    this->updateWorksetFace(wkset_AD2[block], block, grp, facenum);
  }
  else if (std::is_same<EvalT, AD4>::value) {
    this->updateWorksetFace(wkset_AD4[block], block, grp, facenum);
  }
  else if (std::is_same<EvalT, AD8>::value) {
    this->updateWorksetFace(wkset_AD8[block], block, grp, facenum);
  }
  else if (std::is_same<EvalT, AD16>::value) {
    this->updateWorksetFace(wkset_AD16[block], block, grp, facenum);
  }
  else if (std::is_same<EvalT, AD18>::value) {
    this->updateWorksetFace(wkset_AD18[block], block, grp, facenum);
  }
  else if (std::is_same<EvalT, AD24>::value) {
    this->updateWorksetFace(wkset_AD24[block], block, grp, facenum);
  }
  else if (std::is_same<EvalT, AD32>::value) {
    this->updateWorksetFace(wkset_AD32[block], block, grp, facenum);
  }
#endif
}

template<class Node>
template<class EvalT>
void AssemblyManager<Node>::updateWorksetFace(Teuchos::RCP<Workset<EvalT> > & wset, const int & block, const size_t & grp, const size_t & facenum) {
  
  // IMPORANT NOTE: This function assumes that face contributions are computing IMMEDIATELY after the
  // volumetric contributions, which implies that the seeded solution in the workset is already
  // correct for this Group.  There is currently no use case where this assumption is false.
  
  //Teuchos::TimeMonitor localtimer(*computeSolnFaceTimer);
  
  wset->wts_side = groups[block][grp]->wts_face[facenum];
  wset->h = groups[block][grp]->hsize;

  wset->setScalarField(groups[block][grp]->ip_face[facenum][0],"x");
  wset->setScalarField(groups[block][grp]->normals_face[facenum][0],"n[x]");
  if (groups[block][grp]->ip_face[facenum].size() > 1) {
    wset->setScalarField(groups[block][grp]->ip_face[facenum][1],"y");
    wset->setScalarField(groups[block][grp]->normals_face[facenum][1],"n[y]");
  }
  if (groups[block][grp]->ip_face[facenum].size() > 2) {
    wset->setScalarField(groups[block][grp]->ip_face[facenum][2],"z");
    wset->setScalarField(groups[block][grp]->normals_face[facenum][2],"n[z]");
  }
    
  // Update the face integration points and basis in workset
  if (groups[block][grp]->storeAll || groupData[block]->use_basis_database) {
    wset->basis_side = groups[block][grp]->basis_face[facenum];
    wset->basis_grad_side = groups[block][grp]->basis_grad_face[facenum];
  }
  else {
    vector<View_Sc4> tbasis, tbasis_grad;
  
    disc->getPhysicalFaceBasis(groupData[block], facenum, groups[block][grp]->nodes, groups[block][grp]->orientation,
                               tbasis, tbasis_grad);
    vector<CompressedView<View_Sc4>> tcbasis, tcbasis_grad;
    for (size_t i=0; i<tbasis.size(); ++i) {
      tcbasis.push_back(CompressedView<View_Sc4>(tbasis[i]));
      tcbasis_grad.push_back(CompressedView<View_Sc4>(tbasis_grad[i]));
    }
    wset->basis_side = tcbasis;
    wset->basis_grad_side = tcbasis_grad;
  }
  
  wset->resetSolutionFields();
  
}


///////////////////////////////////////////////////////////////////////////////////////
// Compute the contribution from this Group to the global res, J, Jdot
///////////////////////////////////////////////////////////////////////////////////////

template<class Node>
void AssemblyManager<Node>::computeJacRes(const int & block, const size_t & grp, 
                         const ScalarT & time, const bool & isTransient, const bool & isAdjoint,
                         const bool & compute_jacobian, const bool & compute_sens,
                         const int & num_active_params, const bool & compute_disc_sens,
                         const bool & compute_aux_sens, const bool & store_adjPrev,
                         Kokkos::View<ScalarT***,AssemblyDevice> local_res,
                         Kokkos::View<ScalarT***,AssemblyDevice> local_J,
                         const bool & assemble_volume_terms,
                         const bool & assemble_face_terms) {
  
#ifndef MrHyDE_NO_AD

  /////////////////////////////////////////////////////////////////////////////////////
  // Compute the local contribution to the global residual and Jacobians
  /////////////////////////////////////////////////////////////////////////////////////
  
  bool fixJacDiag = false;
  
  //wkset[block]->resetResidual();
  
  //////////////////////////////////////////////////////////////
  // Compute the AD-seeded solutions at integration points
  //////////////////////////////////////////////////////////////
  
  int seedwhat = 0;
  if (compute_jacobian) {
    if (compute_disc_sens) {
      seedwhat = 3;
    }
    else if (compute_aux_sens) {
      seedwhat = 4;
    }
    else {
      seedwhat = 1;
    }
  }
  int seedindex = 0;

  //////////////////////////////////////////////////////////////
  // Compute res and J=dF/du
  //////////////////////////////////////////////////////////////
  
  // Volumetric contribution
  if (assemble_volume_terms) {
    //Teuchos::TimeMonitor localtimer(*volumeResidualTimer);
    if (groupData[block]->multiscale) {
      this->updateWorkset<AD>(block, grp, seedwhat, seedindex);
      groups[block][grp]->subgridModels[groups[block][grp]->subgrid_model_index]->subgridSolver(groups[block][grp]->sol[0], groups[block][grp]->sol_prev[0], 
                                            groups[block][grp]->phi[0], wkset_AD[block]->time, isTransient, isAdjoint,
                                            compute_jacobian, compute_sens, num_active_params,
                                            compute_disc_sens, compute_aux_sens,
                                            *wkset_AD[block], groups[block][grp]->subgrid_usernum, 0,
                                            groups[block][grp]->subgradient, store_adjPrev);
      fixJacDiag = true;
    }
    else {
      this->updateWorkset<AD>(block, grp, seedwhat, seedindex);
      physics->volumeResidual<AD>(wkset_AD[block]->current_set,groupData[block]->my_block);
    }
  }
  
  // Edge/face contribution
  if (assemble_face_terms) {
    //Teuchos::TimeMonitor localtimer(*faceResidualTimer);
    if (groupData[block]->multiscale) {
      // do nothing
    }
    else {
      for (size_t s=0; s<groupData[block]->num_sides; s++) {
        this->updateWorksetFace<AD>(block, grp, s);
        physics->faceResidual<AD>(wkset_AD[block]->current_set,groupData[block]->my_block);
      }
    }
  }
  
  {
    //Teuchos::TimeMonitor localtimer(*jacobianFillTimer);
    
    // Use AD residual to update local Jacobian
    if (compute_jacobian) {
      if (compute_disc_sens) {
        this->updateParamJac(block, grp, local_J);
      }
      else if (compute_aux_sens){
        this->updateAuxJac(block, grp, local_J);
      }
      else {
        this->updateJac(block, grp, isAdjoint, local_J);
      }
    }
  }
  
  if (compute_jacobian && fixJacDiag) {
    this->fixDiagJac(block, grp, local_J, local_res);
  }
  
  // Update the local residual
  {
    if (isAdjoint) {
      //Teuchos::TimeMonitor localtimer(*adjointResidualTimer);
      this->updateAdjointRes(block, grp, compute_jacobian, isTransient,
                             compute_aux_sens, store_adjPrev,
                             local_J, local_res);
    }
    else {
      //Teuchos::TimeMonitor localtimer(*residualFillTimer);
      this->updateRes(block, grp, compute_sens, local_res);
    }
  }
    
#endif

}


///////////////////////////////////////////////////////////////////////////////////////
// Use the AD res to update the scalarT res
///////////////////////////////////////////////////////////////////////////////////////

template<class Node>
void AssemblyManager<Node>::updateRes(const int & block, const size_t & grp,
                                      const bool & compute_sens, View_Sc3 local_res) {

#ifndef MrHyDE_NO_AD  
  auto res_AD = wkset_AD[block]->res;
  auto offsets = wkset_AD[block]->offsets;
  auto numDOF = groupData[block]->num_dof;
  
  if (compute_sens) {

    parallel_for("Group res sens",
                 TeamPolicy<AssemblyExec>(local_res.extent(0), Kokkos::AUTO),
                 KOKKOS_LAMBDA (TeamPolicy<AssemblyExec>::member_type team ) {
      int elem = team.league_rank();
      for (size_type n=team.team_rank(); n<numDOF.extent(0); n+=team.team_size() ) {
        for (int j=0; j<numDOF(n); j++) {
          for (size_type r=0; r<local_res.extent(2); r++) {
            local_res(elem,offsets(n,j),r) -= res_AD(elem,offsets(n,j)).fastAccessDx(r);
          }
        }
      }
    });
  }
  else {
    parallel_for("Group res",
                 TeamPolicy<AssemblyExec>(local_res.extent(0), Kokkos::AUTO),
                 KOKKOS_LAMBDA (TeamPolicy<AssemblyExec>::member_type team ) {
      int elem = team.league_rank();
      for (size_type n=team.team_rank(); n<numDOF.extent(0); n+=team.team_size() ) {
        for (int j=0; j<numDOF(n); j++) {
          local_res(elem,offsets(n,j),0) -= res_AD(elem,offsets(n,j)).val();
        }
      }
    });
  }
#endif
}

///////////////////////////////////////////////////////////////////////////////////////
// Use the AD res to update the scalarT res
///////////////////////////////////////////////////////////////////////////////////////

template<class Node>
void AssemblyManager<Node>::updateAdjointRes(const int & block, const size_t & grp,
                            const bool & compute_jacobian, const bool & isTransient,
                            const bool & compute_aux_sens, const bool & store_adjPrev,
                            Kokkos::View<ScalarT***,AssemblyDevice> local_J,
                            Kokkos::View<ScalarT***,AssemblyDevice> local_res) {
  
#ifndef MrHyDE_NO_AD

  // Update residual (adjoint mode)
  // Adjoint residual: -dobj/du - J^T * phi + 1/dt*M^T * phi_prev
  // J = 1/dtM + A
  // adj_prev stores 1/dt*M^T * phi_prev where M is evaluated at appropriate time
  
  // TMW: This will not work on a GPU
  auto offsets = wkset_AD[block]->offsets;
  auto numDOF = groupData[block]->num_dof;
  
  size_t set = wkset_AD[block]->current_set;
  auto cphi = groups[block][grp]->phi[set];
  
  if (compute_jacobian) {
    parallel_for("Group adjust adjoint jac",
                 RangePolicy<AssemblyExec>(0,local_res.extent(0)),
                 KOKKOS_LAMBDA (const size_type e ) {
      for (size_type n=0; n<numDOF.extent(0); n++) {
        for (int j=0; j<numDOF(n); j++) {
          for (size_type m=0; m<numDOF.extent(0); m++) {
            for (int k=0; k<numDOF(m); k++) {
              local_res(e,offsets(n,j),0) += -local_J(e,offsets(n,j),offsets(m,k))*cphi(e,m,k);
            }
          }
        }
      }
    });
    
    if (isTransient) {
      
      auto aprev = groups[block][grp]->adj_prev[set];
      
      // Previous step contributions for the residual
      parallel_for("Group adjust transient adjoint jac",
                   RangePolicy<AssemblyExec>(0,local_res.extent(0)),
                   KOKKOS_LAMBDA (const size_type e ) {
        for (size_type n=0; n<numDOF.extent(0); n++) {
          for (int j=0; j<numDOF(n); j++) {
            local_res(e,offsets(n,j),0) += -aprev(e,offsets(n,j),0);
          }
        }
      });
      /*
      // Previous stage contributions for the residual
      if (adj_stage_prev.extent(2) > 0) {
        parallel_for("Group adjust transient adjoint jac",RangePolicy<AssemblyExec>(0,local_res.extent(0)), KOKKOS_LAMBDA (const size_type e ) {
          for (size_type n=0; n<numDOF.extent(0); n++) {
            for (int j=0; j<numDOF(n); j++) {
              local_res(e,offsets(n,j),0) += -adj_stage_prev(e,offsets(n,j),0);
            }
          }
        });
      }
      */
      
      if (!compute_aux_sens && store_adjPrev) {
        
        //////////////////////////////////////////
        // Multi-step
        //////////////////////////////////////////
        
        // Move vectors up
        parallel_for("Group adjust transient adjoint jac",
                     RangePolicy<AssemblyExec>(0,aprev.extent(0)),
                     KOKKOS_LAMBDA (const size_type e ) {
          for (size_type step=1; step<aprev.extent(2); step++) {
            for (size_type n=0; n<aprev.extent(1); n++) {
              aprev(e,n,step-1) = aprev(e,n,step);
            }
          }
          size_type numsteps = aprev.extent(2);
          for (size_type n=0; n<aprev.extent(1); n++) {
            aprev(e,n,numsteps-1) = 0.0;
          }
        });
        
        // Sum new contributions into vectors
        int seedwhat = 2; // 2 for J wrt previous step solutions
        for (size_type step=0; step<groups[block][grp]->sol_prev[set].extent(3); step++) {
          this->updateWorkset<AD>(block, grp, seedwhat,step);
          physics->volumeResidual<AD>(set, groupData[block]->my_block);
          Kokkos::View<ScalarT***,AssemblyDevice> Jdot("temporary fix for transient adjoint",
                                                       local_J.extent(0), local_J.extent(1), local_J.extent(2));
          this->updateJac(block, grp, true, Jdot);
          
          auto cadj = subview(aprev,ALL(), ALL(), step);
          parallel_for("Group adjust transient adjoint jac 2",
                       RangePolicy<AssemblyExec>(0,Jdot.extent(0)),
                       KOKKOS_LAMBDA (const size_type e ) {
            for (size_type n=0; n<numDOF.extent(0); n++) {
              for (int j=0; j<numDOF(n); j++) {
                ScalarT aPrev = 0.0;
                for (size_type m=0; m<numDOF.extent(0); m++) {
                  for (int k=0; k<numDOF(m); k++) {
                    aPrev += Jdot(e,offsets(n,j),offsets(m,k))*cphi(e,m,k);
                  }
                }
                cadj(e,offsets(n,j)) += aPrev;
              }
            }
          });
        }
        
        //////////////////////////////////////////
        // Multi-stage
        //////////////////////////////////////////
        /*
        // Move vectors up
        parallel_for("Group adjust transient adjoint jac",RangePolicy<AssemblyExec>(0,adj_stage_prev.extent(0)), KOKKOS_LAMBDA (const size_type e ) {
          for (size_type stage=1; stage<adj_stage_prev.extent(2); stage++) {
            for (size_type n=0; n<adj_stage_prev.extent(1); n++) {
              adj_stage_prev(e,n,stage-1) = adj_stage_prev(e,n,stage);
            }
          }
          size_type numstages = adj_stage_prev.extent(2);
          for (size_type n=0; n<adj_stage_prev.extent(1); n++) {
            adj_stage_prev(e,n,numstages-1) = 0.0;
          }
        });
        
        // Sum new contributions into vectors
        seedwhat = 3; // 3 for J wrt previous stage solutions
        for (size_type stage=0; stage<sol_prev.extent(3); stage++) {
          wkset[block]->computeSolnTransientSeeded(u, sol_prev, sol_stage, seedwhat, stage);
          wkset[block]->computeParamVolIP(param, seedwhat);
          this->computeSolnVolIP();
          
          wkset[block]->resetResidual();
          
          group_data->physics->volumeResidual(group_data->myBlock);
          Kokkos::View<ScalarT***,AssemblyDevice> Jdot("temporary fix for transient adjoint",
                                                       local_J.extent(0), local_J.extent(1), local_J.extent(2));
          this->updateJac(true, Jdot);
          
          auto cadj = subview(adj_stage_prev,ALL(), ALL(), stage);
          parallel_for("Group adjust transient adjoint jac 2",RangePolicy<AssemblyExec>(0,local_res.extent(0)), KOKKOS_LAMBDA (const size_type e ) {
            for (size_type n=0; n<numDOF.extent(0); n++) {
              for (int j=0; j<numDOF(n); j++) {
                ScalarT aPrev = 0.0;
                for (size_type m=0; m<numDOF.extent(0); m++) {
                  for (int k=0; k<numDOF(m); k++) {
                    aPrev += Jdot(e,offsets(n,j),offsets(m,k))*phi(e,m,k);
                  }
                }
                cadj(e,offsets(n,j)) += aPrev;
              }
            }
          });
        }*/
      }
    }
  }
  #endif
}


///////////////////////////////////////////////////////////////////////////////////////
// Use the AD res to update the scalarT J
///////////////////////////////////////////////////////////////////////////////////////

template<class Node>
void AssemblyManager<Node>::updateJac(const int & block, const size_t & grp,
                                      const bool & useadjoint, Kokkos::View<ScalarT***,AssemblyDevice> local_J) {
  
#ifndef MrHyDE_NO_AD
  auto res_AD = wkset_AD[block]->res;
  auto offsets = wkset_AD[block]->offsets;
  auto numDOF = groupData[block]->num_dof;
  
  if (useadjoint) {
    parallel_for("Group J adj",
                 TeamPolicy<AssemblyExec>(local_J.extent(0), Kokkos::AUTO),
                 KOKKOS_LAMBDA (TeamPolicy<AssemblyExec>::member_type team ) {
      int elem = team.league_rank();
      for (size_type n=team.team_rank(); n<numDOF.extent(0); n+=team.team_size() ) {
        for (int j=0; j<numDOF(n); j++) {
          for (size_type m=0; m<numDOF.extent(0); m++) {
            for (int k=0; k<numDOF(m); k++) {
              local_J(elem,offsets(m,k),offsets(n,j)) += res_AD(elem,offsets(n,j)).fastAccessDx(offsets(m,k));
            }
          }
        }
      }
    });
  }
  else {
    parallel_for("Group J",
                 TeamPolicy<AssemblyExec>(local_J.extent(0), Kokkos::AUTO),
                 KOKKOS_LAMBDA (TeamPolicy<AssemblyExec>::member_type team ) {
      int elem = team.league_rank();
      for (size_type n=team.team_rank(); n<numDOF.extent(0); n+=team.team_size() ) {
        for (int j=0; j<numDOF(n); j++) {
          for (size_type m=0; m<numDOF.extent(0); m++) {
            for (int k=0; k<numDOF(m); k++) {
              local_J(elem,offsets(n,j),offsets(m,k)) += res_AD(elem,offsets(n,j)).fastAccessDx(offsets(m,k));
            }
          }
        }
      }
    });
  }
  //AssemblyExec::execution_space().fence();
#endif
}

///////////////////////////////////////////////////////////////////////////////////////
// Place ones on the diagonal of the Jacobian if
///////////////////////////////////////////////////////////////////////////////////////

template<class Node>
void AssemblyManager<Node>::fixDiagJac(const int & block, const size_t & grp, 
                      Kokkos::View<ScalarT***,AssemblyDevice> local_J,
                      Kokkos::View<ScalarT***,AssemblyDevice> local_res) {
  
  auto offsets = wkset[block]->offsets;
  auto numDOF = groupData[block]->num_dof;

  using namespace std;

  parallel_for("Group fix diag",
               RangePolicy<AssemblyExec>(0,local_J.extent(0)), 
               KOKKOS_LAMBDA (const size_type elem ) {
    ScalarT JTOL = 1.0E-14;
    for (size_type var=0; var<offsets.extent(0); var++) {
      for (int dof=0; dof<numDOF(var); dof++) {
        int diag = offsets(var,dof);
        if (abs(local_J(elem,diag,diag)) < JTOL) {
          local_res(elem,diag,0) = 0.0;//-u(elem,var,dof);
          for (int j=0; j<numDOF(var); j++) {
            ScalarT scale = 1.0/((ScalarT)numDOF(var)-1.0);
            local_J(elem,diag,offsets(var,j)) = -scale;
            //if (j!=dof)
            //  local_res(elem,diag,0) += scale*u(elem,var,j);
          }
          local_J(elem,diag,diag) = 1.0;
        }
      }
    }
  });
  
}

///////////////////////////////////////////////////////////////////////////////////////
// Use the AD res to update the scalarT Jparam
///////////////////////////////////////////////////////////////////////////////////////

template<class Node>
void AssemblyManager<Node>::updateParamJac(const int & block, const size_t & grp,
                                           Kokkos::View<ScalarT***,AssemblyDevice> local_J) {
#ifndef MrHyDE_NO_AD
  auto paramoffsets = wkset_AD[block]->paramoffsets;
  auto numParamDOF = groupData[block]->num_param_dof;
  auto res_AD = wkset_AD[block]->res;
  auto offsets = wkset_AD[block]->offsets;
  auto numDOF = groupData[block]->num_dof;
  
  parallel_for("Group param J",
               TeamPolicy<AssemblyExec>(local_J.extent(0), Kokkos::AUTO),
               KOKKOS_LAMBDA (TeamPolicy<AssemblyExec>::member_type team ) {
    int elem = team.league_rank();
    for (size_type n=team.team_rank(); n<numDOF.extent(0); n+=team.team_size() ) {
      for (int j=0; j<numDOF(n); j++) {
        for (size_type m=0; m<numParamDOF.extent(0); m++) {
          for (int k=0; k<numParamDOF(m); k++) {
            local_J(elem,offsets(n,j),paramoffsets(m,k)) += res_AD(elem,offsets(n,j)).fastAccessDx(paramoffsets(m,k));
          }
        }
      }
    }
  });
#endif
}

///////////////////////////////////////////////////////////////////////////////////////
// Use the AD res to update the scalarT Jaux
///////////////////////////////////////////////////////////////////////////////////////

template<class Node>
void AssemblyManager<Node>::updateAuxJac(const int & block, const size_t & grp,
                                           Kokkos::View<ScalarT***,AssemblyDevice> local_J) {
  
#ifndef MrHyDE_NO_AD
  auto res_AD = wkset_AD[block]->res;
  auto offsets = wkset_AD[block]->offsets;
  auto aoffsets = groups[block][grp]->auxoffsets;
  auto numDOF = groupData[block]->num_dof;
  auto numAuxDOF = groupData[block]->num_aux_dof;
  
  parallel_for("Group aux J",
               TeamPolicy<AssemblyExec>(local_J.extent(0), Kokkos::AUTO),
               KOKKOS_LAMBDA (TeamPolicy<AssemblyExec>::member_type team ) {
    int elem = team.league_rank();
    for (size_type n=team.team_rank(); n<numDOF.extent(0); n+=team.team_size() ) {
      for (int j=0; j<numDOF(n); j++) {
        for (size_type m=0; m<numAuxDOF.extent(0); m++) {
          for (int k=0; k<numAuxDOF(m); k++) {
            local_J(elem,offsets(n,j),aoffsets(m,k)) += res_AD(elem,offsets(n,j)).fastAccessDx(aoffsets(m,k));
          }
        }
      }
    }
  });
#endif
}

///////////////////////////////////////////////////////////////////////////////////////
// Get the initial condition
///////////////////////////////////////////////////////////////////////////////////////

template<class Node>
View_Sc2 AssemblyManager<Node>::getInitial(const int & block, const size_t & grp,
                                           const bool & project, const bool & isAdjoint) {
  
  size_t set = wkset[block]->current_set;
  View_Sc2 initialvals("initial values",groups[block][grp]->numElem, groups[block][grp]->LIDs[set].extent(1));
  this->updateWorkset<ScalarT>(block, grp, 0,0);
  
  auto offsets = wkset[block]->offsets;
  auto numDOF = groupData[block]->num_dof;
  auto cwts = groups[block][grp]->wts;
  
  if (project) { // works for any basis
    auto initialip = groupData[block]->physics->getInitial(groups[block][grp]->ip, set,
                                                        groupData[block]->my_block,
                                                        project, wkset[block]);

    for (size_type n=0; n<numDOF.extent(0); n++) {
      auto cbasis = groups[block][grp]->basis[wkset[block]->usebasis[n]];
      auto off = subview(offsets, n, ALL());
      string btype = wkset[block]->basis_types[wkset[block]->usebasis[n]];
      if (btype.substr(0,5) == "HGRAD" || btype.substr(0,4) == "HVOL") {
        auto initvar = subview(initialip, ALL(), n, ALL(), 0);
        parallel_for("Group init project",
                     TeamPolicy<AssemblyExec>(initvar.extent(0), Kokkos::AUTO),
                     KOKKOS_LAMBDA (TeamPolicy<AssemblyExec>::member_type team ) {
          int elem = team.league_rank();
          for (size_type dof=team.team_rank(); dof<cbasis.extent(1); dof+=team.team_size() ) {
            for(size_type pt=0; pt<cwts.extent(1); pt++ ) {
              initialvals(elem,off(dof)) += initvar(elem,pt)*cbasis(elem,dof,pt,0)*cwts(elem,pt);
            }
          }
        });
      }
      else if (btype.substr(0,5) == "HCURL" || btype.substr(0,4) == "HDIV") {
        auto initvar = subview(initialip, ALL(), n, ALL(), ALL());
        parallel_for("Group init project",
                     TeamPolicy<AssemblyExec>(initvar.extent(0), Kokkos::AUTO),
                     KOKKOS_LAMBDA (TeamPolicy<AssemblyExec>::member_type team ) {
          int elem = team.league_rank();
          for (size_type dof=team.team_rank(); dof<cbasis.extent(1); dof+=team.team_size() ) {
            for (size_type pt=0; pt<cwts.extent(1); pt++ ) {
              for (size_type dim=0; dim<cbasis.extent(3); dim++ ) {
                initialvals(elem,off(dof)) += initvar(elem,pt,dim)*cbasis(elem,dof,pt,dim)*cwts(elem,pt);
              }
            }
          }
        });
      }
      
    }
  }
  else { // only works if using HGRAD linear basis
    vector<View_Sc2> vnodes;
    View_Sc2 vx,vy,vz;
    vx = View_Sc2("view of nodes", groups[block][grp]->nodes.extent(0), groups[block][grp]->nodes.extent(1));
    auto n_x = subview(groups[block][grp]->nodes,ALL(),ALL(),0);
    deep_copy(vx,n_x);
    vnodes.push_back(vx);
    if (groups[block][grp]->nodes.extent(2) > 1) {
      vy = View_Sc2("view of nodes", groups[block][grp]->nodes.extent(0), groups[block][grp]->nodes.extent(1));
      auto n_y = subview(groups[block][grp]->nodes,ALL(),ALL(),1);
      deep_copy(vy,n_y);
      vnodes.push_back(vy);
    }
    if (groups[block][grp]->nodes.extent(2) > 2) {
      vz = View_Sc2("view of nodes", groups[block][grp]->nodes.extent(0), groups[block][grp]->nodes.extent(1));
      auto n_z = subview(groups[block][grp]->nodes, ALL(), ALL(), 2);
      deep_copy(vz,n_z);
      vnodes.push_back(vz);
    }
    
    auto initialnodes = groupData[block]->physics->getInitial(vnodes, set,
                                                          groupData[block]->my_block,
                                                          project,
                                                          wkset[block]);
    for (size_type n=0; n<numDOF.extent(0); n++) {
      auto off = subview( offsets, n, ALL());
      auto initvar = subview(initialnodes, ALL(), n, ALL(), 0);
      parallel_for("Group init project",
                   TeamPolicy<AssemblyExec>(initvar.extent(0), Kokkos::AUTO),
                   KOKKOS_LAMBDA (TeamPolicy<AssemblyExec>::member_type team ) {
        int elem = team.league_rank();
        for (size_type dof=team.team_rank(); dof<initvar.extent(1); dof+=team.team_size() ) {
          initialvals(elem,off(dof)) = initvar(elem,dof);
        }
      });
    }
  }
  return initialvals;
}

///////////////////////////////////////////////////////////////////////////////////////
// Get the initial condition on the faces
///////////////////////////////////////////////////////////////////////////////////////

template<class Node>
View_Sc2 AssemblyManager<Node>::getInitialFace(const int & block, const size_t & grp, const bool & project) {
  
  size_t set = wkset[block]->current_set;
  View_Sc2 initialvals("initial values",groups[block][grp]->numElem, groups[block][grp]->LIDs[set].extent(1)); // TODO is this too big?
  this->updateWorkset<ScalarT>(block, grp, 0, 0); // TODO not sure if this is necessary

  auto offsets = wkset[block]->offsets;
  auto numDOF = groupData[block]->num_dof;

  // loop over faces of the reference element
  for (size_t face=0; face<groupData[block]->num_sides; face++) {

    // get basis functions, weights, etc. for that face
    this->updateWorksetFace<ScalarT>(block, grp, face);
    auto cwts = wkset[block]->wts_side; // face weights get put into wts_side after update
    // get data from IC
    auto initialip = groupData[block]->physics->getInitialFace(groups[block][grp]->ip_face[face], set,
                                                           groupData[block]->my_block,
                                                           project,
                                                           wkset[block]);
    for (size_type n=0; n<numDOF.extent(0); n++) {
      auto cbasis = wkset[block]->basis_side[wkset[block]->usebasis[n]]; // face basis gets put here after update
      auto off = subview(offsets, n, ALL());
      auto initvar = subview(initialip, ALL(), n, ALL());
      // loop over mesh elements
      parallel_for("Group init project",
                   TeamPolicy<AssemblyExec>(initvar.extent(0), Kokkos::AUTO),
                   KOKKOS_LAMBDA (TeamPolicy<AssemblyExec>::member_type team ) {
        int elem = team.league_rank();
        for (size_type dof=team.team_rank(); dof<cbasis.extent(1); dof+=team.team_size() ) {
          for(size_type pt=0; pt<cwts.extent(1); pt++ ) {
            initialvals(elem,off(dof)) += initvar(elem,pt)*cbasis(elem,dof,pt,0)*cwts(elem,pt);
          }
        }
      });
    }
  }
  
  return initialvals;
}

///////////////////////////////////////////////////////////////////////////////////////
// Get the mass matrix
///////////////////////////////////////////////////////////////////////////////////////

template<class Node>
CompressedView<View_Sc3> AssemblyManager<Node>::getMass(const int & block, const size_t & grp) {
  
  size_t set = wkset[block]->current_set;
  View_Sc3 mass_view("local mass", groups[block][grp]->numElem, 
                     groups[block][grp]->LIDs[set].extent(1), 
                     groups[block][grp]->LIDs[set].extent(1));
  CompressedView<View_Sc3> mass(mass_view);
  auto offsets = wkset[block]->offsets;
  auto numDOF = groupData[block]->num_dof;
  auto cwts = groups[block][grp]->wts;
  
  vector<CompressedView<View_Sc4>> tbasis;
  if (groups[block][grp]->storeAll) {
    tbasis = groups[block][grp]->basis;
  }
  else { // goes through this more than once, but really shouldn't be used much anyways
    vector<View_Sc4> tmpbasis,tmpbasis_grad, tmpbasis_curl, tmpbasis_nodes;
    vector<View_Sc3> tmpbasis_div;
    disc->getPhysicalVolumetricBasis(groupData[block], groups[block][grp]->nodes, groups[block][grp]->orientation,
                                    tmpbasis, tmpbasis_grad, tmpbasis_curl,
                                    tmpbasis_div, tmpbasis_nodes);
    for (size_t i=0; i<tmpbasis.size(); ++i) {
      tbasis.push_back(CompressedView<View_Sc4>(tmpbasis[i]));
    }
  }
  
  for (size_type n=0; n<numDOF.extent(0); n++) {
    auto cbasis = tbasis[wkset[block]->usebasis[n]];
    string btype = wkset[block]->basis_types[wkset[block]->usebasis[n]];
    auto off = subview(offsets,n,ALL());
    if (btype.substr(0,5) == "HGRAD" || btype.substr(0,4) == "HVOL") {
      parallel_for("Group get mass",
                   RangePolicy<AssemblyExec>(0,mass.extent(0)),
                   KOKKOS_LAMBDA (const size_type e ) {
        for(size_type i=0; i<cbasis.extent(1); i++ ) {
          for(size_type j=0; j<cbasis.extent(1); j++ ) {
            for(size_type k=0; k<cbasis.extent(2); k++ ) {
              mass(e,off(i),off(j)) += cbasis(e,i,k,0)*cbasis(e,j,k,0)*cwts(e,k);
            }
          }
        }
      });
    }
    else if (btype.substr(0,4) == "HDIV" || btype.substr(0,5) == "HCURL") {
      parallel_for("Group get mass",
                   RangePolicy<AssemblyExec>(0,mass.extent(0)),
                   KOKKOS_LAMBDA (const size_type e ) {
        for (size_type i=0; i<cbasis.extent(1); i++ ) {
          for (size_type j=0; j<cbasis.extent(1); j++ ) {
            for (size_type k=0; k<cbasis.extent(2); k++ ) {
              for (size_type dim=0; dim<cbasis.extent(3); dim++ ) {
                mass(e,off(i),off(j)) += cbasis(e,i,k,dim)*cbasis(e,j,k,dim)*cwts(e,k);
              }
            }
          }
        }
      });
    }
  }
  return mass;
}

///////////////////////////////////////////////////////////////////////////////////////
// Get a weighted mass matrix
///////////////////////////////////////////////////////////////////////////////////////

template<class Node>
CompressedView<View_Sc3> AssemblyManager<Node>::getWeightedMass(const int & block, const size_t & grp, vector<ScalarT> & masswts) {
  
  size_t set = wkset[block]->current_set;
  auto numDOF = groupData[block]->num_dof;
  
  View_Sc3 mass_view("local mass", groups[block][grp]->numElem, 
                     groups[block][grp]->LIDs[set].extent(1), 
                     groups[block][grp]->LIDs[set].extent(1));
  CompressedView<View_Sc3> mass;

  if (groupData[block]->use_mass_database) {
    mass = CompressedView<View_Sc3>(groupData[block]->database_mass[set], groups[block][grp]->basis_index);
  }
  else {
    auto cwts = groups[block][grp]->wts;
    auto offsets = wkset[block]->offsets;
    vector<CompressedView<View_Sc4>> tbasis;
    mass = CompressedView<View_Sc3>(mass_view);

    if (groups[block][grp]->storeAll || groupData[block]->use_basis_database) {
      tbasis = groups[block][grp]->basis;
    }
    else {
      vector<View_Sc4> tmpbasis;
      disc->getPhysicalVolumetricBasis(groupData[block], groups[block][grp]->nodes, groups[block][grp]->orientation,
                                       tmpbasis);
      for (size_t i=0; i<tmpbasis.size(); ++i) {
        tbasis.push_back(CompressedView<View_Sc4>(tmpbasis[i]));
      }
    }

    for (size_type n=0; n<numDOF.extent(0); n++) {
      auto cbasis = tbasis[wkset[block]->usebasis[n]];
    
      string btype = wkset[block]->basis_types[wkset[block]->usebasis[n]];
      auto off = subview(offsets,n,ALL());
      ScalarT mwt = masswts[n];
    
      if (btype.substr(0,5) == "HGRAD" || btype.substr(0,4) == "HVOL") {
        parallel_for("Group get mass",
                     RangePolicy<AssemblyExec>(0,mass.extent(0)),
                     KOKKOS_LAMBDA (const size_type e ) {
          for (size_type i=0; i<cbasis.extent(1); i++ ) {
            for (size_type j=0; j<cbasis.extent(1); j++ ) {
              for (size_type k=0; k<cbasis.extent(2); k++ ) {
                mass(e,off(i),off(j)) += cbasis(e,i,k,0)*cbasis(e,j,k,0)*cwts(e,k)*mwt;
              }
            }
          }
        });
      }
      else if (btype.substr(0,4) == "HDIV" || btype.substr(0,5) == "HCURL") {
        parallel_for("Group get mass",
                     RangePolicy<AssemblyExec>(0,mass.extent(0)),
                     KOKKOS_LAMBDA (const size_type e ) {
          for (size_type i=0; i<cbasis.extent(1); i++ ) {
            for (size_type j=0; j<cbasis.extent(1); j++ ) {
              for (size_type k=0; k<cbasis.extent(2); k++ ) {
                for (size_type dim=0; dim<cbasis.extent(3); dim++ ) {
                  mass(e,off(i),off(j)) += cbasis(e,i,k,dim)*cbasis(e,j,k,dim)*cwts(e,k)*mwt;
                }
              }
            }
          }
        });
      }
    }
  
  }
  
  if (groups[block][grp]->storeMass) {
    // This assumes they are computed in order
    groups[block][grp]->local_mass.push_back(mass);
  }

  return mass;
}

///////////////////////////////////////////////////////////////////////////////////////
// Get the mass matrix
///////////////////////////////////////////////////////////////////////////////////////

template<class Node>
CompressedView<View_Sc3> AssemblyManager<Node>::getMassFace(const int & block, const size_t & grp) {
  
  size_t set = wkset[block]->current_set;
  
  View_Sc3 mass_view("local mass", groups[block][grp]->numElem, 
                     groups[block][grp]->LIDs[set].extent(1), 
                     groups[block][grp]->LIDs[set].extent(1));
  CompressedView<View_Sc3> mass(mass_view);

  auto offsets = wkset[block]->offsets;
  auto numDOF = groupData[block]->num_dof;

  // loop over faces of the reference element
  for (size_t face=0; face<groupData[block]->num_sides; face++) {

    this->updateWorksetFace<ScalarT>(block, grp, face);
    auto cwts = wkset[block]->wts_side; // face weights get put into wts_side after update
    for (size_type n=0; n<numDOF.extent(0); n++) {
      
      auto cbasis = wkset[block]->basis_side[wkset[block]->usebasis[n]]; // face basis put here after update
      string btype = wkset[block]->basis_types[wkset[block]->usebasis[n]]; // TODO does this work in general?
      auto off = subview(offsets,n,ALL());

      if (btype.substr(0,5) == "HFACE") {
        // loop over mesh elements
        parallel_for("Group get mass",
                     RangePolicy<AssemblyExec>(0,mass.extent(0)),
                     KOKKOS_LAMBDA (const size_type e ) {
          for(size_type i=0; i<cbasis.extent(1); i++ ) {
            for(size_type j=0; j<cbasis.extent(1); j++ ) {
              for(size_type k=0; k<cbasis.extent(2); k++ ) {
                mass(e,off(i),off(j)) += cbasis(e,i,k,0)*cbasis(e,j,k,0)*cwts(e,k);
              }
            }
          }
        });
      }
      else { 
        // TODO ERROR 
        cout << "Group::getMassFace() called with non-HFACE basis type!" << endl;
      }
    }
  }
  return mass;
}


///////////////////////////////////////////////////////////////////////////////////////
// Get the solution at the nodes
///////////////////////////////////////////////////////////////////////////////////////

template<class Node>
Kokkos::View<ScalarT***,AssemblyDevice> AssemblyManager<Node>::getSolutionAtNodes(const int & block, const size_t & grp, const int & var) {
  
  size_t set = wkset[block]->current_set;
  
  int bnum = wkset[block]->usebasis[var];
  auto cbasis = groups[block][grp]->basis_nodes[bnum];
  Kokkos::View<ScalarT***,AssemblyDevice> nodesol("solution at nodes",
                                                  cbasis.extent(0), cbasis.extent(2), groupData[block]->dimension);
  auto uvals = subview(groups[block][grp]->sol[set], ALL(), var, ALL());
  parallel_for("Group node sol",
               RangePolicy<AssemblyExec>(0,cbasis.extent(0)),
               KOKKOS_LAMBDA (const size_type elem ) {
    for (size_type dof=0; dof<cbasis.extent(1); dof++ ) {
      ScalarT uval = uvals(elem,dof);
      for (size_type pt=0; pt<cbasis.extent(2); pt++ ) {
        for (size_type s=0; s<cbasis.extent(3); s++ ) {
          nodesol(elem,pt,s) += uval*cbasis(elem,dof,pt,s);
        }
      }
    }
  });
  
  return nodesol;
  
}

///////////////////////////////////////////////////////////////////////////////////////
// Pass the Group data to the wkset
///////////////////////////////////////////////////////////////////////////////////////

template<class Node>
template<class EvalT>
void AssemblyManager<Node>::updateGroupData(Teuchos::RCP<Workset<EvalT> > & wset, const int & block, const size_t & grp) {
  
  // hard coded for what I need it for right now
  if (groupData[block]->have_phi) {
    wset->have_rotation_phi = true;
    wset->rotation_phi = groups[block][grp]->data;
    wset->allocateRotations();
  }
  else if (groupData[block]->have_rotation) {
    wset->have_rotation = true;
    wset->allocateRotations();
    auto rot = wset->rotation;
    auto data = groups[block][grp]->data;

    parallel_for("Group update data",
                 RangePolicy<AssemblyExec>(0,data.extent(0)),
                 KOKKOS_LAMBDA (const size_type e ) {
      rot(e,0,0) = data(e,0);
      rot(e,0,1) = data(e,1);
      rot(e,0,2) = data(e,2);
      rot(e,1,0) = data(e,3);
      rot(e,1,1) = data(e,4);
      rot(e,1,2) = data(e,5);
      rot(e,2,0) = data(e,6);
      rot(e,2,1) = data(e,7);
      rot(e,2,2) = data(e,8);
    });

    //KokkosTools::print(wkset[block]->rotation);
    //KokkosTools::print(rot);

  }
  else if (groupData[block]->have_extra_data) {
    wset->extra_data = groups[block][grp]->data;
  }
  
}

template<class Node>
vector<vector<int> > AssemblyManager<Node>::identifySubgridModels() {

  vector<vector<int> > sgmodels;

#ifndef MrHyDE_NO_AD

  for (size_t block=0; block<groups.size(); ++block) {
    
    vector<int> block_sgmodels;
    bool uses_subgrid = false;
    for (size_t s=0; s<multiscale_manager->subgridModels.size(); s++) {
      if (multiscale_manager->subgridModels[s]->macro_block == block) {
        uses_subgrid = true;
      }
    }
    
    if (uses_subgrid) {
      for (size_t grp=0; grp<groups[block].size(); ++grp) {
        
        this->updateWorkset<AD>(block, grp, 0, 0);
        
        vector<int> sgvotes(multiscale_manager->subgridModels.size(),0);
        
        for (size_t s=0; s<multiscale_manager->subgridModels.size(); s++) {
          if (multiscale_manager->subgridModels[s]->macro_block == block) {
            std::stringstream ss;
            ss << s;
            auto usagecheck = function_managers_AD[block]->evaluate(multiscale_manager->subgridModels[s]->name + " usage","ip");
            
            Kokkos::View<ScalarT**,AssemblyDevice> usagecheck_tmp("temp usage check",
                                                                  function_managers[block]->num_elem_,
                                                                  function_managers[block]->num_ip_);
                                                                  
            parallel_for("assembly copy LIDs",
                         RangePolicy<AssemblyExec>(0,usagecheck_tmp.extent(0)),
                         KOKKOS_LAMBDA (const int i ) {
              for (size_type j=0; j<usagecheck_tmp.extent(1); j++) {
                usagecheck_tmp(i,j) = usagecheck(i,j).val();
              }
            });
            
            auto host_usagecheck = Kokkos::create_mirror_view(usagecheck_tmp);
            Kokkos::deep_copy(host_usagecheck, usagecheck_tmp);
            for (size_t p=0; p<groups[block][grp]->numElem; p++) {
              for (size_t j=0; j<host_usagecheck.extent(1); j++) {
                if (host_usagecheck(p,j) >= 1.0) {
                  sgvotes[s] += 1;
                }
              }
            }
          }
        }
        
        int maxvotes = -1;
        int sgwinner = 0;
        for (size_t i=0; i<sgvotes.size(); i++) {
          if (sgvotes[i] >= maxvotes) {
            maxvotes = sgvotes[i];
            sgwinner = i;
          }
        }
        block_sgmodels.push_back(sgwinner);
      }
    }
    sgmodels.push_back(block_sgmodels); 
  }
#endif
  return sgmodels;
}

////////////////////////////////////////////////////////////////////////////////
// Create the function managers
////////////////////////////////////////////////////////////////////////////////

template<class Node>
void AssemblyManager<Node>::createFunctions() {    
    
  
  for (size_t block=0; block<blocknames.size(); ++block) {
    function_managers.push_back(Teuchos::rcp(new FunctionManager<ScalarT>(blocknames[block],
                                                                     groupData[block]->num_elem,
                                                                     disc->numip[block],
                                                                     disc->numip_side[block])));
  }
  physics->defineFunctions(function_managers);

#ifndef MrHyDE_NO_AD
  for (size_t block=0; block<blocknames.size(); ++block) {
    function_managers_AD.push_back(Teuchos::rcp(new FunctionManager<AD>(blocknames[block],
                                                                     groupData[block]->num_elem,
                                                                     disc->numip[block],
                                                                     disc->numip_side[block])));
  }
  physics->defineFunctions(function_managers_AD);

    for (size_t block=0; block<blocknames.size(); ++block) {
      function_managers_AD2.push_back(Teuchos::rcp(new FunctionManager<AD2>(blocknames[block],
                                                                       groupData[block]->num_elem,
                                                                       disc->numip[block],
                                                                       disc->numip_side[block])));
    }
    physics->defineFunctions(function_managers_AD2);
  
    for (size_t block=0; block<blocknames.size(); ++block) {
      function_managers_AD4.push_back(Teuchos::rcp(new FunctionManager<AD4>(blocknames[block],
                                                                       groupData[block]->num_elem,
                                                                       disc->numip[block],
                                                                       disc->numip_side[block])));
    }
    physics->defineFunctions(function_managers_AD4);
  
    for (size_t block=0; block<blocknames.size(); ++block) {
      function_managers_AD8.push_back(Teuchos::rcp(new FunctionManager<AD8>(blocknames[block],
                                                                       groupData[block]->num_elem,
                                                                       disc->numip[block],
                                                                       disc->numip_side[block])));
    }
    physics->defineFunctions(function_managers_AD8);
  
    for (size_t block=0; block<blocknames.size(); ++block) {
      function_managers_AD16.push_back(Teuchos::rcp(new FunctionManager<AD16>(blocknames[block],
                                                                       groupData[block]->num_elem,
                                                                       disc->numip[block],
                                                                       disc->numip_side[block])));
    }
    physics->defineFunctions(function_managers_AD16);
  
    for (size_t block=0; block<blocknames.size(); ++block) {
      function_managers_AD18.push_back(Teuchos::rcp(new FunctionManager<AD18>(blocknames[block],
                                                                       groupData[block]->num_elem,
                                                                       disc->numip[block],
                                                                       disc->numip_side[block])));
    }
    physics->defineFunctions(function_managers_AD18);
  
    for (size_t block=0; block<blocknames.size(); ++block) {
      function_managers_AD24.push_back(Teuchos::rcp(new FunctionManager<AD24>(blocknames[block],
                                                                       groupData[block]->num_elem,
                                                                       disc->numip[block],
                                                                       disc->numip_side[block])));
    }
    physics->defineFunctions(function_managers_AD24);
  
    for (size_t block=0; block<blocknames.size(); ++block) {
      function_managers_AD32.push_back(Teuchos::rcp(new FunctionManager<AD32>(blocknames[block],
                                                                       groupData[block]->num_elem,
                                                                       disc->numip[block],
                                                                       disc->numip_side[block])));
    }
    physics->defineFunctions(function_managers_AD32);
#endif
}

/////////////////////////////////////////////////////////////////////////////////////////////
// After the setup phase, we can get rid of a few things
/////////////////////////////////////////////////////////////////////////////////////////////

template<class Node>
void AssemblyManager<Node>::purgeMemory() {
  // nothing here
}


template class MrHyDE::AssemblyManager<SolverNode>;
#if MrHyDE_REQ_SUBGRID_ETI
template class MrHyDE::AssemblyManager<SubgridSolverNode>;
#endif<|MERGE_RESOLUTION|>--- conflicted
+++ resolved
@@ -2242,7 +2242,6 @@
                                            const bool & is_final_time,
                                            const int & block, const ScalarT & deltat) {
   
-<<<<<<< HEAD
   if (EEP_DEBUG_ASSEMBLY_MANAGER && (Comm->getRank() == 0)) {
     std::cout << "Entering AssemblyManager<Node>::assembleJacRes(b)"
               << ", set = " << set
@@ -2250,10 +2249,7 @@
               << std::endl;
   }
 
-  Teuchos::TimeMonitor localassemblytimer(*assemblytimer);
-=======
   Teuchos::TimeMonitor localassemblytimer(*assembly_timer);
->>>>>>> 833223f1
   
   // Kokkos::CRSMatrix and Kokkos::View for J and res
   // Scatter needs to be on LA_device
@@ -2344,7 +2340,6 @@
 
   for (size_t grp=0; grp<groups[block].size(); ++grp) {
     
-<<<<<<< HEAD
     if (EEP_DEBUG_ASSEMBLY_MANAGER && (Comm->getRank() == 0)) {
       std::cout << "In AssemblyManager<Node>::assembleJacRes(b)"
                 << ", set = " << set
@@ -2355,10 +2350,7 @@
                 << std::endl;
     }
 
-    wkset[block]->localEID = grp;
-=======
     this->updateWorksetEID(block, grp);
->>>>>>> 833223f1
     
     if (isTransient && useadjoint && !groups[block][0]->group_data->multiscale) {
       if (is_final_time) {
@@ -2583,8 +2575,7 @@
         this->updateWorksetBoundary<EvalT>(block, grp, seedwhat);
         
         if (!groupData[block]->multiscale) {
-<<<<<<< HEAD
-          Teuchos::TimeMonitor localtimer(*phystimer);
+          Teuchos::TimeMonitor localtimer(*physics_timer);
           if (EEP_DEBUG_ASSEMBLY_MANAGER && (Comm->getRank() == 0)) {
             std::cout << "In AssemblyManager<Node>::assembleJacRes(b)"
                       << ", set = " << set
@@ -2593,11 +2584,7 @@
                       << ", calling phys->boundaryResidual()..."
                       << std::endl;
           }
-          phys->boundaryResidual(set,block);
-=======
-          Teuchos::TimeMonitor localtimer(*physics_timer);
           physics->boundaryResidual<EvalT>(set,block);
->>>>>>> 833223f1
         }
         
         if (EEP_DEBUG_ASSEMBLY_MANAGER && (Comm->getRank() == 0)) {
@@ -2681,13 +2668,8 @@
         }
         
       }
-<<<<<<< HEAD
     } // element loop // Aqui_: or group loop ???
-    wkset[block]->isOnSide = false;
-=======
-    } // element loop
     this->updateWorksetOnSide(block, false);
->>>>>>> 833223f1
   }
   
   if (EEP_DEBUG_ASSEMBLY_MANAGER && (Comm->getRank() == 0)) {
