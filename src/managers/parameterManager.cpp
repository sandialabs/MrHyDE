--- conflicted
+++ resolved
@@ -864,20 +864,6 @@
       }
       *(v_pvals[i]) = currparams;
     }
-<<<<<<< HEAD
-    AssemblyExec::execution_space().fence();
-    phys->updateParameters(paramvals_Sc, paramnames);
-#ifndef MrHyDE_NO_AD
-    phys->updateParameters(paramvals_AD, paramnames);
-    phys->updateParameters(paramvals_AD2, paramnames);
-    phys->updateParameters(paramvals_AD4, paramnames);
-    phys->updateParameters(paramvals_AD8, paramnames);
-    phys->updateParameters(paramvals_AD16, paramnames);
-    phys->updateParameters(paramvals_AD18, paramnames); // AquiEEP_merge
-    phys->updateParameters(paramvals_AD24, paramnames);
-    phys->updateParameters(paramvals_AD32, paramnames);
-#endif
-=======
     parallel_for("parameter manager sacadoize - no seeding",
                  RangePolicy<AssemblyExec>(0,pvals.extent(0)),
                  KOKKOS_LAMBDA (const size_type i ) {
@@ -885,7 +871,6 @@
         kv_pvals(i,j) = EvalT(pvals(i,j));
       }
     });
->>>>>>> 94f25d57
   }
   phys->updateParameters(v_pvals, paramnames);
 }
